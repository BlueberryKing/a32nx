use nalgebra::Vector3;

use std::time::Duration;
use uom::si::{
    acceleration::meter_per_second_squared,
    angle::degree,
    angular_velocity::revolution_per_minute,
    f64::*,
    length::meter,
    mass::kilogram,
    pressure::pascal,
    pressure::psi,
    ratio::{percent, ratio},
    velocity::knot,
    volume::gallon,
    volume_rate::gallon_per_second,
};

use systems::{
    engine::Engine,
    hydraulic::{
        brake_circuit::{
            AutobrakeDecelerationGovernor, AutobrakeMode, AutobrakePanel, BrakeCircuit,
        },
        linear_actuator::{
            Actuator, BoundedLinearLength, HydraulicAssemblyController,
            HydraulicLinearActuatorAssembly, LinearActuatedRigidBodyOnHingeAxis, LinearActuator,
            LinearActuatorMode,
        },
        update_iterator::{FixedStepLoop, MaxFixedStepLoop},
        ElectricPump, EngineDrivenPump, Fluid, HydraulicLoop, HydraulicLoopController,
        PowerTransferUnit, PowerTransferUnitController, PressureSwitch, PumpController,
        RamAirTurbine, RamAirTurbineController,
    },
    overhead::{
        AutoOffFaultPushButton, AutoOnFaultPushButton, MomentaryOnPushButton, MomentaryPushButton,
    },
    shared::{
        interpolation, DelayedFalseLogicGate, DelayedPulseTrueLogicGate, DelayedTrueLogicGate,
        ElectricalBusType, ElectricalBuses, EmergencyElectricalRatPushButton,
        EmergencyElectricalState, EngineFirePushButtons, LgciuInterface,
        RamAirTurbineHydraulicLoopPressurised,
    },
    simulation::{
        Read, Reader, SimulationElement, SimulationElementVisitor, SimulatorReader,
        SimulatorWriter, UpdateContext, Write,
    },
};

<<<<<<< HEAD
// TODO: Remove when hydraulics refactor is done
pub struct FakeHydraulicReservoir {
    max_capacity: Volume,
    current_level: Volume,
}
impl FakeHydraulicReservoir {
    pub fn new(max_capacity: Volume, current_level: Volume) -> Self {
        Self {
            max_capacity,
            current_level,
        }
    }

    pub fn level(&self) -> Volume {
        self.current_level
    }

    pub fn max_capacity(&self) -> Volume {
        self.max_capacity
    }
}
=======
use systems::simulation::{InitContext, VariableIdentifier};
>>>>>>> 75fab03a

struct A320CargoDoorFactory {}
impl A320CargoDoorFactory {
    fn a320_cargo_door_actuator(
        bounded_linear_length: &impl BoundedLinearLength,
    ) -> LinearActuator {
        LinearActuator::new(
            bounded_linear_length,
            2,
            Length::new::<meter>(0.04422),
            Length::new::<meter>(0.03366),
            VolumeRate::new::<gallon_per_second>(0.01),
            600000.,
            15000.,
            500.,
        )
    }

    /// Builds a cargo door body for A320 Neo
    fn a320_cargo_door_body(is_locked: bool) -> LinearActuatedRigidBodyOnHingeAxis {
        let size = Vector3::new(100. / 1000., 1855. / 1000., 2025. / 1000.);
        let cg_offset = Vector3::new(0., -size[1] / 2., 0.);

        let control_arm = Vector3::new(-0.1597, -0.1614, 0.);
        let anchor = Vector3::new(-0.7596, -0.086, 0.);
        let axis_direction = Vector3::new(0., 0., 1.);
        LinearActuatedRigidBodyOnHingeAxis::new(
            Mass::new::<kilogram>(130.),
            size,
            cg_offset,
            control_arm,
            anchor,
            Angle::new::<degree>(-23.),
            Angle::new::<degree>(136.),
            100.,
            is_locked,
            axis_direction,
        )
    }

    /// Builds a cargo door assembly consisting of the door physical rigid body and the hydraulic actuator connected
    /// to it
    fn a320_cargo_door_assembly() -> HydraulicLinearActuatorAssembly {
        let cargo_door_body = A320CargoDoorFactory::a320_cargo_door_body(true);
        let cargo_door_actuator = A320CargoDoorFactory::a320_cargo_door_actuator(&cargo_door_body);
        HydraulicLinearActuatorAssembly::new(cargo_door_actuator, cargo_door_body)
    }

    fn new_a320_cargo_door(context: &mut InitContext, id: &str) -> CargoDoor {
        CargoDoor::new(
            context,
            id,
            A320CargoDoorFactory::a320_cargo_door_assembly(),
        )
    }
}

pub(super) struct A320Hydraulic {
    yellow_epump_flow_id: VariableIdentifier,
    blue_epump_flow_id: VariableIdentifier,
    ptu_high_pitch_sound_id: VariableIdentifier,

    core_hydraulic_updater: FixedStepLoop,
    physics_updater: MaxFixedStepLoop,

    brake_computer: A320HydraulicBrakeComputerUnit,

    blue_loop: HydraulicLoop,
    blue_loop_controller: A320HydraulicLoopController,
    green_loop: HydraulicLoop,
    green_loop_controller: A320HydraulicLoopController,
    yellow_loop: HydraulicLoop,
    yellow_loop_controller: A320HydraulicLoopController,

    engine_driven_pump_1_pressure_switch: PressureSwitch,
    engine_driven_pump_1: EngineDrivenPump,
    engine_driven_pump_1_controller: A320EngineDrivenPumpController,

    engine_driven_pump_2_pressure_switch: PressureSwitch,
    engine_driven_pump_2: EngineDrivenPump,
    engine_driven_pump_2_controller: A320EngineDrivenPumpController,

    blue_electric_pump: ElectricPump,
    blue_electric_pump_controller: A320BlueElectricPumpController,

    yellow_electric_pump: ElectricPump,
    yellow_electric_pump_controller: A320YellowElectricPumpController,

    pushback_tug: PushbackTug,

    ram_air_turbine: RamAirTurbine,
    ram_air_turbine_controller: A320RamAirTurbineController,

    power_transfer_unit: PowerTransferUnit,
    power_transfer_unit_controller: A320PowerTransferUnitController,

    braking_circuit_norm: BrakeCircuit,
    braking_circuit_altn: BrakeCircuit,
    braking_force: A320BrakingForce,

    total_sim_time_elapsed: Duration,
    lag_time_accumulator: Duration,

    fake_green_hydraulic_reservoir: FakeHydraulicReservoir,
    fake_blue_hydraulic_reservoir: FakeHydraulicReservoir,
    fake_yellow_hydraulic_reservoir: FakeHydraulicReservoir,

    forward_cargo_door: CargoDoor,
    forward_cargo_door_controller: A320DoorController,
    aft_cargo_door: CargoDoor,
    aft_cargo_door_controller: A320DoorController,
}
impl A320Hydraulic {
    const FORWARD_CARGO_DOOR_ID: &'static str = "FWD";
    const AFT_CARGO_DOOR_ID: &'static str = "AFT";

    const BLUE_ELEC_PUMP_CONTROL_POWER_BUS: ElectricalBusType =
        ElectricalBusType::DirectCurrentEssential;
    const BLUE_ELEC_PUMP_SUPPLY_POWER_BUS: ElectricalBusType =
        ElectricalBusType::AlternatingCurrent(1);

    const YELLOW_ELEC_PUMP_CONTROL_POWER_BUS: ElectricalBusType =
        ElectricalBusType::DirectCurrent(2);
    const YELLOW_ELEC_PUMP_CONTROL_FROM_CARGO_DOOR_OPERATION_POWER_BUS: ElectricalBusType =
        ElectricalBusType::DirectCurrentGndFltService;
    const YELLOW_ELEC_PUMP_SUPPLY_POWER_BUS: ElectricalBusType =
        ElectricalBusType::AlternatingCurrentGndFltService;

    const YELLOW_EDP_CONTROL_POWER_BUS1: ElectricalBusType = ElectricalBusType::DirectCurrent(2);
    const YELLOW_EDP_CONTROL_POWER_BUS2: ElectricalBusType =
        ElectricalBusType::DirectCurrentEssential;
    const GREEN_EDP_CONTROL_POWER_BUS1: ElectricalBusType =
        ElectricalBusType::DirectCurrentEssential;

    const PTU_CONTROL_POWER_BUS: ElectricalBusType = ElectricalBusType::DirectCurrentGndFltService;

    const RAT_CONTROL_SOLENOID1_POWER_BUS: ElectricalBusType =
        ElectricalBusType::DirectCurrentHot(1);
    const RAT_CONTROL_SOLENOID2_POWER_BUS: ElectricalBusType =
        ElectricalBusType::DirectCurrentHot(2);

    const MIN_PRESS_EDP_SECTION_LO_HYST: f64 = 1740.0;
    const MIN_PRESS_EDP_SECTION_HI_HYST: f64 = 2200.0;
    const MIN_PRESS_PRESSURISED_LO_HYST: f64 = 1450.0;
    const MIN_PRESS_PRESSURISED_HI_HYST: f64 = 1750.0;

    // Refresh rate of core hydraulic simulation
    const HYDRAULIC_SIM_TIME_STEP: Duration = Duration::from_millis(100);
    // Refresh rate of max fixed step loop for fast physics
    const HYDRAULIC_SIM_MAX_TIME_STEP_MILLISECONDS: Duration = Duration::from_millis(50);

    pub(super) fn new(context: &mut InitContext) -> A320Hydraulic {
        A320Hydraulic {
            yellow_epump_flow_id: context.get_identifier("HYD_YELLOW_EPUMP_FLOW".to_owned()),
            blue_epump_flow_id: context.get_identifier("HYD_BLUE_EPUMP_FLOW".to_owned()),
            ptu_high_pitch_sound_id: context.get_identifier("HYD_PTU_HIGH_PITCH_SOUND".to_owned()),

            core_hydraulic_updater: FixedStepLoop::new(Self::HYDRAULIC_SIM_TIME_STEP),
            physics_updater: MaxFixedStepLoop::new(Self::HYDRAULIC_SIM_MAX_TIME_STEP_MILLISECONDS),

            brake_computer: A320HydraulicBrakeComputerUnit::new(context),

            blue_loop: HydraulicLoop::new(
                context,
                "BLUE",
                false,
                false,
                Volume::new::<gallon>(15.8),
                Volume::new::<gallon>(15.85),
                Volume::new::<gallon>(8.0),
                Volume::new::<gallon>(1.56),
                Fluid::new(Pressure::new::<pascal>(1450000000.0)),
                false,
                Pressure::new::<psi>(Self::MIN_PRESS_PRESSURISED_LO_HYST),
                Pressure::new::<psi>(Self::MIN_PRESS_PRESSURISED_HI_HYST),
            ),
            blue_loop_controller: A320HydraulicLoopController::new(None),
            green_loop: HydraulicLoop::new(
                context,
                "GREEN",
                true,
                false,
                Volume::new::<gallon>(26.38),
                Volume::new::<gallon>(26.41),
                Volume::new::<gallon>(15.),
                Volume::new::<gallon>(3.6),
                Fluid::new(Pressure::new::<pascal>(1450000000.0)),
                true,
                Pressure::new::<psi>(Self::MIN_PRESS_PRESSURISED_LO_HYST),
                Pressure::new::<psi>(Self::MIN_PRESS_PRESSURISED_HI_HYST),
            ),
            green_loop_controller: A320HydraulicLoopController::new(Some(1)),
            yellow_loop: HydraulicLoop::new(
                context,
                "YELLOW",
                false,
                true,
                Volume::new::<gallon>(19.81),
                Volume::new::<gallon>(19.81),
                Volume::new::<gallon>(10.0),
                Volume::new::<gallon>(3.6),
                Fluid::new(Pressure::new::<pascal>(1450000000.0)),
                true,
                Pressure::new::<psi>(Self::MIN_PRESS_PRESSURISED_LO_HYST),
                Pressure::new::<psi>(Self::MIN_PRESS_PRESSURISED_HI_HYST),
            ),
            yellow_loop_controller: A320HydraulicLoopController::new(Some(2)),

            engine_driven_pump_1_pressure_switch: PressureSwitch::new(
                Pressure::new::<psi>(Self::MIN_PRESS_EDP_SECTION_HI_HYST),
                Pressure::new::<psi>(Self::MIN_PRESS_EDP_SECTION_LO_HYST),
            ),
            engine_driven_pump_1: EngineDrivenPump::new(context, "GREEN"),
            engine_driven_pump_1_controller: A320EngineDrivenPumpController::new(
                context,
                1,
                vec![Self::GREEN_EDP_CONTROL_POWER_BUS1],
            ),

            engine_driven_pump_2_pressure_switch: PressureSwitch::new(
                Pressure::new::<psi>(Self::MIN_PRESS_EDP_SECTION_HI_HYST),
                Pressure::new::<psi>(Self::MIN_PRESS_EDP_SECTION_LO_HYST),
            ),
            engine_driven_pump_2: EngineDrivenPump::new(context, "YELLOW"),
            engine_driven_pump_2_controller: A320EngineDrivenPumpController::new(
                context,
                2,
                vec![
                    Self::YELLOW_EDP_CONTROL_POWER_BUS1,
                    Self::YELLOW_EDP_CONTROL_POWER_BUS2,
                ],
            ),

            blue_electric_pump: ElectricPump::new(
                context,
                "BLUE",
                Self::BLUE_ELEC_PUMP_SUPPLY_POWER_BUS,
            ),
            blue_electric_pump_controller: A320BlueElectricPumpController::new(
                context,
                Self::BLUE_ELEC_PUMP_CONTROL_POWER_BUS,
            ),

            yellow_electric_pump: ElectricPump::new(
                context,
                "YELLOW",
                Self::YELLOW_ELEC_PUMP_SUPPLY_POWER_BUS,
            ),
            yellow_electric_pump_controller: A320YellowElectricPumpController::new(
                context,
                Self::YELLOW_ELEC_PUMP_CONTROL_POWER_BUS,
                Self::YELLOW_ELEC_PUMP_CONTROL_FROM_CARGO_DOOR_OPERATION_POWER_BUS,
            ),

            pushback_tug: PushbackTug::new(context),

            ram_air_turbine: RamAirTurbine::new(context),
            ram_air_turbine_controller: A320RamAirTurbineController::new(
                Self::RAT_CONTROL_SOLENOID1_POWER_BUS,
                Self::RAT_CONTROL_SOLENOID2_POWER_BUS,
            ),

            power_transfer_unit: PowerTransferUnit::new(context),
            power_transfer_unit_controller: A320PowerTransferUnitController::new(
                context,
                Self::PTU_CONTROL_POWER_BUS,
            ),

            braking_circuit_norm: BrakeCircuit::new(
                context,
                "NORM",
                Volume::new::<gallon>(0.),
                Volume::new::<gallon>(0.),
                Volume::new::<gallon>(0.13),
            ),

            braking_circuit_altn: BrakeCircuit::new(
                context,
                "ALTN",
                Volume::new::<gallon>(1.5),
                Volume::new::<gallon>(0.5),
                Volume::new::<gallon>(0.13),
            ),

            braking_force: A320BrakingForce::new(context),

            total_sim_time_elapsed: Duration::new(0, 0),
            lag_time_accumulator: Duration::new(0, 0),

            fake_green_hydraulic_reservoir: FakeHydraulicReservoir::new(
                Volume::new::<gallon>(10.),
                Volume::new::<gallon>(1.),
            ),
            fake_blue_hydraulic_reservoir: FakeHydraulicReservoir::new(
                Volume::new::<gallon>(8.),
                Volume::new::<gallon>(1.),
            ),
            fake_yellow_hydraulic_reservoir: FakeHydraulicReservoir::new(
                Volume::new::<gallon>(10.),
                Volume::new::<gallon>(1.),
            ),

            forward_cargo_door: A320CargoDoorFactory::new_a320_cargo_door(
                context,
                Self::FORWARD_CARGO_DOOR_ID,
            ),
            forward_cargo_door_controller: A320DoorController::new(
                context,
                Self::FORWARD_CARGO_DOOR_ID,
            ),

            aft_cargo_door: A320CargoDoorFactory::new_a320_cargo_door(
                context,
                Self::AFT_CARGO_DOOR_ID,
            ),
            aft_cargo_door_controller: A320DoorController::new(context, Self::AFT_CARGO_DOOR_ID),
        }
    }

    pub(super) fn update<T: Engine, U: EngineFirePushButtons>(
        &mut self,
        context: &UpdateContext,
        engine1: &T,
        engine2: &T,
        overhead_panel: &A320HydraulicOverheadPanel,
        autobrake_panel: &AutobrakePanel,
        engine_fire_push_buttons: &U,
        lgciu1: &impl LgciuInterface,
        lgciu2: &impl LgciuInterface,
        rat_and_emer_gen_man_on: &impl EmergencyElectricalRatPushButton,
        emergency_elec_state: &impl EmergencyElectricalState,
    ) {
        self.core_hydraulic_updater.update(context);
        self.physics_updater.update(context);

        for cur_time_step in self.physics_updater {
            self.update_fast_physics(&context.with_delta(cur_time_step));
        }

        self.update_with_sim_rate(
            context,
            overhead_panel,
            autobrake_panel,
            rat_and_emer_gen_man_on,
            emergency_elec_state,
            lgciu1,
            lgciu2,
        );

        for cur_time_step in self.core_hydraulic_updater {
            self.update_core_hydraulics(
                &context.with_delta(cur_time_step),
                engine1,
                engine2,
                overhead_panel,
                engine_fire_push_buttons,
                lgciu1,
                lgciu2,
            );
        }
    }

    // Placeholder function to give an estimation of blue pump flow for sound purpose
    // Todo remove when hydraulics gives directly correct values of flow and displacement
    fn blue_electric_pump_estimated_flow(&self) -> VolumeRate {
        // If RAT pump has some RPM then we consider epump provides only a fraction of the loop total flow
        let rat_produces_flow = self.ram_air_turbine.turbine_rpm() > 1000.;

        let estimated_blue_epump_flow: VolumeRate;
        if self.blue_electric_pump_controller.should_pressurise() {
            if rat_produces_flow {
                estimated_blue_epump_flow = self.blue_loop.current_flow() * 0.4;
            } else {
                estimated_blue_epump_flow = self.blue_loop.current_flow();
            }
        } else {
            estimated_blue_epump_flow = VolumeRate::new::<gallon_per_second>(0.);
        }

        estimated_blue_epump_flow.max(VolumeRate::new::<gallon_per_second>(0.))
    }

    // Placeholder function to give an estimation of yellow pump flow for sound purpose
    // Todo remove when hydraulics gives directly correct values of flow and displacement
    fn yellow_electric_pump_estimated_flow(&self) -> VolumeRate {
        // If EDP started pumping and has some RPM then we consider epump provides a fraction of the loop total flow
        let yellow_edp_outputs_some_flow = self.engine_driven_pump_2.speed()
            > AngularVelocity::new::<revolution_per_minute>(1500.)
            && self.engine_driven_pump_2_controller.should_pressurise();

        let mut estimated_yellow_epump_flow: VolumeRate;
        if self.yellow_electric_pump_controller.should_pressurise() {
            if yellow_edp_outputs_some_flow {
                // If electric pump is not the only pump to work we only consider it gives a 0.2 fraction of the loop total flow
                estimated_yellow_epump_flow = self.yellow_loop.current_flow() * 0.2;
            } else {
                estimated_yellow_epump_flow = self.yellow_loop.current_flow();
            }

            if self.power_transfer_unit.is_active_right_to_left() {
                estimated_yellow_epump_flow += self.power_transfer_unit.flow();
            } else if self.power_transfer_unit.is_active_left_to_right() {
                estimated_yellow_epump_flow -= self.power_transfer_unit.flow();
            }
        } else {
            estimated_yellow_epump_flow = VolumeRate::new::<gallon_per_second>(0.);
        }

        estimated_yellow_epump_flow.max(VolumeRate::new::<gallon_per_second>(0.))
    }

    // Placeholder function to trigger the high pitch PTU sound on specific PTU conditions
    // Todo remove when PTU physical model is added
    fn is_ptu_running_high_pitch_sound(&self) -> bool {
        let is_ptu_rotating = self.power_transfer_unit.is_active_left_to_right()
            || self.power_transfer_unit.is_active_right_to_left();

        let absolute_delta_pressure =
            (self.green_loop.pressure() - self.yellow_loop.pressure()).abs();

        absolute_delta_pressure > Pressure::new::<psi>(2700.) && is_ptu_rotating
    }

    fn green_edp_has_low_press_fault(&self) -> bool {
        self.engine_driven_pump_1_controller
            .has_pressure_low_fault()
    }

    fn yellow_epump_has_low_press_fault(&self) -> bool {
        self.yellow_electric_pump_controller
            .has_pressure_low_fault()
    }

    fn yellow_edp_has_low_press_fault(&self) -> bool {
        self.engine_driven_pump_2_controller
            .has_pressure_low_fault()
    }

    fn blue_epump_has_fault(&self) -> bool {
        self.blue_electric_pump_controller.has_pressure_low_fault()
    }

    #[cfg(test)]
    fn should_pressurise_yellow_pump_for_cargo_door_operation(&self) -> bool {
        self.yellow_electric_pump_controller
            .should_pressurise_for_cargo_door_operation()
    }

    #[cfg(test)]
    fn nose_wheel_steering_pin_is_inserted(&self) -> bool {
        self.power_transfer_unit_controller
            .nose_wheel_steering_pin_is_inserted()
    }

    fn is_blue_pressurised(&self) -> bool {
        self.blue_loop.is_pressurised()
    }

    #[cfg(test)]
    fn is_green_pressurised(&self) -> bool {
        self.green_loop.is_pressurised()
    }

    #[cfg(test)]
    fn is_yellow_pressurised(&self) -> bool {
        self.yellow_loop.is_pressurised()
    }

    // Updates at the same rate as the sim or at a fixed maximum time step if sim rate is too slow
    fn update_fast_physics(&mut self, context: &UpdateContext) {
        self.forward_cargo_door.update(
            &self.forward_cargo_door_controller,
            context,
            self.yellow_loop.pressure(),
        );

        self.aft_cargo_door.update(
            &self.aft_cargo_door_controller,
            context,
            self.yellow_loop.pressure(),
        );

        self.ram_air_turbine
            .update_physics(&context.delta(), context.indicated_airspeed());
    }

    fn update_with_sim_rate(
        &mut self,
        context: &UpdateContext,
        overhead_panel: &A320HydraulicOverheadPanel,
        autobrake_panel: &AutobrakePanel,
        rat_and_emer_gen_man_on: &impl EmergencyElectricalRatPushButton,
        emergency_elec_state: &impl EmergencyElectricalState,
        lgciu1: &impl LgciuInterface,
        lgciu2: &impl LgciuInterface,
    ) {
        // Process brake logic (which circuit brakes) and send brake demands (how much)
        self.brake_computer.update_brake_demands(
            context,
            &self.green_loop,
            &self.braking_circuit_altn,
            lgciu1,
            lgciu2,
            autobrake_panel,
        );

        // Updating rat stowed pos on all frames in case it's used for graphics
        self.ram_air_turbine.update_position(&context.delta());

        // Uses external conditions and momentary button: better to check each frame
        self.ram_air_turbine_controller.update(
            overhead_panel,
            rat_and_emer_gen_man_on,
            emergency_elec_state,
        );

        // Tug has its angle changing on each frame and we'd like to detect this
        self.pushback_tug.update();

        self.braking_force.update_forces(
            context,
            &self.braking_circuit_norm,
            &self.braking_circuit_altn,
        );

        self.forward_cargo_door_controller.update(
            context,
            &self.forward_cargo_door,
            self.yellow_loop.pressure(),
        );

        self.aft_cargo_door_controller.update(
            context,
            &self.aft_cargo_door,
            self.yellow_loop.pressure(),
        );
    }

    // For each hydraulic loop retrieves volumes from and to each actuator and pass it to the loops
    fn update_actuators_volume(&mut self) {
        self.update_green_actuators_volume();
        self.update_yellow_actuators_volume();
        self.update_blue_actuators_volume();
    }

    fn update_green_actuators_volume(&mut self) {
        self.green_loop
            .update_actuator_volumes(&mut self.braking_circuit_norm);
    }

    fn update_yellow_actuators_volume(&mut self) {
        self.yellow_loop
            .update_actuator_volumes(&mut self.braking_circuit_altn);

        self.yellow_loop
            .update_actuator_volumes(self.forward_cargo_door.actuator());

        self.yellow_loop
            .update_actuator_volumes(self.aft_cargo_door.actuator());
    }

    fn update_blue_actuators_volume(&mut self) {}

    // All the core hydraulics updates that needs to be done at the slowest fixed step rate
    fn update_core_hydraulics<T: Engine, U: EngineFirePushButtons>(
        &mut self,
        context: &UpdateContext,
        engine1: &T,
        engine2: &T,
        overhead_panel: &A320HydraulicOverheadPanel,
        engine_fire_push_buttons: &U,
        lgciu1: &impl LgciuInterface,
        lgciu2: &impl LgciuInterface,
    ) {
        // First update what is currently consumed and given back by each actuator
        // Todo: might have to split the actuator volumes by expected number of loops
        self.update_actuators_volume();

        self.brake_computer.send_brake_demands(
            &mut self.braking_circuit_norm,
            &mut self.braking_circuit_altn,
        );

        self.power_transfer_unit_controller.update(
            context,
            overhead_panel,
            &self.forward_cargo_door_controller,
            &self.aft_cargo_door_controller,
            &self.pushback_tug,
            lgciu2,
        );
        self.power_transfer_unit.update(
            &self.green_loop,
            &self.yellow_loop,
            &self.power_transfer_unit_controller,
        );

        self.engine_driven_pump_1_pressure_switch
            .update(self.green_loop.pressure());
        self.engine_driven_pump_1_controller.update(
            overhead_panel,
            engine_fire_push_buttons,
            engine1.uncorrected_n2(),
            engine1.oil_pressure(),
            self.engine_driven_pump_1_pressure_switch.is_pressurised(),
            lgciu1,
        );

        self.engine_driven_pump_1.update(
            context,
            &self.green_loop,
            engine1.hydraulic_pump_output_speed(),
            &self.engine_driven_pump_1_controller,
        );

        self.engine_driven_pump_2_pressure_switch
            .update(self.yellow_loop.pressure());
        self.engine_driven_pump_2_controller.update(
            overhead_panel,
            engine_fire_push_buttons,
            engine2.uncorrected_n2(),
            engine2.oil_pressure(),
            self.engine_driven_pump_2_pressure_switch.is_pressurised(),
            lgciu2,
        );

        self.engine_driven_pump_2.update(
            context,
            &self.yellow_loop,
            engine2.hydraulic_pump_output_speed(),
            &self.engine_driven_pump_2_controller,
        );

        self.blue_electric_pump_controller.update(
            overhead_panel,
            self.blue_loop.is_pressurised(),
            engine1.oil_pressure(),
            engine2.oil_pressure(),
            engine1.is_above_minimum_idle(),
            engine2.is_above_minimum_idle(),
            lgciu1,
            lgciu2,
        );
        self.blue_electric_pump.update(
            context,
            &self.blue_loop,
            &self.blue_electric_pump_controller,
        );

        self.yellow_electric_pump_controller.update(
            context,
            overhead_panel,
            &self.forward_cargo_door_controller,
            &self.aft_cargo_door_controller,
            self.yellow_loop.is_pressurised(),
        );
        self.yellow_electric_pump.update(
            context,
            &self.yellow_loop,
            &self.yellow_electric_pump_controller,
        );

        self.ram_air_turbine
            .update(context, &self.blue_loop, &self.ram_air_turbine_controller);

        self.green_loop_controller.update(engine_fire_push_buttons);
        self.green_loop.update(
            context,
            Vec::new(),
            vec![&self.engine_driven_pump_1],
            Vec::new(),
            vec![&self.power_transfer_unit],
            &self.green_loop_controller,
        );

        self.yellow_loop_controller.update(engine_fire_push_buttons);
        self.yellow_loop.update(
            context,
            vec![&self.yellow_electric_pump],
            vec![&self.engine_driven_pump_2],
            Vec::new(),
            vec![&self.power_transfer_unit],
            &self.yellow_loop_controller,
        );

        self.blue_loop_controller.update(engine_fire_push_buttons);
        self.blue_loop.update(
            context,
            vec![&self.blue_electric_pump],
            Vec::new(),
            vec![&self.ram_air_turbine],
            Vec::new(),
            &self.blue_loop_controller,
        );

        self.braking_circuit_norm.update(context, &self.green_loop);
        self.braking_circuit_altn.update(context, &self.yellow_loop);
    }

    pub fn fake_green_reservoir(&self) -> &FakeHydraulicReservoir {
        &self.fake_green_hydraulic_reservoir
    }

    pub fn fake_blue_reservoir(&self) -> &FakeHydraulicReservoir {
        &self.fake_blue_hydraulic_reservoir
    }

    pub fn fake_yellow_reservoir(&self) -> &FakeHydraulicReservoir {
        &self.fake_yellow_hydraulic_reservoir
    }
}
impl RamAirTurbineHydraulicLoopPressurised for A320Hydraulic {
    fn is_rat_hydraulic_loop_pressurised(&self) -> bool {
        self.is_blue_pressurised()
    }
}
impl SimulationElement for A320Hydraulic {
    fn accept<T: SimulationElementVisitor>(&mut self, visitor: &mut T) {
        self.engine_driven_pump_1.accept(visitor);
        self.engine_driven_pump_1_controller.accept(visitor);

        self.engine_driven_pump_2.accept(visitor);
        self.engine_driven_pump_2_controller.accept(visitor);

        self.blue_electric_pump.accept(visitor);
        self.blue_electric_pump_controller.accept(visitor);

        self.yellow_electric_pump.accept(visitor);
        self.yellow_electric_pump_controller.accept(visitor);

        self.forward_cargo_door_controller.accept(visitor);
        self.forward_cargo_door.accept(visitor);

        self.aft_cargo_door_controller.accept(visitor);
        self.aft_cargo_door.accept(visitor);

        self.pushback_tug.accept(visitor);

        self.ram_air_turbine.accept(visitor);
        self.ram_air_turbine_controller.accept(visitor);

        self.power_transfer_unit.accept(visitor);
        self.power_transfer_unit_controller.accept(visitor);

        self.blue_loop.accept(visitor);
        self.green_loop.accept(visitor);
        self.yellow_loop.accept(visitor);

        self.brake_computer.accept(visitor);

        self.braking_circuit_norm.accept(visitor);
        self.braking_circuit_altn.accept(visitor);
        self.braking_force.accept(visitor);

        visitor.visit(self);
    }

    fn write(&self, writer: &mut SimulatorWriter) {
        writer.write(
            &self.yellow_epump_flow_id,
            self.yellow_electric_pump_estimated_flow()
                .get::<gallon_per_second>(),
        );

        writer.write(
            &self.blue_epump_flow_id,
            self.blue_electric_pump_estimated_flow()
                .get::<gallon_per_second>(),
        );

        writer.write(
            &self.ptu_high_pitch_sound_id,
            self.is_ptu_running_high_pitch_sound(),
        );
    }
}

struct A320HydraulicLoopController {
    engine_number: Option<usize>,
    should_open_fire_shutoff_valve: bool,
}
impl A320HydraulicLoopController {
    fn new(engine_number: Option<usize>) -> Self {
        Self {
            engine_number,
            should_open_fire_shutoff_valve: true,
        }
    }

    fn update<T: EngineFirePushButtons>(&mut self, engine_fire_push_buttons: &T) {
        if let Some(eng_number) = self.engine_number {
            self.should_open_fire_shutoff_valve = !engine_fire_push_buttons.is_released(eng_number);
        }
    }
}
impl HydraulicLoopController for A320HydraulicLoopController {
    fn should_open_fire_shutoff_valve(&self) -> bool {
        self.should_open_fire_shutoff_valve
    }
}

struct A320EngineDrivenPumpController {
    green_pump_low_press_id: VariableIdentifier,
    yellow_pump_low_press_id: VariableIdentifier,

    is_powered: bool,
    powered_by: Vec<ElectricalBusType>,
    engine_number: usize,
    should_pressurise: bool,
    has_pressure_low_fault: bool,
    is_pressure_low: bool,
}
impl A320EngineDrivenPumpController {
    const MIN_ENGINE_OIL_PRESS_THRESHOLD_TO_INHIBIT_FAULT: f64 = 18.;

    fn new(
        context: &mut InitContext,
        engine_number: usize,
        powered_by: Vec<ElectricalBusType>,
    ) -> Self {
        Self {
            green_pump_low_press_id: context
                .get_identifier("HYD_GREEN_EDPUMP_LOW_PRESS".to_owned()),
            yellow_pump_low_press_id: context
                .get_identifier("HYD_YELLOW_EDPUMP_LOW_PRESS".to_owned()),

            is_powered: false,
            powered_by,
            engine_number,
            should_pressurise: true,
            has_pressure_low_fault: false,
            is_pressure_low: true,
        }
    }

    fn update_low_pressure_state(
        &mut self,
        engine_n2: Ratio,
        engine_oil_pressure: Pressure,
        pressure_switch_state: bool,
        lgciu: &impl LgciuInterface,
    ) {
        // Faking edp section pressure low level as if engine is slow we shouldn't have pressure
        let faked_is_edp_section_low_pressure = engine_n2.get::<percent>() < 5.;

        // Engine off state uses oil pressure threshold (treshold is 18psi)
        let is_engine_low_oil_pressure = engine_oil_pressure.get::<psi>()
            < Self::MIN_ENGINE_OIL_PRESS_THRESHOLD_TO_INHIBIT_FAULT;

        // TODO when edp section pressure is modeled we can remove fake low press and use dedicated pressure switch
        self.is_pressure_low = self.should_pressurise()
            && (!pressure_switch_state || faked_is_edp_section_low_pressure);

        // Fault inhibited if on ground AND engine oil pressure is low (11KS1 elec relay)
        self.has_pressure_low_fault = self.is_pressure_low
            && (!is_engine_low_oil_pressure
                || !(lgciu.right_gear_compressed(false) && lgciu.left_gear_compressed(false)));
    }

    fn update<T: EngineFirePushButtons>(
        &mut self,
        overhead_panel: &A320HydraulicOverheadPanel,
        engine_fire_push_buttons: &T,
        engine_n2: Ratio,
        engine_oil_pressure: Pressure,
        pressure_switch_state: bool,
        lgciu: &impl LgciuInterface,
    ) {
        let mut should_pressurise_if_powered = false;
        if overhead_panel.edp_push_button_is_auto(self.engine_number)
            && !engine_fire_push_buttons.is_released(self.engine_number)
        {
            should_pressurise_if_powered = true;
        } else if overhead_panel.edp_push_button_is_off(self.engine_number)
            || engine_fire_push_buttons.is_released(self.engine_number)
        {
            should_pressurise_if_powered = false;
        }

        // Inverted logic, no power means solenoid valve always leave pump in pressurise mode
        self.should_pressurise = !self.is_powered || should_pressurise_if_powered;

        self.update_low_pressure_state(
            engine_n2,
            engine_oil_pressure,
            pressure_switch_state,
            lgciu,
        );
    }

    fn has_pressure_low_fault(&self) -> bool {
        self.has_pressure_low_fault
    }
}
impl PumpController for A320EngineDrivenPumpController {
    fn should_pressurise(&self) -> bool {
        self.should_pressurise
    }
}
impl SimulationElement for A320EngineDrivenPumpController {
    fn write(&self, writer: &mut SimulatorWriter) {
        if self.engine_number == 1 {
            writer.write(&self.green_pump_low_press_id, self.is_pressure_low);
        } else if self.engine_number == 2 {
            writer.write(&self.yellow_pump_low_press_id, self.is_pressure_low);
        } else {
            panic!("The A320 only supports two engines.");
        }
    }

    fn receive_power(&mut self, buses: &impl ElectricalBuses) {
        self.is_powered = buses.any_is_powered(&self.powered_by);
    }
}

struct A320BlueElectricPumpController {
    low_press_id: VariableIdentifier,

    is_powered: bool,
    powered_by: ElectricalBusType,
    should_pressurise: bool,
    has_pressure_low_fault: bool,
    is_pressure_low: bool,
}
impl A320BlueElectricPumpController {
    const MIN_ENGINE_OIL_PRESS_THRESHOLD_TO_INHIBIT_FAULT: f64 = 18.;

    fn new(context: &mut InitContext, powered_by: ElectricalBusType) -> Self {
        Self {
            low_press_id: context.get_identifier("HYD_BLUE_EPUMP_LOW_PRESS".to_owned()),

            is_powered: false,
            powered_by,
            should_pressurise: false,
            has_pressure_low_fault: false,
            is_pressure_low: true,
        }
    }

    fn update(
        &mut self,
        overhead_panel: &A320HydraulicOverheadPanel,
        pressure_switch_state: bool,
        engine1_oil_pressure: Pressure,
        engine2_oil_pressure: Pressure,
        engine1_above_min_idle: bool,
        engine2_above_min_idle: bool,
        lgciu1: &impl LgciuInterface,
        lgciu2: &impl LgciuInterface,
    ) {
        let mut should_pressurise_if_powered = false;
        if overhead_panel.blue_epump_push_button.is_auto() {
            if !lgciu1.nose_gear_compressed(false)
                || engine1_above_min_idle
                || engine2_above_min_idle
                || overhead_panel.blue_epump_override_push_button_is_on()
            {
                should_pressurise_if_powered = true;
            } else {
                should_pressurise_if_powered = false;
            }
        } else if overhead_panel.blue_epump_push_button_is_off() {
            should_pressurise_if_powered = false;
        }

        self.should_pressurise = self.is_powered && should_pressurise_if_powered;

        self.update_low_pressure_state(
            overhead_panel,
            pressure_switch_state,
            engine1_oil_pressure,
            engine2_oil_pressure,
            lgciu1,
            lgciu2,
        );
    }

    fn update_low_pressure_state(
        &mut self,
        overhead_panel: &A320HydraulicOverheadPanel,
        pressure_switch_state: bool,
        engine1_oil_pressure: Pressure,
        engine2_oil_pressure: Pressure,
        lgciu1: &impl LgciuInterface,
        lgciu2: &impl LgciuInterface,
    ) {
        // Low engine oil pressure inhibits fault under 18psi level
        let is_engine_low_oil_pressure = engine1_oil_pressure.get::<psi>()
            < Self::MIN_ENGINE_OIL_PRESS_THRESHOLD_TO_INHIBIT_FAULT
            && engine2_oil_pressure.get::<psi>()
                < Self::MIN_ENGINE_OIL_PRESS_THRESHOLD_TO_INHIBIT_FAULT;

        self.is_pressure_low = self.should_pressurise() && !pressure_switch_state;

        self.has_pressure_low_fault = self.is_pressure_low
            && (!is_engine_low_oil_pressure
                || (!(lgciu1.left_gear_compressed(false) && lgciu1.right_gear_compressed(false))
                    || !(lgciu2.left_gear_compressed(false)
                        && lgciu2.right_gear_compressed(false)))
                || overhead_panel.blue_epump_override_push_button_is_on());
    }

    fn has_pressure_low_fault(&self) -> bool {
        self.has_pressure_low_fault
    }
}

impl PumpController for A320BlueElectricPumpController {
    fn should_pressurise(&self) -> bool {
        self.should_pressurise
    }
}

impl SimulationElement for A320BlueElectricPumpController {
    fn write(&self, writer: &mut SimulatorWriter) {
        writer.write(&self.low_press_id, self.is_pressure_low);
    }

    fn receive_power(&mut self, buses: &impl ElectricalBuses) {
        self.is_powered = buses.is_powered(self.powered_by);
    }
}

struct A320YellowElectricPumpController {
    low_press_id: VariableIdentifier,

    is_powered: bool,
    powered_by: ElectricalBusType,
    powered_by_when_cargo_door_operation: ElectricalBusType,
    should_pressurise: bool,
    has_pressure_low_fault: bool,
    is_pressure_low: bool,
    should_activate_yellow_pump_for_cargo_door_operation: DelayedFalseLogicGate,
}
impl A320YellowElectricPumpController {
    const DURATION_OF_YELLOW_PUMP_ACTIVATION_AFTER_CARGO_DOOR_OPERATION: Duration =
        Duration::from_secs(20);

    fn new(
        context: &mut InitContext,
        powered_by: ElectricalBusType,
        powered_by_when_cargo_door_operation: ElectricalBusType,
    ) -> Self {
        Self {
            low_press_id: context.get_identifier("HYD_YELLOW_EPUMP_LOW_PRESS".to_owned()),

            is_powered: false,
            powered_by,
            powered_by_when_cargo_door_operation,
            should_pressurise: false,
            has_pressure_low_fault: false,
            is_pressure_low: true,
            should_activate_yellow_pump_for_cargo_door_operation: DelayedFalseLogicGate::new(
                Self::DURATION_OF_YELLOW_PUMP_ACTIVATION_AFTER_CARGO_DOOR_OPERATION,
            ),
        }
    }

    fn update(
        &mut self,
        context: &UpdateContext,
        overhead_panel: &A320HydraulicOverheadPanel,
        forward_cargo_door_controller: &A320DoorController,
        aft_cargo_door_controller: &A320DoorController,
        pressure_switch_state: bool,
    ) {
        self.should_activate_yellow_pump_for_cargo_door_operation
            .update(
                context,
                forward_cargo_door_controller.should_pressurise_hydraulics()
                    || aft_cargo_door_controller.should_pressurise_hydraulics(),
            );

        self.should_pressurise = (overhead_panel.yellow_epump_push_button.is_on()
            || self
                .should_activate_yellow_pump_for_cargo_door_operation
                .output())
            && self.is_powered;

        self.update_low_pressure_state(pressure_switch_state);
    }

    fn update_low_pressure_state(&mut self, pressure_switch_state: bool) {
        self.is_pressure_low = self.should_pressurise() && !pressure_switch_state;

        self.has_pressure_low_fault = self.is_pressure_low;
    }

    fn has_pressure_low_fault(&self) -> bool {
        self.has_pressure_low_fault
    }

    #[cfg(test)]
    fn should_pressurise_for_cargo_door_operation(&self) -> bool {
        self.should_activate_yellow_pump_for_cargo_door_operation
            .output()
    }
}
impl PumpController for A320YellowElectricPumpController {
    fn should_pressurise(&self) -> bool {
        self.should_pressurise
    }
}
impl SimulationElement for A320YellowElectricPumpController {
    fn write(&self, writer: &mut SimulatorWriter) {
        writer.write(&self.low_press_id, self.is_pressure_low);
    }

    fn receive_power(&mut self, buses: &impl ElectricalBuses) {
        // Control of the pump is powered by dedicated bus OR manual operation of cargo door through another bus
        self.is_powered = buses.is_powered(self.powered_by)
            || (self
                .should_activate_yellow_pump_for_cargo_door_operation
                .output()
                && buses.is_powered(self.powered_by_when_cargo_door_operation))
    }
}

struct A320PowerTransferUnitController {
    park_brake_lever_pos_id: VariableIdentifier,
    general_eng_1_starter_active_id: VariableIdentifier,
    general_eng_2_starter_active_id: VariableIdentifier,

    is_powered: bool,
    powered_by: ElectricalBusType,
    should_enable: bool,
    should_inhibit_ptu_after_cargo_door_operation: DelayedFalseLogicGate,
    nose_wheel_steering_pin_inserted: DelayedFalseLogicGate,

    parking_brake_lever_pos: bool,
    eng_1_master_on: bool,
    eng_2_master_on: bool,
}
impl A320PowerTransferUnitController {
    const DURATION_OF_PTU_INHIBIT_AFTER_CARGO_DOOR_OPERATION: Duration = Duration::from_secs(40);
    const DURATION_AFTER_WHICH_NWS_PIN_IS_REMOVED_AFTER_PUSHBACK: Duration =
        Duration::from_secs(15);

    fn new(context: &mut InitContext, powered_by: ElectricalBusType) -> Self {
        Self {
            park_brake_lever_pos_id: context.get_identifier("PARK_BRAKE_LEVER_POS".to_owned()),
            general_eng_1_starter_active_id: context
                .get_identifier("GENERAL ENG STARTER ACTIVE:1".to_owned()),
            general_eng_2_starter_active_id: context
                .get_identifier("GENERAL ENG STARTER ACTIVE:2".to_owned()),

            is_powered: false,
            powered_by,
            should_enable: false,
            should_inhibit_ptu_after_cargo_door_operation: DelayedFalseLogicGate::new(
                Self::DURATION_OF_PTU_INHIBIT_AFTER_CARGO_DOOR_OPERATION,
            ),
            nose_wheel_steering_pin_inserted: DelayedFalseLogicGate::new(
                Self::DURATION_AFTER_WHICH_NWS_PIN_IS_REMOVED_AFTER_PUSHBACK,
            ),

            parking_brake_lever_pos: false,
            eng_1_master_on: false,
            eng_2_master_on: false,
        }
    }

    fn update(
        &mut self,
        context: &UpdateContext,
        overhead_panel: &A320HydraulicOverheadPanel,
        forward_cargo_door_controller: &A320DoorController,
        aft_cargo_door_controller: &A320DoorController,
        pushback_tug: &PushbackTug,
        lgciu2: &impl LgciuInterface,
    ) {
        self.should_inhibit_ptu_after_cargo_door_operation.update(
            context,
            forward_cargo_door_controller.should_pressurise_hydraulics()
                || aft_cargo_door_controller.should_pressurise_hydraulics(),
        );
        self.nose_wheel_steering_pin_inserted
            .update(context, pushback_tug.is_connected());

        let ptu_inhibited = self.should_inhibit_ptu_after_cargo_door_operation.output()
            && overhead_panel.yellow_epump_push_button_is_auto();

        let should_enable_if_powered = overhead_panel.ptu_push_button_is_auto()
            && (!lgciu2.nose_gear_compressed(false)
                || self.eng_1_master_on && self.eng_2_master_on
                || !self.eng_1_master_on && !self.eng_2_master_on
                || (!self.parking_brake_lever_pos
                    && !self.nose_wheel_steering_pin_inserted.output()))
            && !ptu_inhibited;

        // When there is no power, the PTU is always ON.
        self.should_enable = !self.is_powered || should_enable_if_powered;
    }

    #[cfg(test)]
    fn nose_wheel_steering_pin_is_inserted(&self) -> bool {
        self.nose_wheel_steering_pin_inserted.output()
    }
}
impl PowerTransferUnitController for A320PowerTransferUnitController {
    fn should_enable(&self) -> bool {
        self.should_enable
    }
}
impl SimulationElement for A320PowerTransferUnitController {
    fn read(&mut self, reader: &mut SimulatorReader) {
        self.parking_brake_lever_pos = reader.read(&self.park_brake_lever_pos_id);
        self.eng_1_master_on = reader.read(&self.general_eng_1_starter_active_id);
        self.eng_2_master_on = reader.read(&self.general_eng_2_starter_active_id);
    }

    fn receive_power(&mut self, buses: &impl ElectricalBuses) {
        self.is_powered = buses.is_powered(self.powered_by);
    }
}

struct A320RamAirTurbineController {
    is_solenoid_1_powered: bool,
    solenoid_1_bus: ElectricalBusType,

    is_solenoid_2_powered: bool,
    solenoid_2_bus: ElectricalBusType,

    should_deploy: bool,
}
impl A320RamAirTurbineController {
    fn new(solenoid_1_bus: ElectricalBusType, solenoid_2_bus: ElectricalBusType) -> Self {
        Self {
            is_solenoid_1_powered: false,
            solenoid_1_bus,

            is_solenoid_2_powered: false,
            solenoid_2_bus,

            should_deploy: false,
        }
    }

    fn update(
        &mut self,
        overhead_panel: &A320HydraulicOverheadPanel,
        rat_and_emer_gen_man_on: &impl EmergencyElectricalRatPushButton,
        emergency_elec_state: &impl EmergencyElectricalState,
    ) {
        let solenoid_1_should_trigger_deployment_if_powered =
            overhead_panel.rat_man_on_push_button_is_pressed();

        let solenoid_2_should_trigger_deployment_if_powered =
            emergency_elec_state.is_in_emergency_elec() || rat_and_emer_gen_man_on.is_pressed();

        self.should_deploy = (self.is_solenoid_1_powered
            && solenoid_1_should_trigger_deployment_if_powered)
            || (self.is_solenoid_2_powered && solenoid_2_should_trigger_deployment_if_powered);
    }
}
impl RamAirTurbineController for A320RamAirTurbineController {
    fn should_deploy(&self) -> bool {
        self.should_deploy
    }
}
impl SimulationElement for A320RamAirTurbineController {
    fn receive_power(&mut self, buses: &impl ElectricalBuses) {
        self.is_solenoid_1_powered = buses.is_powered(self.solenoid_1_bus);
        self.is_solenoid_2_powered = buses.is_powered(self.solenoid_2_bus);
    }
}

struct A320HydraulicBrakeComputerUnit {
    park_brake_lever_pos_id: VariableIdentifier,
    gear_handle_position_id: VariableIdentifier,
    antiskid_brakes_active_id: VariableIdentifier,
    left_brake_pedal_input_id: VariableIdentifier,
    right_brake_pedal_input_id: VariableIdentifier,

    autobrake_controller: A320AutobrakeController,
    parking_brake_demand: bool,
    is_gear_lever_down: bool,
    left_brake_pilot_input: Ratio,
    right_brake_pilot_input: Ratio,
    left_brake_green_output: Ratio,
    left_brake_yellow_output: Ratio,
    right_brake_green_output: Ratio,
    right_brake_yellow_output: Ratio,
    normal_brakes_available: bool,
    should_disable_auto_brake_when_retracting: DelayedTrueLogicGate,
    anti_skid_activated: bool,

    alternate_brake_pressure_limit: Pressure,
    normal_brake_pressure_limit: Pressure,
}
/// Implements brakes computers logic
impl A320HydraulicBrakeComputerUnit {
    // Minimum pressure hysteresis on green until main switched on ALTN brakes
    // Feedback by Cpt. Chaos — 25/04/2021 #pilot-feedback
    const MIN_PRESSURE_BRAKE_ALTN_HYST_LO: f64 = 1305.;
    const MIN_PRESSURE_BRAKE_ALTN_HYST_HI: f64 = 2176.;

    // Min pressure when parking brake enabled. Lower normal braking is allowed to use pilot input as emergency braking
    // Feedback by avteknisyan — 25/04/2021 #pilot-feedback
    const MIN_PRESSURE_PARK_BRAKE_EMERGENCY: f64 = 507.;

    const AUTOBRAKE_GEAR_RETRACTION_DURATION_S: f64 = 3.;

    const PILOT_INPUT_DETECTION_TRESHOLD: f64 = 0.2;

    fn new(context: &mut InitContext) -> A320HydraulicBrakeComputerUnit {
        A320HydraulicBrakeComputerUnit {
            park_brake_lever_pos_id: context.get_identifier("PARK_BRAKE_LEVER_POS".to_owned()),
            gear_handle_position_id: context.get_identifier("GEAR HANDLE POSITION".to_owned()),
            antiskid_brakes_active_id: context.get_identifier("ANTISKID BRAKES ACTIVE".to_owned()),
            left_brake_pedal_input_id: context.get_identifier("LEFT_BRAKE_PEDAL_INPUT".to_owned()),
            right_brake_pedal_input_id: context
                .get_identifier("RIGHT_BRAKE_PEDAL_INPUT".to_owned()),

            autobrake_controller: A320AutobrakeController::new(context),
            // Position of parking brake lever
            parking_brake_demand: true,
            is_gear_lever_down: true,
            left_brake_pilot_input: Ratio::new::<ratio>(0.0),
            right_brake_pilot_input: Ratio::new::<ratio>(0.0),
            // Actual command sent to left green circuit
            left_brake_green_output: Ratio::new::<ratio>(0.0),
            // Actual command sent to left yellow circuit. Init 1 as considering park brake on on init
            left_brake_yellow_output: Ratio::new::<ratio>(1.0),
            // Actual command sent to right green circuit
            right_brake_green_output: Ratio::new::<ratio>(0.0),
            // Actual command sent to right yellow circuit. Init 1 as considering park brake on on init
            right_brake_yellow_output: Ratio::new::<ratio>(1.0),
            normal_brakes_available: false,
            should_disable_auto_brake_when_retracting: DelayedTrueLogicGate::new(
                Duration::from_secs_f64(Self::AUTOBRAKE_GEAR_RETRACTION_DURATION_S),
            ),
            anti_skid_activated: true,
            alternate_brake_pressure_limit: Pressure::new::<psi>(3000.),
            normal_brake_pressure_limit: Pressure::new::<psi>(3000.),
        }
    }

    fn allow_autobrake_arming(&self) -> bool {
        self.anti_skid_activated && self.normal_brakes_available
    }

    fn update_normal_braking_availability(&mut self, normal_braking_loop_pressure: &Pressure) {
        if normal_braking_loop_pressure.get::<psi>() > Self::MIN_PRESSURE_BRAKE_ALTN_HYST_HI
            && (self.left_brake_pilot_input.get::<ratio>() < Self::PILOT_INPUT_DETECTION_TRESHOLD
                && self.right_brake_pilot_input.get::<ratio>()
                    < Self::PILOT_INPUT_DETECTION_TRESHOLD)
        {
            self.normal_brakes_available = true;
        } else if normal_braking_loop_pressure.get::<psi>() < Self::MIN_PRESSURE_BRAKE_ALTN_HYST_LO
        {
            self.normal_brakes_available = false;
        }
    }

    fn update_brake_pressure_limitation(&mut self) {
        let yellow_manual_braking_input = self.left_brake_pilot_input
            > self.left_brake_yellow_output + Ratio::new::<ratio>(0.2)
            || self.right_brake_pilot_input
                > self.right_brake_yellow_output + Ratio::new::<ratio>(0.2);

        // Nominal braking from pedals is limited to 2538psi
        self.normal_brake_pressure_limit = Pressure::new::<psi>(2538.);

        self.alternate_brake_pressure_limit = Pressure::new::<psi>(if self.parking_brake_demand {
            // If no pilot action, standard park brake pressure limit
            if !yellow_manual_braking_input {
                2103.
            } else {
                // Else manual action limited to a higher max nominal pressure
                2538.
            }
        } else if !self.anti_skid_activated {
            1160.
        } else {
            // Else if any manual braking we use standard limit
            2538.
        });
    }

    /// Updates final brake demands per hydraulic loop based on pilot pedal demands
    fn update_brake_demands(
        &mut self,
        context: &UpdateContext,
        green_loop: &HydraulicLoop,
        alternate_circuit: &BrakeCircuit,
        lgciu1: &impl LgciuInterface,
        lgciu2: &impl LgciuInterface,
        autobrake_panel: &AutobrakePanel,
    ) {
        self.update_normal_braking_availability(&green_loop.pressure());
        self.update_brake_pressure_limitation();

        self.autobrake_controller.update(
            context,
            autobrake_panel,
            self.allow_autobrake_arming(),
            self.left_brake_pilot_input,
            self.right_brake_pilot_input,
            lgciu1,
            lgciu2,
        );

        let is_in_flight_gear_lever_up = !(lgciu1.left_and_right_gear_compressed(true)
            || lgciu2.left_and_right_gear_compressed(true)
            || self.is_gear_lever_down);

        self.should_disable_auto_brake_when_retracting.update(
            context,
            !lgciu1.all_down_and_locked() && !self.is_gear_lever_down,
        );

        if is_in_flight_gear_lever_up {
            if self.should_disable_auto_brake_when_retracting.output() {
                self.left_brake_green_output = Ratio::new::<ratio>(0.);
                self.right_brake_green_output = Ratio::new::<ratio>(0.);
            } else {
                // Slight brake pressure to stop the spinning wheels (have no pressure data available yet, 0.2 is random one)
                self.left_brake_green_output = Ratio::new::<ratio>(0.2);
                self.right_brake_green_output = Ratio::new::<ratio>(0.2);
            }

            self.left_brake_yellow_output = Ratio::new::<ratio>(0.);
            self.right_brake_yellow_output = Ratio::new::<ratio>(0.);
        } else {
            let green_used_for_brakes = self.normal_brakes_available
                && self.anti_skid_activated
                && !self.parking_brake_demand;

            if green_used_for_brakes {
                // Final output on normal brakes is max(pilot demand , autobrake demand) to allow pilot override autobrake demand
                self.left_brake_green_output = self
                    .left_brake_pilot_input
                    .max(self.autobrake_controller.brake_output());
                self.right_brake_green_output = self
                    .right_brake_pilot_input
                    .max(self.autobrake_controller.brake_output());
                self.left_brake_yellow_output = Ratio::new::<ratio>(0.);
                self.right_brake_yellow_output = Ratio::new::<ratio>(0.);
            } else {
                self.left_brake_green_output = Ratio::new::<ratio>(0.);
                self.right_brake_green_output = Ratio::new::<ratio>(0.);
                if !self.parking_brake_demand {
                    // Normal braking but using alternate circuit
                    self.left_brake_yellow_output = self.left_brake_pilot_input;
                    self.right_brake_yellow_output = self.right_brake_pilot_input;
                } else {
                    // Else we just use parking brake
                    self.left_brake_yellow_output = Ratio::new::<ratio>(1.);
                    self.right_brake_yellow_output = Ratio::new::<ratio>(1.);

                    // Special case: parking brake on but yellow can't provide enough brakes: green are allowed to brake for emergency
                    if alternate_circuit.left_brake_pressure().get::<psi>()
                        < Self::MIN_PRESSURE_PARK_BRAKE_EMERGENCY
                        || alternate_circuit.right_brake_pressure().get::<psi>()
                            < Self::MIN_PRESSURE_PARK_BRAKE_EMERGENCY
                    {
                        self.left_brake_green_output = self.left_brake_pilot_input;
                        self.right_brake_green_output = self.right_brake_pilot_input;
                    }
                }
            }
        }

        // Limiting final values
        self.left_brake_yellow_output = self
            .left_brake_yellow_output
            .min(Ratio::new::<ratio>(1.))
            .max(Ratio::new::<ratio>(0.));
        self.right_brake_yellow_output = self
            .right_brake_yellow_output
            .min(Ratio::new::<ratio>(1.))
            .max(Ratio::new::<ratio>(0.));
        self.left_brake_green_output = self
            .left_brake_green_output
            .min(Ratio::new::<ratio>(1.))
            .max(Ratio::new::<ratio>(0.));
        self.right_brake_green_output = self
            .right_brake_green_output
            .min(Ratio::new::<ratio>(1.))
            .max(Ratio::new::<ratio>(0.));
    }

    fn send_brake_demands(&mut self, norm: &mut BrakeCircuit, altn: &mut BrakeCircuit) {
        norm.set_brake_press_limit(self.normal_brake_pressure_limit);
        norm.set_brake_demand_left(self.left_brake_green_output);
        norm.set_brake_demand_right(self.right_brake_green_output);

        altn.set_brake_press_limit(self.alternate_brake_pressure_limit);
        altn.set_brake_demand_left(self.left_brake_yellow_output);
        altn.set_brake_demand_right(self.right_brake_yellow_output);
    }
}

impl SimulationElement for A320HydraulicBrakeComputerUnit {
    fn accept<T: SimulationElementVisitor>(&mut self, visitor: &mut T) {
        self.autobrake_controller.accept(visitor);
        visitor.visit(self);
    }

    fn read(&mut self, reader: &mut SimulatorReader) {
        self.parking_brake_demand = reader.read(&self.park_brake_lever_pos_id);
        self.is_gear_lever_down = reader.read(&self.gear_handle_position_id);
        self.anti_skid_activated = reader.read(&self.antiskid_brakes_active_id);
        self.left_brake_pilot_input =
            Ratio::new::<ratio>(reader.read(&self.left_brake_pedal_input_id));
        self.right_brake_pilot_input =
            Ratio::new::<ratio>(reader.read(&self.right_brake_pedal_input_id));
    }
}

struct A320BrakingForce {
    brake_left_force_factor_id: VariableIdentifier,
    brake_right_force_factor_id: VariableIdentifier,
    trailing_edge_flaps_left_percent_id: VariableIdentifier,
    trailing_edge_flaps_right_percent_id: VariableIdentifier,

    left_braking_force: f64,
    right_braking_force: f64,

    flap_position: f64,
}
impl A320BrakingForce {
    const REFERENCE_PRESSURE_FOR_MAX_FORCE: f64 = 2538.;

    const FLAPS_BREAKPOINTS: [f64; 3] = [0., 50., 100.];
    const FLAPS_PENALTY_PERCENT: [f64; 3] = [5., 5., 0.];

    pub fn new(context: &mut InitContext) -> Self {
        A320BrakingForce {
            brake_left_force_factor_id: context
                .get_identifier("BRAKE LEFT FORCE FACTOR".to_owned()),
            brake_right_force_factor_id: context
                .get_identifier("BRAKE RIGHT FORCE FACTOR".to_owned()),
            trailing_edge_flaps_left_percent_id: context
                .get_identifier("TRAILING EDGE FLAPS LEFT PERCENT".to_owned()),
            trailing_edge_flaps_right_percent_id: context
                .get_identifier("TRAILING EDGE FLAPS RIGHT PERCENT".to_owned()),

            left_braking_force: 0.,
            right_braking_force: 0.,

            flap_position: 0.,
        }
    }

    pub fn update_forces(
        &mut self,
        context: &UpdateContext,
        norm_brakes: &BrakeCircuit,
        altn_brakes: &BrakeCircuit,
    ) {
        // Base formula for output force is output_force[0:1] = 50 * sqrt(current_pressure) / Max_brake_pressure
        // This formula gives a bit more punch for lower brake pressures (like 1000 psi alternate braking), as linear formula
        // gives really too low brake force for 1000psi

        let left_force_norm = 50. * norm_brakes.left_brake_pressure().get::<psi>().sqrt()
            / Self::REFERENCE_PRESSURE_FOR_MAX_FORCE;
        let left_force_altn = 50. * altn_brakes.left_brake_pressure().get::<psi>().sqrt()
            / Self::REFERENCE_PRESSURE_FOR_MAX_FORCE;
        self.left_braking_force = left_force_norm + left_force_altn;
        self.left_braking_force = self.left_braking_force.max(0.).min(1.);

        let right_force_norm = 50. * norm_brakes.right_brake_pressure().get::<psi>().sqrt()
            / Self::REFERENCE_PRESSURE_FOR_MAX_FORCE;
        let right_force_altn = 50. * altn_brakes.right_brake_pressure().get::<psi>().sqrt()
            / Self::REFERENCE_PRESSURE_FOR_MAX_FORCE;
        self.right_braking_force = right_force_norm + right_force_altn;
        self.right_braking_force = self.right_braking_force.max(0.).min(1.);

        self.correct_with_flaps_state(context);
    }

    fn correct_with_flaps_state(&mut self, context: &UpdateContext) {
        let flap_correction = Ratio::new::<percent>(interpolation(
            &Self::FLAPS_BREAKPOINTS,
            &Self::FLAPS_PENALTY_PERCENT,
            self.flap_position,
        ));

        // Using airspeed with formula 0.1 * sqrt(airspeed) to get a 0 to 1 ratio to use our flap correction
        // This way the less airspeed, the less our correction is used as it is an aerodynamic effect on brakes
        let mut airspeed_corrective_factor =
            0.1 * context.indicated_airspeed().get::<knot>().abs().sqrt();
        airspeed_corrective_factor = airspeed_corrective_factor.min(1.0);

        let final_flaps_correction_with_speed = flap_correction * airspeed_corrective_factor;

        self.left_braking_force = self.left_braking_force
            - (self.left_braking_force * final_flaps_correction_with_speed.get::<ratio>());

        self.right_braking_force = self.right_braking_force
            - (self.right_braking_force * final_flaps_correction_with_speed.get::<ratio>());
    }
}

impl SimulationElement for A320BrakingForce {
    fn write(&self, writer: &mut SimulatorWriter) {
        // BRAKE XXXX FORCE FACTOR is the actual braking force we want the plane to generate in the simulator
        writer.write(&self.brake_left_force_factor_id, self.left_braking_force);
        writer.write(&self.brake_right_force_factor_id, self.right_braking_force);
    }

    fn read(&mut self, reader: &mut SimulatorReader) {
        let left_flap: f64 = reader.read(&self.trailing_edge_flaps_left_percent_id);
        let right_flap: f64 = reader.read(&self.trailing_edge_flaps_right_percent_id);
        self.flap_position = (left_flap + right_flap) / 2.;
    }
}

#[derive(PartialEq, Clone, Copy)]
enum DoorControlState {
    DownLocked = 0,
    NoControl = 1,
    HydControl = 2,
    UpLocked = 3,
}

struct A320DoorController {
    requested_position_id: VariableIdentifier,

    control_state: DoorControlState,

    position_requested: Ratio,

    duration_in_no_control: Duration,
    duration_in_hyd_control: Duration,

    should_close_valves: bool,
    control_position_request: Ratio,
    should_unlock: bool,
}
impl A320DoorController {
    // Duration which the hydraulic valves sends a open request when request is closing (this is done on real aircraft so uplock can be easily unlocked without friction)
    const UP_CONTROL_TIME_BEFORE_DOWN_CONTROL: Duration = Duration::from_millis(200);

    // Delay from the ground crew unlocking the door to the time they start requiring up movement in control panel
    const DELAY_UNLOCK_TO_HYDRAULIC_CONTROL: Duration = Duration::from_secs(5);

    fn new(context: &mut InitContext, id: &str) -> Self {
        Self {
            requested_position_id: context.get_identifier(format!("{}_DOOR_CARGO_OPEN_REQ", id)),
            control_state: DoorControlState::DownLocked,
            position_requested: Ratio::new::<ratio>(0.),

            duration_in_no_control: Duration::from_secs(0),
            duration_in_hyd_control: Duration::from_secs(0),

            should_close_valves: true,
            control_position_request: Ratio::new::<ratio>(0.),
            should_unlock: false,
        }
    }

    fn update(&mut self, context: &UpdateContext, door: &CargoDoor, current_pressure: Pressure) {
        self.control_state = self.determine_control_state_and_lock_action(door, current_pressure);
        self.update_timers(context);
        self.update_actions_from_state();
    }

    fn update_timers(&mut self, context: &UpdateContext) {
        if self.control_state == DoorControlState::NoControl {
            self.duration_in_no_control += context.delta();
        } else {
            self.duration_in_no_control = Duration::from_secs(0);
        }

        if self.control_state == DoorControlState::HydControl {
            self.duration_in_hyd_control += context.delta();
        } else {
            self.duration_in_hyd_control = Duration::from_secs(0);
        }
    }

    fn update_actions_from_state(&mut self) {
        match self.control_state {
            DoorControlState::DownLocked => {}
            DoorControlState::NoControl => {
                self.should_close_valves = true;
            }
            DoorControlState::HydControl => {
                self.should_close_valves = false;
                self.control_position_request = if self.position_requested > Ratio::new::<ratio>(0.)
                    || self.duration_in_hyd_control < Self::UP_CONTROL_TIME_BEFORE_DOWN_CONTROL
                {
                    Ratio::new::<ratio>(1.)
                } else {
                    Ratio::new::<ratio>(0.)
                }
            }
            DoorControlState::UpLocked => {
                self.should_close_valves = true;
            }
        }
    }

    fn determine_control_state_and_lock_action(
        &mut self,
        door: &CargoDoor,
        current_pressure: Pressure,
    ) -> DoorControlState {
        match self.control_state {
            DoorControlState::DownLocked if self.position_requested > Ratio::new::<ratio>(0.) => {
                self.should_unlock = true;
                DoorControlState::NoControl
            }
            DoorControlState::NoControl
                if self.duration_in_no_control > Self::DELAY_UNLOCK_TO_HYDRAULIC_CONTROL =>
            {
                self.should_unlock = false;
                DoorControlState::HydControl
            }
            DoorControlState::HydControl if door.is_locked() => {
                self.should_unlock = false;
                DoorControlState::DownLocked
            }
            DoorControlState::HydControl
                if door.position() > Ratio::new::<ratio>(0.9)
                    && self.position_requested > Ratio::new::<ratio>(0.5) =>
            {
                self.should_unlock = false;
                DoorControlState::UpLocked
            }
            DoorControlState::UpLocked
                if self.position_requested < Ratio::new::<ratio>(1.)
                    && current_pressure > Pressure::new::<psi>(1000.) =>
            {
                DoorControlState::HydControl
            }
            _ => self.control_state,
        }
    }

    fn should_pressurise_hydraulics(&self) -> bool {
        (self.control_state == DoorControlState::UpLocked
            && self.position_requested < Ratio::new::<ratio>(1.))
            || self.control_state == DoorControlState::HydControl
    }
}
impl HydraulicAssemblyController for A320DoorController {
    fn requested_mode(&self) -> LinearActuatorMode {
        if self.should_close_valves {
            LinearActuatorMode::ClosedValves
        } else {
            LinearActuatorMode::PositionControl
        }
    }

    fn requested_position(&self) -> Ratio {
        self.control_position_request
    }

    fn should_lock(&self) -> bool {
        !self.should_unlock
    }

    fn requested_lock_position(&self) -> Ratio {
        Ratio::new::<ratio>(0.)
    }
}
impl SimulationElement for A320DoorController {
    fn read(&mut self, reader: &mut SimulatorReader) {
        self.position_requested = Ratio::new::<ratio>(reader.read(&self.requested_position_id));
    }
}

struct CargoDoor {
    hydraulic_assembly: HydraulicLinearActuatorAssembly,

    position_id: VariableIdentifier,
    locked_id: VariableIdentifier,
    position: Ratio,

    is_locked: bool,
}
impl CargoDoor {
    fn new(
        context: &mut InitContext,
        id: &str,
        hydraulic_assembly: HydraulicLinearActuatorAssembly,
    ) -> Self {
        Self {
            hydraulic_assembly,
            position_id: context.get_identifier(format!("{}_DOOR_CARGO_POSITION", id)),
            locked_id: context.get_identifier(format!("{}_DOOR_CARGO_LOCKED", id)),

            position: Ratio::new::<ratio>(0.),

            is_locked: true,
        }
    }

    fn position(&self) -> Ratio {
        self.position
    }

    fn is_locked(&self) -> bool {
        self.is_locked
    }

    fn actuator(&mut self) -> &mut impl Actuator {
        self.hydraulic_assembly.actuator()
    }

    fn update(
        &mut self,
        cargo_door_controller: &impl HydraulicAssemblyController,
        context: &UpdateContext,
        current_pressure: Pressure,
    ) {
        self.hydraulic_assembly
            .update(cargo_door_controller, context, current_pressure);
        self.is_locked = self.hydraulic_assembly.is_locked();
        self.position = self.hydraulic_assembly.position_normalized();
    }
}
impl SimulationElement for CargoDoor {
    fn write(&self, writer: &mut SimulatorWriter) {
        writer.write(&self.position_id, self.position());
        writer.write(&self.locked_id, self.is_locked());
    }
}

struct PushbackTug {
    angle_id: VariableIdentifier,
    state_id: VariableIdentifier,

    angle: f64,
    previous_angle: f64,
    // Type of pushback:
    // 0 = Straight
    // 1 = Left
    // 2 = Right
    // 3 = Assumed to be no pushback
    // 4 = might be finishing pushback, to confirm
    state: f64,
    is_connected_to_nose_gear: bool,
}
impl PushbackTug {
    const STATE_NO_PUSHBACK: f64 = 3.;

    fn new(context: &mut InitContext) -> Self {
        Self {
            angle_id: context.get_identifier("PUSHBACK ANGLE".to_owned()),
            state_id: context.get_identifier("PUSHBACK STATE".to_owned()),

            angle: 0.,
            previous_angle: 0.,
            state: Self::STATE_NO_PUSHBACK,
            is_connected_to_nose_gear: false,
        }
    }

    fn update(&mut self) {
        if self.is_pushing() {
            self.is_connected_to_nose_gear = true;
        } else if (self.state - PushbackTug::STATE_NO_PUSHBACK).abs() <= f64::EPSILON {
            self.is_connected_to_nose_gear = false;
        }
    }

    fn is_connected(&self) -> bool {
        self.is_connected_to_nose_gear
    }

    fn is_pushing(&self) -> bool {
        // The angle keeps changing while pushing or is frozen high on high angle manoeuvering.
        (self.angle - self.previous_angle).abs() > f64::EPSILON
            && (self.state - PushbackTug::STATE_NO_PUSHBACK).abs() > f64::EPSILON
    }
}
impl SimulationElement for PushbackTug {
    fn read(&mut self, reader: &mut SimulatorReader) {
        self.previous_angle = self.angle;
        self.angle = reader.read(&self.angle_id);
        self.state = reader.read(&self.state_id);
    }
}

/// Autobrake controller computes the state machine of the autobrake logic, and the deceleration target
/// that we expect for the plane
pub struct A320AutobrakeController {
    armed_mode_id: VariableIdentifier,
    decel_light_id: VariableIdentifier,
    spoilers_ground_spoilers_active_id: VariableIdentifier,
    external_disarm_event_id: VariableIdentifier,

    deceleration_governor: AutobrakeDecelerationGovernor,

    target: Acceleration,
    mode: AutobrakeMode,

    arming_is_allowed_by_bcu: bool,
    left_brake_pedal_input: Ratio,
    right_brake_pedal_input: Ratio,

    ground_spoilers_are_deployed: bool,
    last_ground_spoilers_are_deployed: bool,

    should_disarm_after_time_in_flight: DelayedPulseTrueLogicGate,
    should_reject_max_mode_after_time_in_flight: DelayedTrueLogicGate,

    external_disarm_event: bool,
}
impl A320AutobrakeController {
    const DURATION_OF_FLIGHT_TO_DISARM_AUTOBRAKE_SECS: f64 = 10.;

    // Dynamic decel target map versus time for any mode that needs it
    const LOW_MODE_DECEL_PROFILE_ACCEL_MS2: [f64; 4] = [4., 4., 0., -2.];
    const LOW_MODE_DECEL_PROFILE_TIME_S: [f64; 4] = [0., 1.99, 2., 4.5];

    const MED_MODE_DECEL_PROFILE_ACCEL_MS2: [f64; 5] = [4., 4., 0., -2., -3.];
    const MED_MODE_DECEL_PROFILE_TIME_S: [f64; 5] = [0., 1.99, 2., 2.5, 4.];

    const MAX_MODE_DECEL_TARGET_MS2: f64 = -6.;
    const OFF_MODE_DECEL_TARGET_MS2: f64 = 5.;

    const MARGIN_PERCENT_TO_TARGET_TO_SHOW_DECEL_IN_LO_MED: f64 = 80.;
    const TARGET_TO_SHOW_DECEL_IN_MAX_MS2: f64 = -2.7;

    fn new(context: &mut InitContext) -> A320AutobrakeController {
        A320AutobrakeController {
            armed_mode_id: context.get_identifier("AUTOBRAKES_ARMED_MODE".to_owned()),
            decel_light_id: context.get_identifier("AUTOBRAKES_DECEL_LIGHT".to_owned()),
            spoilers_ground_spoilers_active_id: context
                .get_identifier("SPOILERS_GROUND_SPOILERS_ACTIVE".to_owned()),
            external_disarm_event_id: context.get_identifier("AUTOBRAKE_DISARM".to_owned()),

            deceleration_governor: AutobrakeDecelerationGovernor::new(),
            target: Acceleration::new::<meter_per_second_squared>(0.),
            mode: AutobrakeMode::NONE,
            arming_is_allowed_by_bcu: false,
            left_brake_pedal_input: Ratio::new::<percent>(0.),
            right_brake_pedal_input: Ratio::new::<percent>(0.),
            ground_spoilers_are_deployed: false,
            last_ground_spoilers_are_deployed: false,
            should_disarm_after_time_in_flight: DelayedPulseTrueLogicGate::new(
                Duration::from_secs_f64(Self::DURATION_OF_FLIGHT_TO_DISARM_AUTOBRAKE_SECS),
            ),
            should_reject_max_mode_after_time_in_flight: DelayedTrueLogicGate::new(
                Duration::from_secs_f64(Self::DURATION_OF_FLIGHT_TO_DISARM_AUTOBRAKE_SECS),
            ),
            external_disarm_event: false,
        }
    }

    fn spoilers_retracted_during_this_update(&self) -> bool {
        !self.ground_spoilers_are_deployed && self.last_ground_spoilers_are_deployed
    }

    fn brake_output(&self) -> Ratio {
        Ratio::new::<ratio>(self.deceleration_governor.output())
    }

    fn determine_mode(&mut self, autobrake_panel: &AutobrakePanel) -> AutobrakeMode {
        if self.should_disarm() {
            AutobrakeMode::NONE
        } else {
            match autobrake_panel.pressed_mode() {
                Some(mode) if self.mode == mode => AutobrakeMode::NONE,
                Some(mode)
                    if mode != AutobrakeMode::MAX
                        || !self.should_reject_max_mode_after_time_in_flight.output() =>
                {
                    mode
                }
                Some(_) | None => self.mode,
            }
        }
    }

    fn should_engage_deceleration_governor(&self) -> bool {
        self.is_armed() && self.ground_spoilers_are_deployed && !self.should_disarm()
    }

    fn is_armed(&self) -> bool {
        self.mode != AutobrakeMode::NONE
    }

    fn is_decelerating(&self) -> bool {
        match self.mode {
            AutobrakeMode::NONE => false,
            AutobrakeMode::LOW | AutobrakeMode::MED => {
                self.deceleration_demanded()
                    && self
                        .deceleration_governor
                        .is_on_target(Ratio::new::<percent>(
                            Self::MARGIN_PERCENT_TO_TARGET_TO_SHOW_DECEL_IN_LO_MED,
                        ))
            }
            _ => {
                self.deceleration_demanded()
                    && self.deceleration_governor.decelerating_at_or_above_rate(
                        Acceleration::new::<meter_per_second_squared>(
                            Self::TARGET_TO_SHOW_DECEL_IN_MAX_MS2,
                        ),
                    )
            }
        }
    }

    fn deceleration_demanded(&self) -> bool {
        self.deceleration_governor.is_engaged()
            && self.target.get::<meter_per_second_squared>() < 0.
    }

    fn should_disarm_due_to_pedal_input(&self) -> bool {
        match self.mode {
            AutobrakeMode::NONE => false,
            AutobrakeMode::LOW | AutobrakeMode::MED => {
                self.left_brake_pedal_input > Ratio::new::<percent>(53.)
                    || self.right_brake_pedal_input > Ratio::new::<percent>(53.)
                    || (self.left_brake_pedal_input > Ratio::new::<percent>(11.)
                        && self.right_brake_pedal_input > Ratio::new::<percent>(11.))
            }
            AutobrakeMode::MAX => {
                self.left_brake_pedal_input > Ratio::new::<percent>(77.)
                    || self.right_brake_pedal_input > Ratio::new::<percent>(77.)
                    || (self.left_brake_pedal_input > Ratio::new::<percent>(53.)
                        && self.right_brake_pedal_input > Ratio::new::<percent>(53.))
            }
            _ => false,
        }
    }

    fn should_disarm(&self) -> bool {
        (self.deceleration_governor.is_engaged() && self.should_disarm_due_to_pedal_input())
            || !self.arming_is_allowed_by_bcu
            || self.spoilers_retracted_during_this_update()
            || self.should_disarm_after_time_in_flight.output()
            || self.external_disarm_event
    }

    fn calculate_target(&mut self) -> Acceleration {
        Acceleration::new::<meter_per_second_squared>(match self.mode {
            AutobrakeMode::NONE => Self::OFF_MODE_DECEL_TARGET_MS2,
            AutobrakeMode::LOW => interpolation(
                &Self::LOW_MODE_DECEL_PROFILE_TIME_S,
                &Self::LOW_MODE_DECEL_PROFILE_ACCEL_MS2,
                self.deceleration_governor.time_engaged().as_secs_f64(),
            ),
            AutobrakeMode::MED => interpolation(
                &Self::MED_MODE_DECEL_PROFILE_TIME_S,
                &Self::MED_MODE_DECEL_PROFILE_ACCEL_MS2,
                self.deceleration_governor.time_engaged().as_secs_f64(),
            ),
            AutobrakeMode::MAX => Self::MAX_MODE_DECEL_TARGET_MS2,
            _ => Self::OFF_MODE_DECEL_TARGET_MS2,
        })
    }

    fn update_input_conditions(
        &mut self,
        context: &UpdateContext,
        allow_arming: bool,
        pedal_input_left: Ratio,
        pedal_input_right: Ratio,
        lgciu1: &impl LgciuInterface,
        lgciu2: &impl LgciuInterface,
    ) {
        let in_flight_lgciu1 =
            !lgciu1.right_gear_compressed(false) && !lgciu1.left_gear_compressed(false);
        let in_flight_lgciu2 =
            !lgciu2.right_gear_compressed(false) && !lgciu2.left_gear_compressed(false);

        self.should_disarm_after_time_in_flight
            .update(context, in_flight_lgciu1 && in_flight_lgciu2);
        self.should_reject_max_mode_after_time_in_flight
            .update(context, in_flight_lgciu1 && in_flight_lgciu2);

        self.arming_is_allowed_by_bcu = allow_arming;
        self.left_brake_pedal_input = pedal_input_left;
        self.right_brake_pedal_input = pedal_input_right;
    }

    fn update(
        &mut self,
        context: &UpdateContext,
        autobrake_panel: &AutobrakePanel,
        allow_arming: bool,
        pedal_input_left: Ratio,
        pedal_input_right: Ratio,
        lgciu1: &impl LgciuInterface,
        lgciu2: &impl LgciuInterface,
    ) {
        self.update_input_conditions(
            context,
            allow_arming,
            pedal_input_left,
            pedal_input_right,
            lgciu1,
            lgciu2,
        );
        self.mode = self.determine_mode(autobrake_panel);

        self.deceleration_governor
            .engage_when(self.should_engage_deceleration_governor());

        self.target = self.calculate_target();
        self.deceleration_governor.update(context, self.target);
    }
}
impl SimulationElement for A320AutobrakeController {
    fn write(&self, writer: &mut SimulatorWriter) {
        writer.write(&self.armed_mode_id, self.mode as u8 as f64);
        writer.write(&self.decel_light_id, self.is_decelerating());
    }

    fn read(&mut self, reader: &mut SimulatorReader) {
        self.last_ground_spoilers_are_deployed = self.ground_spoilers_are_deployed;
        self.ground_spoilers_are_deployed = reader.read(&self.spoilers_ground_spoilers_active_id);
        self.external_disarm_event = reader.read(&self.external_disarm_event_id);

        // Reading current mode in sim to initialize correct mode if sim changes it (from .FLT files for example)
        self.mode = reader.read_f64(&self.armed_mode_id).into();
    }
}

pub(super) struct A320HydraulicOverheadPanel {
    edp1_push_button: AutoOffFaultPushButton,
    edp2_push_button: AutoOffFaultPushButton,
    blue_epump_push_button: AutoOffFaultPushButton,
    ptu_push_button: AutoOffFaultPushButton,
    rat_push_button: MomentaryPushButton,
    yellow_epump_push_button: AutoOnFaultPushButton,
    blue_epump_override_push_button: MomentaryOnPushButton,
}
impl A320HydraulicOverheadPanel {
    pub(super) fn new(context: &mut InitContext) -> A320HydraulicOverheadPanel {
        A320HydraulicOverheadPanel {
            edp1_push_button: AutoOffFaultPushButton::new_auto(context, "HYD_ENG_1_PUMP"),
            edp2_push_button: AutoOffFaultPushButton::new_auto(context, "HYD_ENG_2_PUMP"),
            blue_epump_push_button: AutoOffFaultPushButton::new_auto(context, "HYD_EPUMPB"),
            ptu_push_button: AutoOffFaultPushButton::new_auto(context, "HYD_PTU"),
            rat_push_button: MomentaryPushButton::new(context, "HYD_RAT_MAN_ON"),
            yellow_epump_push_button: AutoOnFaultPushButton::new_auto(context, "HYD_EPUMPY"),
            blue_epump_override_push_button: MomentaryOnPushButton::new(context, "HYD_EPUMPY_OVRD"),
        }
    }

    fn update_blue_override_state(&mut self) {
        if self.blue_epump_push_button.is_off() {
            self.blue_epump_override_push_button.turn_off();
        }
    }

    pub(super) fn update(&mut self, hyd: &A320Hydraulic) {
        self.edp1_push_button
            .set_fault(hyd.green_edp_has_low_press_fault());
        self.edp2_push_button
            .set_fault(hyd.yellow_edp_has_low_press_fault());
        self.blue_epump_push_button
            .set_fault(hyd.blue_epump_has_fault());
        self.yellow_epump_push_button
            .set_fault(hyd.yellow_epump_has_low_press_fault());

        self.update_blue_override_state();
    }

    fn yellow_epump_push_button_is_auto(&self) -> bool {
        self.yellow_epump_push_button.is_auto()
    }

    fn ptu_push_button_is_auto(&self) -> bool {
        self.ptu_push_button.is_auto()
    }

    fn edp_push_button_is_auto(&self, number: usize) -> bool {
        match number {
            1 => self.edp1_push_button.is_auto(),
            2 => self.edp2_push_button.is_auto(),
            _ => panic!("The A320 only supports two engines."),
        }
    }

    fn edp_push_button_is_off(&self, number: usize) -> bool {
        match number {
            1 => self.edp1_push_button.is_off(),
            2 => self.edp2_push_button.is_off(),
            _ => panic!("The A320 only supports two engines."),
        }
    }

    fn blue_epump_override_push_button_is_on(&self) -> bool {
        self.blue_epump_override_push_button.is_on()
    }

    fn blue_epump_push_button_is_off(&self) -> bool {
        self.blue_epump_push_button.is_off()
    }

    fn rat_man_on_push_button_is_pressed(&self) -> bool {
        self.rat_push_button.is_pressed()
    }
}
impl SimulationElement for A320HydraulicOverheadPanel {
    fn accept<T: SimulationElementVisitor>(&mut self, visitor: &mut T) {
        self.edp1_push_button.accept(visitor);
        self.edp2_push_button.accept(visitor);
        self.blue_epump_push_button.accept(visitor);
        self.ptu_push_button.accept(visitor);
        self.rat_push_button.accept(visitor);
        self.yellow_epump_push_button.accept(visitor);
        self.blue_epump_override_push_button.accept(visitor);

        visitor.visit(self);
    }

    fn receive_power(&mut self, buses: &impl ElectricalBuses) {
        if !buses.is_powered(A320Hydraulic::BLUE_ELEC_PUMP_CONTROL_POWER_BUS)
            || !buses.is_powered(A320Hydraulic::BLUE_ELEC_PUMP_SUPPLY_POWER_BUS)
        {
            self.blue_epump_override_push_button.turn_off();
        }
    }
}

#[cfg(test)]
mod tests {
    use super::*;
    use rand::Rng;

    mod a320_hydraulics {
        use super::*;
        use systems::electrical::test::TestElectricitySource;
        use systems::electrical::ElectricalBus;
        use systems::electrical::Electricity;
        use systems::electrical::ElectricitySource;
        use systems::electrical::ExternalPowerSource;
        use systems::engine::{leap_engine::LeapEngine, EngineFireOverheadPanel};
        use systems::landing_gear::{LandingGear, LandingGearControlInterfaceUnit};
        use systems::shared::EmergencyElectricalState;
        use systems::shared::PotentialOrigin;
        use systems::simulation::test::{ReadByName, TestBed, WriteByName};
        use systems::simulation::{test::SimulationTestBed, Aircraft, InitContext};
        use uom::si::{
            length::foot,
            ratio::{percent, ratio},
            volume::liter,
        };

        struct A320TestEmergencyElectricalOverheadPanel {
            rat_and_emer_gen_man_on: MomentaryPushButton,
        }

        impl A320TestEmergencyElectricalOverheadPanel {
            pub fn new(context: &mut InitContext) -> Self {
                A320TestEmergencyElectricalOverheadPanel {
                    rat_and_emer_gen_man_on: MomentaryPushButton::new(
                        context,
                        "EMER_ELEC_RAT_AND_EMER_GEN",
                    ),
                }
            }
        }
        impl SimulationElement for A320TestEmergencyElectricalOverheadPanel {
            fn accept<T: SimulationElementVisitor>(&mut self, visitor: &mut T) {
                self.rat_and_emer_gen_man_on.accept(visitor);

                visitor.visit(self);
            }
        }
        impl EmergencyElectricalRatPushButton for A320TestEmergencyElectricalOverheadPanel {
            fn is_pressed(&self) -> bool {
                self.rat_and_emer_gen_man_on.is_pressed()
            }
        }

        struct A320TestElectrical {
            airspeed: Velocity,
            all_ac_lost: bool,
        }
        impl A320TestElectrical {
            pub fn new() -> Self {
                A320TestElectrical {
                    airspeed: Velocity::new::<knot>(100.),
                    all_ac_lost: false,
                }
            }

            fn update(&mut self, context: &UpdateContext) {
                self.airspeed = context.indicated_airspeed();
            }
        }
        impl EmergencyElectricalState for A320TestElectrical {
            fn is_in_emergency_elec(&self) -> bool {
                self.all_ac_lost && self.airspeed >= Velocity::new::<knot>(100.)
            }
        }
        impl SimulationElement for A320TestElectrical {
            fn receive_power(&mut self, buses: &impl ElectricalBuses) {
                self.all_ac_lost = !buses.is_powered(ElectricalBusType::AlternatingCurrent(1))
                    && !buses.is_powered(ElectricalBusType::AlternatingCurrent(2));
            }
        }
        struct A320HydraulicsTestAircraft {
            engine_1: LeapEngine,
            engine_2: LeapEngine,
            hydraulics: A320Hydraulic,
            overhead: A320HydraulicOverheadPanel,
            autobrake_panel: AutobrakePanel,
            emergency_electrical_overhead: A320TestEmergencyElectricalOverheadPanel,
            engine_fire_overhead: EngineFireOverheadPanel,
            landing_gear: LandingGear,
            lgciu1: LandingGearControlInterfaceUnit,
            lgciu2: LandingGearControlInterfaceUnit,
            electrical: A320TestElectrical,
            ext_pwr: ExternalPowerSource,

            powered_source: TestElectricitySource,
            ac_ground_service_bus: ElectricalBus,
            dc_ground_service_bus: ElectricalBus,
            ac_1_bus: ElectricalBus,
            ac_2_bus: ElectricalBus,
            dc_1_bus: ElectricalBus,
            dc_2_bus: ElectricalBus,
            dc_ess_bus: ElectricalBus,
            dc_hot_1_bus: ElectricalBus,
            dc_hot_2_bus: ElectricalBus,

            // Electric buses states to be able to kill them dynamically
            is_ac_ground_service_powered: bool,
            is_dc_ground_service_powered: bool,
            is_ac_1_powered: bool,
            is_ac_2_powered: bool,
            is_dc_1_powered: bool,
            is_dc_2_powered: bool,
            is_dc_ess_powered: bool,
            is_dc_hot_1_powered: bool,
            is_dc_hot_2_powered: bool,
        }
        impl A320HydraulicsTestAircraft {
            fn new(context: &mut InitContext) -> Self {
                Self {
                    engine_1: LeapEngine::new(context, 1),
                    engine_2: LeapEngine::new(context, 2),
                    hydraulics: A320Hydraulic::new(context),
                    overhead: A320HydraulicOverheadPanel::new(context),
                    autobrake_panel: AutobrakePanel::new(context),
                    emergency_electrical_overhead: A320TestEmergencyElectricalOverheadPanel::new(
                        context,
                    ),
                    engine_fire_overhead: EngineFireOverheadPanel::new(context),
                    landing_gear: LandingGear::new(context),
                    lgciu1: LandingGearControlInterfaceUnit::new(
                        ElectricalBusType::DirectCurrentEssential,
                    ),
                    lgciu2: LandingGearControlInterfaceUnit::new(ElectricalBusType::DirectCurrent(
                        2,
                    )),
                    electrical: A320TestElectrical::new(),
                    ext_pwr: ExternalPowerSource::new(context),
                    powered_source: TestElectricitySource::powered(
                        context,
                        PotentialOrigin::EngineGenerator(1),
                    ),
                    ac_ground_service_bus: ElectricalBus::new(
                        context,
                        ElectricalBusType::AlternatingCurrentGndFltService,
                    ),
                    dc_ground_service_bus: ElectricalBus::new(
                        context,
                        ElectricalBusType::DirectCurrentGndFltService,
                    ),
                    ac_1_bus: ElectricalBus::new(context, ElectricalBusType::AlternatingCurrent(1)),
                    ac_2_bus: ElectricalBus::new(context, ElectricalBusType::AlternatingCurrent(2)),
                    dc_1_bus: ElectricalBus::new(context, ElectricalBusType::DirectCurrent(1)),
                    dc_2_bus: ElectricalBus::new(context, ElectricalBusType::DirectCurrent(2)),
                    dc_ess_bus: ElectricalBus::new(
                        context,
                        ElectricalBusType::DirectCurrentEssential,
                    ),
                    dc_hot_1_bus: ElectricalBus::new(
                        context,
                        ElectricalBusType::DirectCurrentHot(1),
                    ),
                    dc_hot_2_bus: ElectricalBus::new(
                        context,
                        ElectricalBusType::DirectCurrentHot(2),
                    ),
                    is_ac_ground_service_powered: true,
                    is_dc_ground_service_powered: true,
                    is_ac_1_powered: true,
                    is_ac_2_powered: true,
                    is_dc_1_powered: true,
                    is_dc_2_powered: true,
                    is_dc_ess_powered: true,
                    is_dc_hot_1_powered: true,
                    is_dc_hot_2_powered: true,
                }
            }

            fn is_rat_commanded_to_deploy(&self) -> bool {
                self.hydraulics.ram_air_turbine_controller.should_deploy()
            }

            fn is_green_edp_commanded_on(&self) -> bool {
                self.hydraulics
                    .engine_driven_pump_1_controller
                    .should_pressurise()
            }

            fn is_yellow_edp_commanded_on(&self) -> bool {
                self.hydraulics
                    .engine_driven_pump_2_controller
                    .should_pressurise()
            }

            fn get_yellow_brake_accumulator_fluid_volume(&self) -> Volume {
                self.hydraulics
                    .braking_circuit_altn
                    .accumulator_fluid_volume()
            }

            fn is_nws_pin_inserted(&self) -> bool {
                self.hydraulics.nose_wheel_steering_pin_is_inserted()
            }

            fn is_cargo_powering_yellow_epump(&self) -> bool {
                self.hydraulics
                    .should_pressurise_yellow_pump_for_cargo_door_operation()
            }

            fn is_yellow_epump_controller_pressurising(&self) -> bool {
                self.hydraulics
                    .yellow_electric_pump_controller
                    .should_pressurise()
            }

            fn is_blue_epump_controller_pressurising(&self) -> bool {
                self.hydraulics
                    .blue_electric_pump_controller
                    .should_pressurise()
            }

            fn is_edp1_green_pump_controller_pressurising(&self) -> bool {
                self.hydraulics
                    .engine_driven_pump_1_controller
                    .should_pressurise()
            }

            fn is_edp2_yellow_pump_controller_pressurising(&self) -> bool {
                self.hydraulics
                    .engine_driven_pump_2_controller
                    .should_pressurise()
            }

            fn is_ptu_controller_activating_ptu(&self) -> bool {
                self.hydraulics
                    .power_transfer_unit_controller
                    .should_enable()
            }

            fn is_ptu_enabled(&self) -> bool {
                self.hydraulics.power_transfer_unit.is_enabled()
            }

            fn is_blue_pressurised(&self) -> bool {
                self.hydraulics.is_blue_pressurised()
            }

            fn is_green_pressurised(&self) -> bool {
                self.hydraulics.is_green_pressurised()
            }

            fn is_yellow_pressurised(&self) -> bool {
                self.hydraulics.is_yellow_pressurised()
            }

            fn is_cargo_fwd_door_locked_up(&self) -> bool {
                self.hydraulics.forward_cargo_door_controller.control_state
                    == DoorControlState::UpLocked
            }

            fn set_ac_bus_1_is_powered(&mut self, bus_is_alive: bool) {
                self.is_ac_1_powered = bus_is_alive;
            }

            fn set_ac_bus_2_is_powered(&mut self, bus_is_alive: bool) {
                self.is_ac_2_powered = bus_is_alive;
            }

            fn set_dc_ground_service_is_powered(&mut self, bus_is_alive: bool) {
                self.is_dc_ground_service_powered = bus_is_alive;
            }

            fn set_ac_ground_service_is_powered(&mut self, bus_is_alive: bool) {
                self.is_ac_ground_service_powered = bus_is_alive;
            }

            fn set_dc_bus_2_is_powered(&mut self, bus_is_alive: bool) {
                self.is_dc_2_powered = bus_is_alive;
            }
            fn set_dc_ess_is_powered(&mut self, bus_is_alive: bool) {
                self.is_dc_ess_powered = bus_is_alive;
            }
        }

        impl Aircraft for A320HydraulicsTestAircraft {
            fn update_before_power_distribution(
                &mut self,
                _context: &UpdateContext,
                electricity: &mut Electricity,
            ) {
                electricity.supplied_by(&self.powered_source);

                if self.is_ac_1_powered {
                    electricity.flow(&self.powered_source, &self.ac_1_bus);
                }

                if self.is_ac_2_powered {
                    electricity.flow(&self.powered_source, &self.ac_2_bus);
                }

                if self.is_ac_ground_service_powered {
                    electricity.flow(&self.powered_source, &self.ac_ground_service_bus);
                }

                if self.is_dc_ground_service_powered {
                    electricity.flow(&self.powered_source, &self.dc_ground_service_bus);
                }

                if self.is_dc_1_powered {
                    electricity.flow(&self.powered_source, &self.dc_1_bus);
                }

                if self.is_dc_2_powered {
                    electricity.flow(&self.powered_source, &self.dc_2_bus);
                }

                if self.is_dc_ess_powered {
                    electricity.flow(&self.powered_source, &self.dc_ess_bus);
                }

                if self.is_dc_hot_1_powered {
                    electricity.flow(&self.powered_source, &self.dc_hot_1_bus);
                }

                if self.is_dc_hot_2_powered {
                    electricity.flow(&self.powered_source, &self.dc_hot_2_bus);
                }
            }

            fn update_after_power_distribution(&mut self, context: &UpdateContext) {
                self.electrical.update(context);

                self.lgciu1.update(
                    &self.landing_gear,
                    self.ext_pwr.output_potential().is_powered(),
                );
                self.lgciu2.update(
                    &self.landing_gear,
                    self.ext_pwr.output_potential().is_powered(),
                );

                self.hydraulics.update(
                    context,
                    &self.engine_1,
                    &self.engine_2,
                    &self.overhead,
                    &self.autobrake_panel,
                    &self.engine_fire_overhead,
                    &self.lgciu1,
                    &self.lgciu2,
                    &self.emergency_electrical_overhead,
                    &self.electrical,
                );

                self.overhead.update(&self.hydraulics);
            }
        }
        impl SimulationElement for A320HydraulicsTestAircraft {
            fn accept<T: SimulationElementVisitor>(&mut self, visitor: &mut T) {
                self.engine_1.accept(visitor);
                self.engine_2.accept(visitor);
                self.landing_gear.accept(visitor);
                self.lgciu1.accept(visitor);
                self.lgciu2.accept(visitor);
                self.hydraulics.accept(visitor);
                self.autobrake_panel.accept(visitor);
                self.overhead.accept(visitor);
                self.engine_fire_overhead.accept(visitor);
                self.emergency_electrical_overhead.accept(visitor);
                self.electrical.accept(visitor);
                self.ext_pwr.accept(visitor);

                visitor.visit(self);
            }
        }

        struct A320HydraulicsTestBed {
            test_bed: SimulationTestBed<A320HydraulicsTestAircraft>,
        }
        impl A320HydraulicsTestBed {
            fn new() -> Self {
                Self {
                    test_bed: SimulationTestBed::new(A320HydraulicsTestAircraft::new),
                }
            }

            fn run_one_tick(mut self) -> Self {
                self.run_with_delta(A320Hydraulic::HYDRAULIC_SIM_TIME_STEP);
                self
            }

            fn run_waiting_for(mut self, delta: Duration) -> Self {
                self.test_bed.run_multiple_frames(delta);
                self
            }

            fn is_green_edp_commanded_on(&self) -> bool {
                self.query(|a| a.is_green_edp_commanded_on())
            }

            fn is_yellow_edp_commanded_on(&self) -> bool {
                self.query(|a| a.is_yellow_edp_commanded_on())
            }

            fn is_ptu_enabled(&self) -> bool {
                self.query(|a| a.is_ptu_enabled())
            }

            fn is_blue_pressurised(&self) -> bool {
                self.query(|a| a.is_blue_pressurised())
            }

            fn is_green_pressurised(&self) -> bool {
                self.query(|a| a.is_green_pressurised())
            }

            fn is_yellow_pressurised(&self) -> bool {
                self.query(|a| a.is_yellow_pressurised())
            }

            fn is_cargo_fwd_door_locked_down(&mut self) -> bool {
                self.read_by_name("FWD_DOOR_CARGO_LOCKED")
            }

            fn is_cargo_fwd_door_locked_up(&self) -> bool {
                self.query(|a| a.is_cargo_fwd_door_locked_up())
            }

            fn cargo_fwd_door_position(&mut self) -> f64 {
                self.read_by_name("FWD_DOOR_CARGO_POSITION")
            }

            fn cargo_aft_door_position(&mut self) -> f64 {
                self.read_by_name("AFT_DOOR_CARGO_POSITION")
            }

            fn green_pressure(&mut self) -> Pressure {
                self.read_by_name("HYD_GREEN_PRESSURE")
            }

            fn blue_pressure(&mut self) -> Pressure {
                self.read_by_name("HYD_BLUE_PRESSURE")
            }

            fn yellow_pressure(&mut self) -> Pressure {
                self.read_by_name("HYD_YELLOW_PRESSURE")
            }

            fn get_yellow_reservoir_volume(&mut self) -> Volume {
                self.read_by_name("HYD_YELLOW_RESERVOIR")
            }

            fn is_green_edp_press_low(&mut self) -> bool {
                self.read_by_name("HYD_GREEN_EDPUMP_LOW_PRESS")
            }

            fn is_green_edp_press_low_fault(&mut self) -> bool {
                self.read_by_name("OVHD_HYD_ENG_1_PUMP_PB_HAS_FAULT")
            }

            fn is_yellow_edp_press_low_fault(&mut self) -> bool {
                self.read_by_name("OVHD_HYD_ENG_2_PUMP_PB_HAS_FAULT")
            }

            fn is_yellow_edp_press_low(&mut self) -> bool {
                self.read_by_name("HYD_YELLOW_EDPUMP_LOW_PRESS")
            }

            fn is_yellow_epump_press_low(&mut self) -> bool {
                self.read_by_name("HYD_YELLOW_EPUMP_LOW_PRESS")
            }

            fn is_blue_epump_press_low(&mut self) -> bool {
                self.read_by_name("HYD_BLUE_EPUMP_LOW_PRESS")
            }

            fn is_blue_epump_press_low_fault(&mut self) -> bool {
                self.read_by_name("OVHD_HYD_EPUMPB_PB_HAS_FAULT")
            }

            fn blue_epump_override_is_on(&mut self) -> bool {
                self.read_by_name("OVHD_HYD_EPUMPY_OVRD_IS_ON")
            }

            fn get_brake_left_yellow_pressure(&mut self) -> Pressure {
                self.read_by_name("HYD_BRAKE_ALTN_LEFT_PRESS")
            }

            fn get_brake_right_yellow_pressure(&mut self) -> Pressure {
                self.read_by_name("HYD_BRAKE_ALTN_RIGHT_PRESS")
            }

            fn get_green_reservoir_volume(&mut self) -> Volume {
                self.read_by_name("HYD_GREEN_RESERVOIR")
            }

            fn get_blue_reservoir_volume(&mut self) -> Volume {
                self.read_by_name("HYD_BLUE_RESERVOIR")
            }

            fn autobrake_mode(&mut self) -> AutobrakeMode {
                ReadByName::<A320HydraulicsTestBed, f64>::read_by_name(
                    self,
                    "AUTOBRAKES_ARMED_MODE",
                )
                .into()
            }

            fn get_brake_left_green_pressure(&mut self) -> Pressure {
                self.read_by_name("HYD_BRAKE_NORM_LEFT_PRESS")
            }

            fn get_brake_right_green_pressure(&mut self) -> Pressure {
                self.read_by_name("HYD_BRAKE_NORM_RIGHT_PRESS")
            }

            fn get_brake_yellow_accumulator_pressure(&mut self) -> Pressure {
                self.read_by_name("HYD_BRAKE_ALTN_ACC_PRESS")
            }

            fn get_brake_yellow_accumulator_fluid_volume(&self) -> Volume {
                self.query(|a| a.get_yellow_brake_accumulator_fluid_volume())
            }

            fn get_rat_position(&mut self) -> f64 {
                self.read_by_name("HYD_RAT_STOW_POSITION")
            }

            fn get_rat_rpm(&mut self) -> f64 {
                self.read_by_name("A32NX_HYD_RAT_RPM")
            }

            fn rat_deploy_commanded(&self) -> bool {
                self.query(|a| a.is_rat_commanded_to_deploy())
            }

            fn is_fire_valve_eng1_closed(&mut self) -> bool {
                !ReadByName::<A320HydraulicsTestBed, bool>::read_by_name(
                    self,
                    "HYD_GREEN_FIRE_VALVE_OPENED",
                ) && !self.query(|a| a.hydraulics.green_loop.is_fire_shutoff_valve_opened())
            }

            fn is_fire_valve_eng2_closed(&mut self) -> bool {
                !ReadByName::<A320HydraulicsTestBed, bool>::read_by_name(
                    self,
                    "HYD_YELLOW_FIRE_VALVE_OPENED",
                ) && !self.query(|a| a.hydraulics.yellow_loop.is_fire_shutoff_valve_opened())
            }

            fn engines_off(self) -> Self {
                self.stop_eng1().stop_eng2()
            }

            fn external_power(mut self, is_connected: bool) -> Self {
                self.write_by_name("EXTERNAL POWER AVAILABLE:1", is_connected);

                if is_connected {
                    self = self.on_the_ground();
                }
                self
            }

            fn on_the_ground(mut self) -> Self {
                self.set_indicated_altitude(Length::new::<foot>(0.));
                self.set_on_ground(true);
                self.set_indicated_airspeed(Velocity::new::<knot>(5.));
                self
            }

            fn rotates_on_runway(mut self) -> Self {
                self.set_indicated_altitude(Length::new::<foot>(0.));
                self.set_on_ground(false);
                self.set_indicated_airspeed(Velocity::new::<knot>(135.));
                self.write_by_name(
                    LandingGear::GEAR_CENTER_COMPRESSION,
                    Ratio::new::<ratio>(0.5),
                );
                self.write_by_name(LandingGear::GEAR_LEFT_COMPRESSION, Ratio::new::<ratio>(0.8));
                self.write_by_name(
                    LandingGear::GEAR_RIGHT_COMPRESSION,
                    Ratio::new::<ratio>(0.8),
                );
                self
            }

            fn in_flight(mut self) -> Self {
                self.set_on_ground(false);
                self.set_indicated_altitude(Length::new::<foot>(2500.));
                self.set_indicated_airspeed(Velocity::new::<knot>(180.));
                self.start_eng1(Ratio::new::<percent>(80.))
                    .start_eng2(Ratio::new::<percent>(80.))
                    .set_gear_up()
                    .set_park_brake(false)
                    .external_power(false)
            }

            fn set_eng1_fire_button(mut self, is_active: bool) -> Self {
                self.write_by_name("FIRE_BUTTON_ENG1", is_active);
                self
            }

            fn set_eng2_fire_button(mut self, is_active: bool) -> Self {
                self.write_by_name("FIRE_BUTTON_ENG2", is_active);
                self
            }

            fn open_fwd_cargo_door(mut self) -> Self {
                self.write_by_name("FWD_DOOR_CARGO_OPEN_REQ", 1.);
                self
            }

            fn close_fwd_cargo_door(mut self) -> Self {
                self.write_by_name("FWD_DOOR_CARGO_OPEN_REQ", 0.);
                self
            }

            fn set_pushback_state(mut self, is_pushed_back: bool) -> Self {
                if is_pushed_back {
                    let mut rng = rand::thread_rng();

                    self.write_by_name("PUSHBACK ANGLE", rng.gen_range(0.0..0.1));
                    self.write_by_name("PUSHBACK STATE", 0.);
                } else {
                    self.write_by_name("PUSHBACK STATE", 3.);
                }
                self
            }

            fn start_eng1(mut self, n2: Ratio) -> Self {
                self.write_by_name("GENERAL ENG STARTER ACTIVE:1", true);
                self.write_by_name("ENGINE_N2:1", n2);

                self
            }

            fn start_eng2(mut self, n2: Ratio) -> Self {
                self.write_by_name("GENERAL ENG STARTER ACTIVE:2", true);
                self.write_by_name("ENGINE_N2:2", n2);

                self
            }

            fn stop_eng1(mut self) -> Self {
                self.write_by_name("GENERAL ENG STARTER ACTIVE:1", false);
                self.write_by_name("ENGINE_N2:1", 0.);

                self
            }

            fn stopping_eng1(mut self) -> Self {
                self.write_by_name("GENERAL ENG STARTER ACTIVE:1", false);
                self.write_by_name("ENGINE_N2:1", 25.);

                self
            }

            fn stop_eng2(mut self) -> Self {
                self.write_by_name("GENERAL ENG STARTER ACTIVE:2", false);
                self.write_by_name("ENGINE_N2:2", 0.);

                self
            }

            fn stopping_eng2(mut self) -> Self {
                self.write_by_name("GENERAL ENG STARTER ACTIVE:2", false);
                self.write_by_name("ENGINE_N2:2", 25.);

                self
            }

            fn set_park_brake(mut self, is_set: bool) -> Self {
                self.write_by_name("PARK_BRAKE_LEVER_POS", is_set);
                self
            }

            fn set_gear_up(mut self) -> Self {
                self.write_by_name("GEAR CENTER POSITION", 0.);
                self.write_by_name("GEAR LEFT POSITION", 0.);
                self.write_by_name("GEAR RIGHT POSITION", 0.);
                self.write_by_name("GEAR HANDLE POSITION", false);

                self
            }

            fn set_gear_down(mut self) -> Self {
                self.write_by_name("GEAR CENTER POSITION", 100.);
                self.write_by_name("GEAR LEFT POSITION", 100.);
                self.write_by_name("GEAR RIGHT POSITION", 100.);
                self.write_by_name("GEAR HANDLE POSITION", true);

                self
            }

            fn set_anti_skid(mut self, is_set: bool) -> Self {
                self.write_by_name("ANTISKID BRAKES ACTIVE", is_set);
                self
            }

            fn set_yellow_e_pump(mut self, is_auto: bool) -> Self {
                self.write_by_name("OVHD_HYD_EPUMPY_PB_IS_AUTO", is_auto);
                self
            }

            fn set_blue_e_pump(mut self, is_auto: bool) -> Self {
                self.write_by_name("OVHD_HYD_EPUMPB_PB_IS_AUTO", is_auto);
                self
            }

            fn set_blue_e_pump_ovrd_pressed(mut self, is_pressed: bool) -> Self {
                self.write_by_name("OVHD_HYD_EPUMPY_OVRD_IS_PRESSED", is_pressed);
                self
            }

            fn set_green_ed_pump(mut self, is_auto: bool) -> Self {
                self.write_by_name("OVHD_HYD_ENG_1_PUMP_PB_IS_AUTO", is_auto);
                self
            }

            fn set_yellow_ed_pump(mut self, is_auto: bool) -> Self {
                self.write_by_name("OVHD_HYD_ENG_2_PUMP_PB_IS_AUTO", is_auto);
                self
            }

            fn set_ptu_state(mut self, is_auto: bool) -> Self {
                self.write_by_name("OVHD_HYD_PTU_PB_IS_AUTO", is_auto);
                self
            }

            fn ac_bus_1_lost(mut self) -> Self {
                self.command(|a| a.set_ac_bus_1_is_powered(false));
                self
            }

            fn ac_bus_2_lost(mut self) -> Self {
                self.command(|a| a.set_ac_bus_2_is_powered(false));
                self
            }

            fn dc_ground_service_lost(mut self) -> Self {
                self.command(|a| a.set_dc_ground_service_is_powered(false));
                self
            }
            fn dc_ground_service_avail(mut self) -> Self {
                self.command(|a| a.set_dc_ground_service_is_powered(true));
                self
            }

            fn ac_ground_service_lost(mut self) -> Self {
                self.command(|a| a.set_ac_ground_service_is_powered(false));
                self
            }

            fn dc_bus_2_lost(mut self) -> Self {
                self.command(|a| a.set_dc_bus_2_is_powered(false));
                self
            }

            fn dc_ess_lost(mut self) -> Self {
                self.command(|a| a.set_dc_ess_is_powered(false));
                self
            }

            fn dc_ess_active(mut self) -> Self {
                self.command(|a| a.set_dc_ess_is_powered(true));
                self
            }

            fn set_cold_dark_inputs(self) -> Self {
                self.set_eng1_fire_button(false)
                    .set_eng2_fire_button(false)
                    .set_blue_e_pump(true)
                    .set_yellow_e_pump(true)
                    .set_green_ed_pump(true)
                    .set_yellow_ed_pump(true)
                    .set_ptu_state(true)
                    .set_park_brake(true)
                    .set_anti_skid(true)
                    .set_left_brake(Ratio::new::<percent>(0.))
                    .set_right_brake(Ratio::new::<percent>(0.))
                    .set_gear_down()
            }

            fn set_left_brake(self, position_percent: Ratio) -> Self {
                self.set_brake("LEFT_BRAKE_PEDAL_INPUT", position_percent)
            }

            fn set_right_brake(self, position_percent: Ratio) -> Self {
                self.set_brake("RIGHT_BRAKE_PEDAL_INPUT", position_percent)
            }

            fn set_brake(mut self, name: &str, position_percent: Ratio) -> Self {
                let scaled_value = position_percent.get::<ratio>();
                self.write_by_name(name, scaled_value.min(1.).max(0.));
                self
            }

            fn set_autobrake_low(mut self) -> Self {
                self.write_by_name("OVHD_AUTOBRK_LOW_ON_IS_PRESSED", true);
                self = self.run_one_tick();
                self.write_by_name("OVHD_AUTOBRK_LOW_ON_IS_PRESSED", false);
                self
            }

            fn set_autobrake_med(mut self) -> Self {
                self.write_by_name("OVHD_AUTOBRK_MED_ON_IS_PRESSED", true);
                self = self.run_one_tick();
                self.write_by_name("OVHD_AUTOBRK_MED_ON_IS_PRESSED", false);
                self
            }

            fn set_autobrake_max(mut self) -> Self {
                self.write_by_name("OVHD_AUTOBRK_MAX_ON_IS_PRESSED", true);
                self = self.run_one_tick();
                self.write_by_name("OVHD_AUTOBRK_MAX_ON_IS_PRESSED", false);
                self
            }

            fn set_deploy_spoilers(mut self) -> Self {
                self.write_by_name("SPOILERS_GROUND_SPOILERS_ACTIVE", true);
                self
            }

            fn set_retract_spoilers(mut self) -> Self {
                self.write_by_name("SPOILERS_GROUND_SPOILERS_ACTIVE", false);
                self
            }

            fn empty_brake_accumulator_using_park_brake(mut self) -> Self {
                self = self
                    .set_park_brake(true)
                    .run_waiting_for(Duration::from_secs(1));

                let mut number_of_loops = 0;
                while self
                    .get_brake_yellow_accumulator_fluid_volume()
                    .get::<gallon>()
                    > 0.001
                {
                    self = self
                        .set_park_brake(false)
                        .run_waiting_for(Duration::from_secs(1))
                        .set_park_brake(true)
                        .run_waiting_for(Duration::from_secs(1));
                    number_of_loops += 1;
                    assert!(number_of_loops < 20);
                }

                self = self
                    .set_park_brake(false)
                    .run_waiting_for(Duration::from_secs(1))
                    .set_park_brake(true)
                    .run_waiting_for(Duration::from_secs(1));

                self
            }

            fn empty_brake_accumulator_using_pedal_brake(mut self) -> Self {
                let mut number_of_loops = 0;
                while self
                    .get_brake_yellow_accumulator_fluid_volume()
                    .get::<gallon>()
                    > 0.001
                {
                    self = self
                        .set_left_brake(Ratio::new::<percent>(100.))
                        .set_right_brake(Ratio::new::<percent>(100.))
                        .run_waiting_for(Duration::from_secs(1))
                        .set_left_brake(Ratio::new::<percent>(0.))
                        .set_right_brake(Ratio::new::<percent>(0.))
                        .run_waiting_for(Duration::from_secs(1));
                    number_of_loops += 1;
                    assert!(number_of_loops < 50);
                }

                self = self
                    .set_left_brake(Ratio::new::<percent>(100.))
                    .set_right_brake(Ratio::new::<percent>(100.))
                    .run_waiting_for(Duration::from_secs(1))
                    .set_left_brake(Ratio::new::<percent>(0.))
                    .set_right_brake(Ratio::new::<percent>(0.))
                    .run_waiting_for(Duration::from_secs(1));

                self
            }

            fn press_blue_epump_override_button_once(self) -> Self {
                self.set_blue_e_pump_ovrd_pressed(true)
                    .run_one_tick()
                    .set_blue_e_pump_ovrd_pressed(false)
                    .run_one_tick()
            }
        }
        impl TestBed for A320HydraulicsTestBed {
            type Aircraft = A320HydraulicsTestAircraft;

            fn test_bed(&self) -> &SimulationTestBed<A320HydraulicsTestAircraft> {
                &self.test_bed
            }

            fn test_bed_mut(&mut self) -> &mut SimulationTestBed<A320HydraulicsTestAircraft> {
                &mut self.test_bed
            }
        }

        fn test_bed() -> A320HydraulicsTestBed {
            A320HydraulicsTestBed::new()
        }

        fn test_bed_with() -> A320HydraulicsTestBed {
            test_bed()
        }

        #[test]
        fn pressure_state_at_init_one_simulation_step() {
            let mut test_bed = test_bed_with()
                .engines_off()
                .on_the_ground()
                .set_cold_dark_inputs()
                .run_one_tick();

            assert!(test_bed.is_ptu_enabled());

            assert!(!test_bed.is_green_pressurised());
            assert!(test_bed.green_pressure() < Pressure::new::<psi>(50.));
            assert!(!test_bed.is_blue_pressurised());
            assert!(test_bed.blue_pressure() < Pressure::new::<psi>(50.));
            assert!(!test_bed.is_yellow_pressurised());
            assert!(test_bed.yellow_pressure() < Pressure::new::<psi>(50.));
        }

        #[test]
        fn pressure_state_after_5s() {
            let mut test_bed = test_bed_with()
                .engines_off()
                .on_the_ground()
                .set_cold_dark_inputs()
                .run_waiting_for(Duration::from_secs(5));

            assert!(test_bed.is_ptu_enabled());

            assert!(!test_bed.is_green_pressurised());
            assert!(test_bed.green_pressure() < Pressure::new::<psi>(50.));
            assert!(!test_bed.is_blue_pressurised());
            assert!(test_bed.blue_pressure() < Pressure::new::<psi>(50.));
            assert!(!test_bed.is_yellow_pressurised());
            assert!(test_bed.yellow_pressure() < Pressure::new::<psi>(50.));
        }

        #[test]
        fn ptu_inhibited_by_overhead_off_push_button() {
            let mut test_bed = test_bed_with()
                .engines_off()
                .on_the_ground()
                .set_cold_dark_inputs()
                .run_one_tick();

            // Enabled on cold start
            assert!(test_bed.is_ptu_enabled());

            // Ptu push button disables PTU accordingly
            test_bed = test_bed.set_ptu_state(false).run_one_tick();
            assert!(!test_bed.is_ptu_enabled());
            test_bed = test_bed.set_ptu_state(true).run_one_tick();
            assert!(test_bed.is_ptu_enabled());
        }

        #[test]
        fn ptu_inhibited_on_ground_when_only_one_engine_on_and_park_brake_on() {
            let mut test_bed = test_bed_with()
                .engines_off()
                .on_the_ground()
                .set_cold_dark_inputs()
                .start_eng2(Ratio::new::<percent>(80.))
                .run_one_tick();

            assert!(!test_bed.is_ptu_enabled());

            test_bed = test_bed.set_park_brake(false).run_one_tick();
            assert!(test_bed.is_ptu_enabled());

            test_bed = test_bed.set_park_brake(true).run_one_tick();
            assert!(!test_bed.is_ptu_enabled());
        }

        #[test]
        fn ptu_inhibited_on_ground_is_activated_when_center_gear_in_air() {
            let mut test_bed = test_bed_with()
                .engines_off()
                .on_the_ground()
                .set_cold_dark_inputs()
                .start_eng2(Ratio::new::<percent>(80.))
                .run_one_tick();

            assert!(!test_bed.is_ptu_enabled());

            test_bed = test_bed.rotates_on_runway().run_one_tick();
            assert!(test_bed.is_ptu_enabled());
        }

        #[test]
        fn ptu_unpowered_cant_inhibit() {
            let mut test_bed = test_bed_with()
                .engines_off()
                .on_the_ground()
                .set_cold_dark_inputs()
                .run_one_tick();

            // Enabled on cold start
            assert!(test_bed.is_ptu_enabled());

            // Ptu push button disables PTU accordingly
            test_bed = test_bed.set_ptu_state(false).run_one_tick();
            assert!(!test_bed.is_ptu_enabled());

            // No power on closing valve : ptu become active
            test_bed = test_bed.dc_ground_service_lost().run_one_tick();
            assert!(test_bed.is_ptu_enabled());

            test_bed = test_bed.dc_ground_service_avail().run_one_tick();
            assert!(!test_bed.is_ptu_enabled());
        }

        #[test]
        fn ptu_cargo_operation_inhibit() {
            let mut test_bed = test_bed_with()
                .engines_off()
                .on_the_ground()
                .set_cold_dark_inputs()
                .run_one_tick();

            // Enabled on cold start
            assert!(test_bed.is_ptu_enabled());

            // Ptu disabled from cargo operation
            test_bed = test_bed.open_fwd_cargo_door().run_waiting_for(
                Duration::from_secs(1) + A320DoorController::DELAY_UNLOCK_TO_HYDRAULIC_CONTROL,
            );

            assert!(!test_bed.is_ptu_enabled());
            test_bed = test_bed.run_waiting_for(
                Duration::from_secs(25) + A320PowerTransferUnitController::DURATION_OF_PTU_INHIBIT_AFTER_CARGO_DOOR_OPERATION,
            ); // Should re enabled after 40s
            assert!(test_bed.is_ptu_enabled());
        }

        #[test]
        fn nose_wheel_pin_detection() {
            let mut test_bed = test_bed_with()
                .engines_off()
                .on_the_ground()
                .set_cold_dark_inputs()
                .run_one_tick();

            assert!(!test_bed.query(|a| a.is_nws_pin_inserted()));

            test_bed = test_bed.set_pushback_state(true).run_one_tick();
            assert!(test_bed.query(|a| a.is_nws_pin_inserted()));

            test_bed = test_bed
                .set_pushback_state(false)
                .run_waiting_for(Duration::from_secs(1));
            assert!(test_bed.query(|a| a.is_nws_pin_inserted()));

            test_bed = test_bed.set_pushback_state(false).run_waiting_for(
                A320PowerTransferUnitController::DURATION_AFTER_WHICH_NWS_PIN_IS_REMOVED_AFTER_PUSHBACK,
            );

            assert!(!test_bed.query(|a| a.is_nws_pin_inserted()));
        }

        #[test]
        fn cargo_door_yellow_epump_powering() {
            let mut test_bed = test_bed_with()
                .engines_off()
                .on_the_ground()
                .set_cold_dark_inputs()
                .run_one_tick();

            assert!(!test_bed.query(|a| a.is_cargo_powering_yellow_epump()));

            // Need to wait for operator to first unlock, then activate hydraulic control
            test_bed = test_bed.open_fwd_cargo_door().run_waiting_for(
                Duration::from_secs(1) + A320DoorController::DELAY_UNLOCK_TO_HYDRAULIC_CONTROL,
            );
            assert!(test_bed.query(|a| a.is_cargo_powering_yellow_epump()));

            // Wait for the door to fully open
            test_bed = test_bed.run_waiting_for(Duration::from_secs(25));
            assert!(test_bed.is_cargo_fwd_door_locked_up());

            test_bed = test_bed.run_waiting_for(
                A320YellowElectricPumpController::DURATION_OF_YELLOW_PUMP_ACTIVATION_AFTER_CARGO_DOOR_OPERATION,
            );

            assert!(!test_bed.query(|a| a.is_cargo_powering_yellow_epump()));
        }

        #[test]
        fn ptu_pressurise_green_from_yellow_epump() {
            let mut test_bed = test_bed_with()
                .engines_off()
                .on_the_ground()
                .set_cold_dark_inputs()
                .run_one_tick();

            // Enabled on cold start
            assert!(test_bed.is_ptu_enabled());

            // Yellow epump ON / Waiting 25s
            test_bed = test_bed
                .set_yellow_e_pump(false)
                .run_waiting_for(Duration::from_secs(25));

            assert!(test_bed.is_ptu_enabled());

            // Now we should have pressure in yellow and green
            assert!(test_bed.is_green_pressurised());
            assert!(test_bed.green_pressure() > Pressure::new::<psi>(2000.));
            assert!(test_bed.green_pressure() < Pressure::new::<psi>(3100.));

            assert!(!test_bed.is_blue_pressurised());
            assert!(test_bed.blue_pressure() < Pressure::new::<psi>(50.));
            assert!(test_bed.blue_pressure() > Pressure::new::<psi>(-50.));

            assert!(test_bed.is_yellow_pressurised());
            assert!(test_bed.yellow_pressure() > Pressure::new::<psi>(2000.));
            assert!(test_bed.yellow_pressure() < Pressure::new::<psi>(3100.));

            // Ptu push button disables PTU / green press should fall
            test_bed = test_bed
                .set_ptu_state(false)
                .run_waiting_for(Duration::from_secs(20));
            assert!(!test_bed.is_ptu_enabled());

            // Now we should have pressure in yellow only
            assert!(!test_bed.is_green_pressurised());
            assert!(test_bed.green_pressure() < Pressure::new::<psi>(500.));
            assert!(!test_bed.is_blue_pressurised());
            assert!(test_bed.blue_pressure() < Pressure::new::<psi>(50.));
            assert!(test_bed.is_yellow_pressurised());
            assert!(test_bed.yellow_pressure() > Pressure::new::<psi>(2000.));
        }

        #[test]
        fn ptu_pressurise_green_from_yellow_epump_and_edp2() {
            let mut test_bed = test_bed_with()
                .set_cold_dark_inputs()
                .on_the_ground()
                .start_eng2(Ratio::new::<percent>(100.))
                .set_park_brake(false)
                .set_yellow_e_pump(false)
                .set_yellow_ed_pump(true) // Else Ptu inhibited by parking brake
                .run_waiting_for(Duration::from_secs(25));

            assert!(test_bed.is_ptu_enabled());

            // Now we should have pressure in yellow and green
            assert!(test_bed.is_green_pressurised());
            assert!(test_bed.green_pressure() > Pressure::new::<psi>(2000.));
            assert!(test_bed.green_pressure() < Pressure::new::<psi>(3100.));

            assert!(test_bed.is_yellow_pressurised());
            assert!(test_bed.yellow_pressure() > Pressure::new::<psi>(2000.));
            assert!(test_bed.yellow_pressure() < Pressure::new::<psi>(3100.));
        }

        #[test]
        fn green_edp_buildup() {
            let mut test_bed = test_bed_with()
                .engines_off()
                .on_the_ground()
                .set_cold_dark_inputs()
                .run_one_tick();

            // Starting eng 1
            test_bed = test_bed
                .start_eng1(Ratio::new::<percent>(80.))
                .run_one_tick();

            // ALMOST No pressure
            assert!(!test_bed.is_green_pressurised());
            assert!(test_bed.green_pressure() < Pressure::new::<psi>(500.));

            // Blue is auto run from engine master switches logic
            assert!(!test_bed.is_blue_pressurised());
            assert!(test_bed.blue_pressure() < Pressure::new::<psi>(500.));
            assert!(!test_bed.is_yellow_pressurised());
            assert!(test_bed.yellow_pressure() < Pressure::new::<psi>(500.));

            // Waiting for 5s pressure should be at 3000 psi
            test_bed = test_bed
                .start_eng1(Ratio::new::<percent>(80.))
                .run_waiting_for(Duration::from_secs(5));

            assert!(test_bed.is_green_pressurised());
            assert!(test_bed.green_pressure() > Pressure::new::<psi>(2900.));
            assert!(test_bed.is_blue_pressurised());
            assert!(test_bed.blue_pressure() > Pressure::new::<psi>(2500.));
            assert!(!test_bed.is_yellow_pressurised());
            assert!(test_bed.yellow_pressure() < Pressure::new::<psi>(50.));

            // Stoping engine, pressure should fall in 20s
            test_bed = test_bed
                .stop_eng1()
                .run_waiting_for(Duration::from_secs(20));

            assert!(!test_bed.is_green_pressurised());
            assert!(test_bed.green_pressure() < Pressure::new::<psi>(500.));
            assert!(!test_bed.is_blue_pressurised());
            assert!(test_bed.blue_pressure() < Pressure::new::<psi>(200.));
            assert!(!test_bed.is_yellow_pressurised());
            assert!(test_bed.yellow_pressure() < Pressure::new::<psi>(50.));
        }

        #[test]
        fn green_edp_no_fault_on_ground_eng_off() {
            let mut test_bed = test_bed_with()
                .engines_off()
                .on_the_ground()
                .set_cold_dark_inputs()
                .run_one_tick();

            // EDP should be commanded on even without engine running
            assert!(test_bed.is_green_edp_commanded_on());
            // EDP should have no fault
            assert!(!test_bed.is_green_edp_press_low_fault());
        }

        #[test]
        fn green_edp_fault_not_on_ground_eng_off() {
            let mut test_bed = test_bed_with()
                .set_cold_dark_inputs()
                .in_flight()
                .engines_off()
                .run_one_tick();

            // EDP should be commanded on even without engine running
            assert!(test_bed.is_green_edp_commanded_on());

            assert!(!test_bed.is_green_pressurised());
            assert!(!test_bed.is_yellow_pressurised());
            // EDP should have a fault as we are in flight
            assert!(test_bed.is_green_edp_press_low_fault());
        }

        #[test]
        fn green_edp_fault_on_ground_eng_starting() {
            let mut test_bed = test_bed_with()
                .engines_off()
                .on_the_ground()
                .set_cold_dark_inputs()
                .run_one_tick();

            // EDP should be commanded on even without engine running
            assert!(test_bed.is_green_edp_commanded_on());
            // EDP should have no fault
            assert!(!test_bed.is_green_edp_press_low_fault());

            test_bed = test_bed
                .start_eng1(Ratio::new::<percent>(3.))
                .run_one_tick();

            assert!(!test_bed.is_green_edp_press_low_fault());

            test_bed = test_bed
                .start_eng1(Ratio::new::<percent>(80.))
                .run_one_tick();

            assert!(!test_bed.is_green_pressurised());
            assert!(test_bed.is_green_edp_press_low_fault());

            test_bed = test_bed.run_waiting_for(Duration::from_secs(10));

            // When finally pressurised no fault
            assert!(test_bed.is_green_pressurised());
            assert!(!test_bed.is_green_edp_press_low_fault());
        }

        #[test]
        fn yellow_edp_no_fault_on_ground_eng_off() {
            let mut test_bed = test_bed_with()
                .engines_off()
                .on_the_ground()
                .set_cold_dark_inputs()
                .run_one_tick();

            // EDP should be commanded on even without engine running
            assert!(test_bed.is_yellow_edp_commanded_on());
            // EDP should have no fault
            assert!(!test_bed.is_yellow_edp_press_low_fault());
        }

        #[test]
        fn yellow_edp_fault_not_on_ground_eng_off() {
            let mut test_bed = test_bed_with()
                .set_cold_dark_inputs()
                .in_flight()
                .engines_off()
                .run_one_tick();

            // EDP should be commanded on even without engine running
            assert!(test_bed.is_yellow_edp_commanded_on());

            assert!(!test_bed.is_green_pressurised());
            assert!(!test_bed.is_yellow_pressurised());
            // EDP should have a fault as we are in flight
            assert!(test_bed.is_yellow_edp_press_low_fault());
        }

        #[test]
        fn yellow_edp_fault_on_ground_eng_starting() {
            let mut test_bed = test_bed_with()
                .engines_off()
                .on_the_ground()
                .set_cold_dark_inputs()
                .run_one_tick();

            // EDP should be commanded on even without engine running
            assert!(test_bed.is_yellow_edp_commanded_on());
            // EDP should have no fault
            assert!(!test_bed.is_yellow_edp_press_low_fault());

            test_bed = test_bed
                .start_eng2(Ratio::new::<percent>(3.))
                .run_one_tick();

            assert!(!test_bed.is_yellow_edp_press_low_fault());

            test_bed = test_bed
                .start_eng2(Ratio::new::<percent>(80.))
                .run_one_tick();

            assert!(!test_bed.is_yellow_pressurised());
            assert!(test_bed.is_yellow_edp_press_low_fault());

            test_bed = test_bed.run_waiting_for(Duration::from_secs(10));

            // When finally pressurised no fault
            assert!(test_bed.is_yellow_pressurised());
            assert!(!test_bed.is_yellow_edp_press_low_fault());
        }

        #[test]
        fn blue_epump_no_fault_on_ground_eng_starting() {
            let mut test_bed = test_bed_with()
                .engines_off()
                .on_the_ground()
                .set_cold_dark_inputs()
                .run_one_tick();

            // Blue epump should have no fault
            assert!(!test_bed.is_blue_epump_press_low_fault());

            test_bed = test_bed
                .start_eng2(Ratio::new::<percent>(3.))
                .run_one_tick();

            assert!(!test_bed.is_blue_epump_press_low_fault());

            test_bed = test_bed
                .start_eng2(Ratio::new::<percent>(80.))
                .run_one_tick();

            assert!(!test_bed.is_blue_pressurised());
            assert!(test_bed.is_blue_epump_press_low_fault());

            test_bed = test_bed.run_waiting_for(Duration::from_secs(10));

            // When finally pressurised no fault
            assert!(test_bed.is_blue_pressurised());
            assert!(!test_bed.is_blue_epump_press_low_fault());
        }

        #[test]
        fn blue_epump_fault_on_ground_using_override() {
            let mut test_bed = test_bed_with()
                .engines_off()
                .on_the_ground()
                .set_cold_dark_inputs()
                .run_one_tick();

            // Blue epump should have no fault
            assert!(!test_bed.is_blue_epump_press_low_fault());

            test_bed = test_bed.press_blue_epump_override_button_once();
            assert!(test_bed.blue_epump_override_is_on());

            // As we use override, this bypasses eng off fault inhibit so we have a fault
            assert!(test_bed.is_blue_epump_press_low_fault());

            test_bed = test_bed.run_waiting_for(Duration::from_secs(10));

            // When finally pressurised no fault
            assert!(test_bed.is_blue_pressurised());
            assert!(!test_bed.is_blue_epump_press_low_fault());
        }

        #[test]
        fn green_edp_press_low_engine_off_to_on() {
            let mut test_bed = test_bed_with()
                .engines_off()
                .on_the_ground()
                .set_cold_dark_inputs()
                .run_one_tick();

            // EDP should be commanded on even without engine running
            assert!(test_bed.is_green_edp_commanded_on());

            // EDP should be LOW pressure state
            assert!(test_bed.is_green_edp_press_low());

            // Starting eng 1 N2 is low at start
            test_bed = test_bed
                .start_eng1(Ratio::new::<percent>(3.))
                .run_one_tick();

            // Engine commanded on but pressure couldn't rise enough: we are in fault low
            assert!(test_bed.is_green_edp_press_low());

            // Waiting for 5s pressure should be at 3000 psi
            test_bed = test_bed
                .start_eng1(Ratio::new::<percent>(80.))
                .run_waiting_for(Duration::from_secs(5));

            // No more fault LOW expected
            assert!(test_bed.is_green_pressurised());
            assert!(test_bed.green_pressure() > Pressure::new::<psi>(2900.));
            assert!(!test_bed.is_green_edp_press_low());

            // Stoping pump, no fault expected
            test_bed = test_bed
                .set_green_ed_pump(false)
                .run_waiting_for(Duration::from_secs(1));
            assert!(!test_bed.is_green_edp_press_low());
        }

        #[test]
        fn green_edp_press_low_engine_on_to_off() {
            let mut test_bed = test_bed_with()
                .on_the_ground()
                .set_cold_dark_inputs()
                .start_eng1(Ratio::new::<percent>(75.))
                .run_waiting_for(Duration::from_secs(5));

            // EDP should be commanded on even without engine running
            assert!(test_bed.is_green_edp_commanded_on());
            assert!(test_bed.is_green_pressurised());
            // EDP should not be in fault low when engine running and pressure is ok
            assert!(!test_bed.is_green_edp_press_low());

            // Stoping eng 1 with N2 still turning
            test_bed = test_bed.stopping_eng1().run_one_tick();

            // Edp should still be in pressurized mode but as engine just stopped no fault
            assert!(test_bed.is_green_edp_commanded_on());
            assert!(!test_bed.is_green_edp_press_low());

            // Waiting for 25s pressure should drop and still no fault
            test_bed = test_bed
                .stop_eng1()
                .run_waiting_for(Duration::from_secs(25));

            assert!(!test_bed.is_green_pressurised());
            assert!(test_bed.green_pressure() < Pressure::new::<psi>(500.));
            assert!(test_bed.is_green_edp_press_low());
        }

        #[test]
        fn yellow_edp_press_low_engine_on_to_off() {
            let mut test_bed = test_bed_with()
                .on_the_ground()
                .set_cold_dark_inputs()
                .start_eng2(Ratio::new::<percent>(75.))
                .run_waiting_for(Duration::from_secs(5));

            // EDP should be commanded on even without engine running
            assert!(test_bed.is_yellow_edp_commanded_on());
            assert!(test_bed.is_yellow_pressurised());
            // EDP should not be in fault low when engine running and pressure is ok
            assert!(!test_bed.is_yellow_edp_press_low());

            // Stoping eng 2 with N2 still turning
            test_bed = test_bed.stopping_eng2().run_one_tick();

            // Edp should still be in pressurized mode but as engine just stopped no fault
            assert!(test_bed.is_yellow_edp_commanded_on());
            assert!(!test_bed.is_yellow_edp_press_low());

            // Waiting for 25s pressure should drop and still no fault
            test_bed = test_bed
                .stop_eng2()
                .run_waiting_for(Duration::from_secs(25));

            assert!(!test_bed.is_yellow_pressurised());
            assert!(test_bed.yellow_pressure() < Pressure::new::<psi>(500.));
            assert!(test_bed.is_yellow_edp_press_low());
        }

        #[test]
        fn yellow_edp_press_low_engine_off_to_on() {
            let mut test_bed = test_bed_with()
                .engines_off()
                .on_the_ground()
                .set_cold_dark_inputs()
                .run_one_tick();

            // EDP should be commanded on even without engine running
            assert!(test_bed.is_yellow_edp_commanded_on());

            // EDP should be LOW pressure state
            assert!(test_bed.is_yellow_edp_press_low());

            // Starting eng 2 N2 is low at start
            test_bed = test_bed
                .start_eng2(Ratio::new::<percent>(3.))
                .run_one_tick();

            // Engine commanded on but pressure couldn't rise enough: we are in fault low
            assert!(test_bed.is_yellow_edp_press_low());

            // Waiting for 5s pressure should be at 3000 psi
            test_bed = test_bed
                .start_eng2(Ratio::new::<percent>(80.))
                .run_waiting_for(Duration::from_secs(5));

            // No more fault LOW expected
            assert!(test_bed.is_yellow_pressurised());
            assert!(test_bed.yellow_pressure() > Pressure::new::<psi>(2900.));
            assert!(!test_bed.is_yellow_edp_press_low());

            // Stoping pump, no fault expected
            test_bed = test_bed
                .set_yellow_ed_pump(false)
                .run_waiting_for(Duration::from_secs(1));
            assert!(!test_bed.is_yellow_edp_press_low());
        }

        #[test]
        fn yellow_edp_press_low_engine_off_to_on_with_e_pump() {
            let mut test_bed = test_bed_with()
                .engines_off()
                .on_the_ground()
                .set_cold_dark_inputs()
                .set_ptu_state(false)
                .set_yellow_e_pump(false)
                .run_one_tick();

            // EDP should be commanded on even without engine running
            assert!(test_bed.is_yellow_edp_commanded_on());

            // EDP should be LOW pressure state
            assert!(test_bed.is_yellow_edp_press_low());

            // Waiting for 20s pressure should be at 3000 psi
            test_bed = test_bed.run_waiting_for(Duration::from_secs(20));

            // Yellow pressurised but edp still off, we expect fault LOW press
            assert!(test_bed.is_yellow_pressurised());
            assert!(test_bed.yellow_pressure() > Pressure::new::<psi>(2900.));
            assert!(test_bed.is_yellow_edp_press_low());

            // Starting eng 2 N2 is low at start
            test_bed = test_bed
                .start_eng2(Ratio::new::<percent>(3.))
                .run_one_tick();

            // Engine commanded on but pressure couldn't rise enough: we are in fault low
            assert!(test_bed.is_yellow_edp_press_low());

            // Waiting for 5s pressure should be at 3000 psi in EDP section
            test_bed = test_bed
                .start_eng2(Ratio::new::<percent>(80.))
                .run_waiting_for(Duration::from_secs(5));

            // No more fault LOW expected
            assert!(test_bed.is_yellow_pressurised());
            assert!(test_bed.yellow_pressure() > Pressure::new::<psi>(2900.));
            assert!(!test_bed.is_yellow_edp_press_low());
        }

        #[test]
        fn green_edp_press_low_engine_off_to_on_with_ptu() {
            let mut test_bed = test_bed_with()
                .on_the_ground()
                .set_cold_dark_inputs()
                .set_park_brake(false)
                .start_eng2(Ratio::new::<percent>(80.))
                .run_one_tick();

            // EDP should be LOW pressure state
            assert!(test_bed.is_green_edp_press_low());

            // Waiting for 20s pressure should be at 2300+ psi thanks to ptu
            test_bed = test_bed.run_waiting_for(Duration::from_secs(20));

            // Yellow pressurised by engine2, green presurised from ptu we expect fault LOW press on EDP1
            assert!(test_bed.is_yellow_pressurised());
            assert!(test_bed.yellow_pressure() > Pressure::new::<psi>(2800.));
            assert!(test_bed.is_green_pressurised());
            assert!(test_bed.green_pressure() > Pressure::new::<psi>(2300.));
            assert!(test_bed.is_green_edp_press_low());

            // Starting eng 1 N2 is low at start
            test_bed = test_bed
                .start_eng1(Ratio::new::<percent>(3.))
                .run_one_tick();

            // Engine commanded on but pressure couldn't rise enough: we are in fault low
            assert!(test_bed.is_green_edp_press_low());

            // Waiting for 5s pressure should be at 3000 psi in EDP section
            test_bed = test_bed
                .start_eng1(Ratio::new::<percent>(80.))
                .run_waiting_for(Duration::from_secs(5));

            // No more fault LOW expected
            assert!(test_bed.is_green_pressurised());
            assert!(test_bed.green_pressure() > Pressure::new::<psi>(2900.));
            assert!(!test_bed.is_green_edp_press_low());
        }

        #[test]
        fn yellow_epump_press_low_at_pump_on() {
            let mut test_bed = test_bed_with()
                .engines_off()
                .on_the_ground()
                .set_cold_dark_inputs()
                .run_one_tick();

            // EDP should not be in fault low when cold start
            assert!(!test_bed.is_yellow_epump_press_low());

            // Starting epump
            test_bed = test_bed.set_yellow_e_pump(false).run_one_tick();

            // Pump commanded on but pressure couldn't rise enough: we are in fault low
            assert!(test_bed.is_yellow_epump_press_low());

            // Waiting for 20s pressure should be at 3000 psi
            test_bed = test_bed.run_waiting_for(Duration::from_secs(20));

            // No more fault LOW expected
            assert!(test_bed.is_yellow_pressurised());
            assert!(test_bed.yellow_pressure() > Pressure::new::<psi>(2500.));
            assert!(!test_bed.is_yellow_epump_press_low());

            // Stoping epump, no fault expected
            test_bed = test_bed
                .set_yellow_e_pump(true)
                .run_waiting_for(Duration::from_secs(1));
            assert!(!test_bed.is_yellow_epump_press_low());
        }

        #[test]
        fn blue_epump_press_low_at_pump_on() {
            let mut test_bed = test_bed_with()
                .engines_off()
                .on_the_ground()
                .set_cold_dark_inputs()
                .run_one_tick();

            // EDP should not be in fault low when cold start
            assert!(!test_bed.is_blue_epump_press_low());

            // Starting epump
            test_bed = test_bed.press_blue_epump_override_button_once();
            assert!(test_bed.blue_epump_override_is_on());

            // Pump commanded on but pressure couldn't rise enough: we are in fault low
            assert!(test_bed.is_blue_epump_press_low());

            // Waiting for 10s pressure should be at 3000 psi
            test_bed = test_bed.run_waiting_for(Duration::from_secs(10));

            // No more fault LOW expected
            assert!(test_bed.is_blue_pressurised());
            assert!(test_bed.blue_pressure() > Pressure::new::<psi>(2900.));
            assert!(!test_bed.is_blue_epump_press_low());

            // Stoping epump, no fault expected
            test_bed = test_bed.press_blue_epump_override_button_once();
            assert!(!test_bed.blue_epump_override_is_on());

            test_bed = test_bed.run_waiting_for(Duration::from_secs(1));
            assert!(!test_bed.is_blue_epump_press_low());
        }

        #[test]
        fn blue_epump_override_switches_to_off_when_losing_relay_power_and_stays_off() {
            let mut test_bed = test_bed_with()
                .engines_off()
                .on_the_ground()
                .set_cold_dark_inputs()
                .run_one_tick();

            // Starting epump
            test_bed = test_bed
                .press_blue_epump_override_button_once()
                .run_waiting_for(Duration::from_secs(10));
            assert!(test_bed.blue_epump_override_is_on());
            assert!(test_bed.is_blue_pressurised());

            // Killing the bus corresponding to the latching relay of blue pump override push button
            // It should set the override state back to off without touching the push button
            test_bed = test_bed.dc_ess_lost().run_one_tick();
            assert!(!test_bed.blue_epump_override_is_on());

            // Stays off even powered back
            test_bed = test_bed.dc_ess_active().run_one_tick();
            assert!(!test_bed.blue_epump_override_is_on());

            test_bed = test_bed.run_waiting_for(Duration::from_secs(10));
            assert!(!test_bed.is_blue_pressurised());
        }

        #[test]
        fn blue_epump_override_switches_to_off_when_pump_forced_off_on_hyd_panel() {
            let mut test_bed = test_bed_with()
                .engines_off()
                .on_the_ground()
                .set_cold_dark_inputs()
                .run_one_tick();

            // Starting epump
            test_bed = test_bed
                .press_blue_epump_override_button_once()
                .run_waiting_for(Duration::from_secs(10));
            assert!(test_bed.blue_epump_override_is_on());
            assert!(test_bed.is_blue_pressurised());

            test_bed = test_bed.set_blue_e_pump(false).run_one_tick();
            assert!(!test_bed.blue_epump_override_is_on());
        }

        #[test]
        fn edp_deactivation() {
            let mut test_bed = test_bed_with()
                .engines_off()
                .on_the_ground()
                .set_cold_dark_inputs()
                .set_ptu_state(false)
                .run_one_tick();

            // Starting eng 1 and eng 2
            test_bed = test_bed
                .start_eng1(Ratio::new::<percent>(80.))
                .start_eng2(Ratio::new::<percent>(80.))
                .run_one_tick();

            // ALMOST No pressure
            assert!(test_bed.green_pressure() < Pressure::new::<psi>(500.));
            assert!(test_bed.yellow_pressure() < Pressure::new::<psi>(500.));

            // Waiting for 5s pressure should be at 3000 psi
            test_bed = test_bed.run_waiting_for(Duration::from_secs(5));

            assert!(test_bed.green_pressure() > Pressure::new::<psi>(2900.));
            assert!(test_bed.yellow_pressure() > Pressure::new::<psi>(2900.));

            // Stoping edp1, pressure should fall in 20s
            test_bed = test_bed
                .set_green_ed_pump(false)
                .run_waiting_for(Duration::from_secs(20));

            assert!(test_bed.green_pressure() < Pressure::new::<psi>(500.));
            assert!(test_bed.yellow_pressure() > Pressure::new::<psi>(2900.));

            // Stoping edp2, pressure should fall in 20s
            test_bed = test_bed
                .set_yellow_ed_pump(false)
                .run_waiting_for(Duration::from_secs(20));

            assert!(test_bed.green_pressure() < Pressure::new::<psi>(50.));
            assert!(test_bed.yellow_pressure() < Pressure::new::<psi>(500.));
        }

        #[test]
        fn yellow_edp_buildup() {
            let mut test_bed = test_bed_with()
                .engines_off()
                .on_the_ground()
                .set_cold_dark_inputs()
                .run_one_tick();

            // Starting eng 1
            test_bed = test_bed
                .start_eng2(Ratio::new::<percent>(80.))
                .run_one_tick();
            // ALMOST No pressure
            assert!(!test_bed.is_green_pressurised());
            assert!(test_bed.green_pressure() < Pressure::new::<psi>(50.));
            assert!(!test_bed.is_blue_pressurised());

            // Blue is auto run
            assert!(test_bed.blue_pressure() < Pressure::new::<psi>(500.));
            assert!(!test_bed.is_yellow_pressurised());
            assert!(test_bed.yellow_pressure() < Pressure::new::<psi>(500.));

            // Waiting for 5s pressure should be at 3000 psi
            test_bed = test_bed
                .start_eng2(Ratio::new::<percent>(80.))
                .run_waiting_for(Duration::from_secs(5));

            assert!(!test_bed.is_green_pressurised());
            assert!(test_bed.green_pressure() < Pressure::new::<psi>(50.));
            assert!(test_bed.is_blue_pressurised());
            assert!(test_bed.blue_pressure() > Pressure::new::<psi>(2500.));
            assert!(test_bed.is_yellow_pressurised());
            assert!(test_bed.yellow_pressure() > Pressure::new::<psi>(2800.));

            // Stoping engine, pressure should fall in 20s
            test_bed = test_bed
                .stop_eng2()
                .run_waiting_for(Duration::from_secs(20));

            assert!(!test_bed.is_green_pressurised());
            assert!(test_bed.green_pressure() < Pressure::new::<psi>(50.));
            assert!(!test_bed.is_blue_pressurised());
            assert!(test_bed.blue_pressure() < Pressure::new::<psi>(200.));
            assert!(!test_bed.is_yellow_pressurised());
            assert!(test_bed.yellow_pressure() < Pressure::new::<psi>(500.));
        }

        #[test]
        fn when_yellow_edp_solenoid_main_power_bus_unavailable_backup_bus_keeps_pump_in_unpressurised_state(
        ) {
            let mut test_bed = test_bed_with()
                .engines_off()
                .on_the_ground()
                .set_cold_dark_inputs()
                .run_one_tick();

            test_bed = test_bed
                .start_eng2(Ratio::new::<percent>(80.))
                .run_waiting_for(Duration::from_secs(15));

            assert!(test_bed.is_yellow_pressurised());

            // Stoping EDP manually
            test_bed = test_bed
                .set_yellow_ed_pump(false)
                .run_waiting_for(Duration::from_secs(15));

            assert!(!test_bed.is_yellow_pressurised());

            test_bed = test_bed
                .dc_bus_2_lost()
                .run_waiting_for(Duration::from_secs(15));

            // Yellow solenoid has backup power from DC ESS BUS
            assert!(!test_bed.is_yellow_pressurised());
        }

        #[test]
        fn when_yellow_edp_solenoid_both_bus_unpowered_yellow_hydraulic_system_is_pressurised() {
            let mut test_bed = test_bed_with()
                .engines_off()
                .on_the_ground()
                .set_cold_dark_inputs()
                .run_one_tick();

            test_bed = test_bed
                .start_eng2(Ratio::new::<percent>(80.))
                .run_waiting_for(Duration::from_secs(15));

            assert!(test_bed.is_yellow_pressurised());

            // Stoping EDP manually
            test_bed = test_bed
                .set_yellow_ed_pump(false)
                .run_waiting_for(Duration::from_secs(15));

            assert!(!test_bed.is_yellow_pressurised());

            test_bed = test_bed
                .dc_ess_lost()
                .dc_bus_2_lost()
                .run_waiting_for(Duration::from_secs(15));

            // Now solenoid defaults to pressurised without power
            assert!(test_bed.is_yellow_pressurised());
        }

        #[test]
        fn when_green_edp_solenoid_unpowered_yellow_hydraulic_system_is_pressurised() {
            let mut test_bed = test_bed_with()
                .engines_off()
                .on_the_ground()
                .set_cold_dark_inputs()
                .run_one_tick();

            test_bed = test_bed
                .start_eng1(Ratio::new::<percent>(80.))
                .run_waiting_for(Duration::from_secs(15));

            assert!(test_bed.is_green_pressurised());

            // Stoping EDP manually
            test_bed = test_bed
                .set_green_ed_pump(false)
                .run_waiting_for(Duration::from_secs(15));

            assert!(!test_bed.is_green_pressurised());

            test_bed = test_bed
                .dc_ess_lost()
                .run_waiting_for(Duration::from_secs(15));

            // Now solenoid defaults to pressurised
            assert!(test_bed.is_green_pressurised());
        }

        #[test]
        // Checks numerical stability of reservoir level: level should remain after multiple pressure cycles
        fn yellow_loop_reservoir_coherency() {
            let mut test_bed = test_bed_with()
                .engines_off()
                .on_the_ground()
                .set_cold_dark_inputs()
                .set_ptu_state(false)
                // Park brake off to not use fluid in brakes
                .set_park_brake(false)
                .run_one_tick();

            // Starting epump wait for pressure rise to make sure system is primed including brake accumulator
            test_bed = test_bed
                .set_yellow_e_pump(false)
                .run_waiting_for(Duration::from_secs(20));
            assert!(test_bed.is_yellow_pressurised());
            assert!(test_bed.yellow_pressure() < Pressure::new::<psi>(3500.));
            assert!(test_bed.yellow_pressure() > Pressure::new::<psi>(2500.));

            // Shutdown and wait for pressure stabilisation
            test_bed = test_bed
                .set_yellow_e_pump(true)
                .run_waiting_for(Duration::from_secs(50));
            assert!(!test_bed.is_yellow_pressurised());
            assert!(test_bed.yellow_pressure() < Pressure::new::<psi>(50.));
            assert!(test_bed.yellow_pressure() > Pressure::new::<psi>(-50.));

            let reservoir_level_after_priming = test_bed.get_yellow_reservoir_volume();

            let total_fluid_res_plus_accumulator_before_loops = reservoir_level_after_priming
                + test_bed.get_brake_yellow_accumulator_fluid_volume();

            // Now doing cycles of pressurisation on EDP and ePump
            for _ in 1..6 {
                test_bed = test_bed
                    .start_eng2(Ratio::new::<percent>(80.))
                    .run_waiting_for(Duration::from_secs(50));

                assert!(test_bed.yellow_pressure() < Pressure::new::<psi>(3100.));
                assert!(test_bed.yellow_pressure() > Pressure::new::<psi>(2500.));

                let mut current_res_level = test_bed.get_yellow_reservoir_volume();
                assert!(current_res_level < reservoir_level_after_priming);

                test_bed = test_bed
                    .stop_eng2()
                    .run_waiting_for(Duration::from_secs(50));
                assert!(test_bed.yellow_pressure() < Pressure::new::<psi>(50.));
                assert!(test_bed.yellow_pressure() > Pressure::new::<psi>(-50.));

                test_bed = test_bed
                    .set_yellow_e_pump(false)
                    .run_waiting_for(Duration::from_secs(50));

                assert!(test_bed.yellow_pressure() < Pressure::new::<psi>(3500.));
                assert!(test_bed.yellow_pressure() > Pressure::new::<psi>(2500.));

                current_res_level = test_bed.get_yellow_reservoir_volume();
                assert!(current_res_level < reservoir_level_after_priming);

                test_bed = test_bed
                    .set_yellow_e_pump(true)
                    .run_waiting_for(Duration::from_secs(50));
                assert!(test_bed.yellow_pressure() < Pressure::new::<psi>(50.));
                assert!(test_bed.yellow_pressure() > Pressure::new::<psi>(-50.));
            }
            let total_fluid_res_plus_accumulator_after_loops = test_bed
                .get_yellow_reservoir_volume()
                + test_bed.get_brake_yellow_accumulator_fluid_volume();

            let total_fluid_difference = total_fluid_res_plus_accumulator_before_loops
                - total_fluid_res_plus_accumulator_after_loops;

            // Make sure no more deviation than 0.001 gallon is lost after full pressure and unpressurized states
            assert!(total_fluid_difference.get::<gallon>().abs() < 0.001);
        }

        #[test]
        // Checks numerical stability of reservoir level: level should remain after multiple pressure cycles
        fn green_loop_reservoir_coherency() {
            let mut test_bed = test_bed_with()
                .engines_off()
                .on_the_ground()
                .set_cold_dark_inputs()
                .set_ptu_state(false)
                .run_one_tick();

            // Starting EDP wait for pressure rise to make sure system is primed
            test_bed = test_bed
                .start_eng1(Ratio::new::<percent>(80.))
                .run_waiting_for(Duration::from_secs(20));
            assert!(test_bed.is_green_pressurised());
            assert!(test_bed.green_pressure() < Pressure::new::<psi>(3500.));
            assert!(test_bed.green_pressure() > Pressure::new::<psi>(2500.));

            // Shutdown and wait for pressure stabilisation
            test_bed = test_bed
                .stop_eng1()
                .run_waiting_for(Duration::from_secs(50));
            assert!(!test_bed.is_green_pressurised());
            assert!(test_bed.green_pressure() < Pressure::new::<psi>(50.));
            assert!(test_bed.green_pressure() > Pressure::new::<psi>(-50.));

            let reservoir_level_after_priming = test_bed.get_green_reservoir_volume();

            // Now doing cycles of pressurisation on EDP
            for _ in 1..6 {
                test_bed = test_bed
                    .start_eng1(Ratio::new::<percent>(80.))
                    .run_waiting_for(Duration::from_secs(50));

                assert!(test_bed.green_pressure() < Pressure::new::<psi>(3500.));
                assert!(test_bed.green_pressure() > Pressure::new::<psi>(2500.));

                let current_res_level = test_bed.get_green_reservoir_volume();
                assert!(current_res_level < reservoir_level_after_priming);

                test_bed = test_bed
                    .stop_eng1()
                    .run_waiting_for(Duration::from_secs(50));
                assert!(test_bed.green_pressure() < Pressure::new::<psi>(50.));
                assert!(test_bed.green_pressure() > Pressure::new::<psi>(-50.));
            }

            let total_fluid_difference =
                reservoir_level_after_priming - test_bed.get_green_reservoir_volume();

            // Make sure no more deviation than 0.001 gallon is lost after full pressure and unpressurized states
            assert!(total_fluid_difference.get::<gallon>().abs() < 0.001);
        }

        #[test]
        // Checks numerical stability of reservoir level: level should remain after multiple pressure cycles
        fn blue_loop_reservoir_coherency() {
            let mut test_bed = test_bed_with()
                .engines_off()
                .on_the_ground()
                .set_cold_dark_inputs()
                .run_one_tick();

            // Starting blue_epump wait for pressure rise to make sure system is primed
            test_bed = test_bed.press_blue_epump_override_button_once();
            assert!(test_bed.blue_epump_override_is_on());

            test_bed = test_bed.run_waiting_for(Duration::from_secs(20));
            assert!(test_bed.is_blue_pressurised());
            assert!(test_bed.blue_pressure() < Pressure::new::<psi>(3500.));
            assert!(test_bed.blue_pressure() > Pressure::new::<psi>(2500.));

            // Shutdown and wait for pressure stabilisation
            test_bed = test_bed.press_blue_epump_override_button_once();
            assert!(!test_bed.blue_epump_override_is_on());

            test_bed = test_bed.run_waiting_for(Duration::from_secs(50));

            assert!(!test_bed.is_blue_pressurised());
            assert!(test_bed.blue_pressure() < Pressure::new::<psi>(50.));
            assert!(test_bed.blue_pressure() > Pressure::new::<psi>(-50.));

            let reservoir_level_after_priming = test_bed.get_blue_reservoir_volume();

            // Now doing cycles of pressurisation on epump relying on auto run of epump when eng is on
            for _ in 1..6 {
                test_bed = test_bed
                    .start_eng1(Ratio::new::<percent>(80.))
                    .run_waiting_for(Duration::from_secs(50));

                assert!(test_bed.blue_pressure() < Pressure::new::<psi>(3500.));
                assert!(test_bed.blue_pressure() > Pressure::new::<psi>(2500.));

                let current_res_level = test_bed.get_blue_reservoir_volume();
                assert!(current_res_level < reservoir_level_after_priming);

                test_bed = test_bed
                    .stop_eng1()
                    .run_waiting_for(Duration::from_secs(50));
                assert!(test_bed.blue_pressure() < Pressure::new::<psi>(50.));
                assert!(test_bed.blue_pressure() > Pressure::new::<psi>(-50.));

                // Now engine 2 is used
                test_bed = test_bed
                    .start_eng2(Ratio::new::<percent>(80.))
                    .run_waiting_for(Duration::from_secs(50));

                assert!(test_bed.blue_pressure() < Pressure::new::<psi>(3500.));
                assert!(test_bed.blue_pressure() > Pressure::new::<psi>(2500.));

                let current_res_level = test_bed.get_blue_reservoir_volume();
                assert!(current_res_level < reservoir_level_after_priming);

                test_bed = test_bed
                    .stop_eng2()
                    .run_waiting_for(Duration::from_secs(50));
                assert!(test_bed.blue_pressure() < Pressure::new::<psi>(50.));
                assert!(test_bed.blue_pressure() > Pressure::new::<psi>(-50.));
            }

            let total_fluid_difference =
                reservoir_level_after_priming - test_bed.get_blue_reservoir_volume();

            // Make sure no more deviation than 0.001 gallon is lost after full pressure and unpressurized states
            assert!(total_fluid_difference.get::<gallon>().abs() < 0.001);
        }

        #[test]
        fn yellow_green_edp_firevalve() {
            let mut test_bed = test_bed_with()
                .engines_off()
                .on_the_ground()
                .set_cold_dark_inputs()
                .run_one_tick();

            // PTU would mess up the test
            test_bed = test_bed.set_ptu_state(false).run_one_tick();
            assert!(!test_bed.is_ptu_enabled());

            assert!(!test_bed.is_fire_valve_eng1_closed());
            assert!(!test_bed.is_fire_valve_eng2_closed());

            // Starting eng 1
            test_bed = test_bed
                .start_eng2(Ratio::new::<percent>(80.))
                .start_eng1(Ratio::new::<percent>(80.))
                .run_waiting_for(Duration::from_secs(5));

            // Waiting for 5s pressure should be at 3000 psi
            assert!(test_bed.is_green_pressurised());
            assert!(test_bed.green_pressure() > Pressure::new::<psi>(2900.));
            assert!(test_bed.is_blue_pressurised());
            assert!(test_bed.blue_pressure() > Pressure::new::<psi>(2500.));
            assert!(test_bed.is_yellow_pressurised());
            assert!(test_bed.yellow_pressure() > Pressure::new::<psi>(2800.));

            assert!(!test_bed.is_fire_valve_eng1_closed());
            assert!(!test_bed.is_fire_valve_eng2_closed());

            // Green shutoff valve
            test_bed = test_bed
                .set_eng1_fire_button(true)
                .run_waiting_for(Duration::from_secs(20));

            assert!(test_bed.is_fire_valve_eng1_closed());
            assert!(!test_bed.is_fire_valve_eng2_closed());

            assert!(!test_bed.is_green_pressurised());
            assert!(test_bed.green_pressure() < Pressure::new::<psi>(500.));
            assert!(test_bed.is_blue_pressurised());
            assert!(test_bed.blue_pressure() > Pressure::new::<psi>(2500.));
            assert!(test_bed.is_yellow_pressurised());
            assert!(test_bed.yellow_pressure() > Pressure::new::<psi>(2900.));

            // Yellow shutoff valve
            test_bed = test_bed
                .set_eng2_fire_button(true)
                .run_waiting_for(Duration::from_secs(20));

            assert!(test_bed.is_fire_valve_eng1_closed());
            assert!(test_bed.is_fire_valve_eng2_closed());

            assert!(!test_bed.is_green_pressurised());
            assert!(test_bed.green_pressure() < Pressure::new::<psi>(500.));
            assert!(test_bed.is_blue_pressurised());
            assert!(test_bed.blue_pressure() > Pressure::new::<psi>(2500.));
            assert!(!test_bed.is_yellow_pressurised());
            assert!(test_bed.yellow_pressure() < Pressure::new::<psi>(500.));
        }

        #[test]
        fn yellow_brake_accumulator() {
            let mut test_bed = test_bed_with()
                .engines_off()
                .on_the_ground()
                .set_cold_dark_inputs()
                .run_one_tick();

            // Getting accumulator pressure on cold start
            let mut accumulator_pressure = test_bed.get_brake_yellow_accumulator_pressure();

            // No brakes on green, no more pressure than in accumulator on yellow
            assert!(test_bed.get_brake_left_green_pressure() < Pressure::new::<psi>(50.));
            assert!(test_bed.get_brake_right_green_pressure() < Pressure::new::<psi>(50.));
            assert!(
                test_bed.get_brake_left_yellow_pressure()
                    < accumulator_pressure + Pressure::new::<psi>(50.)
            );
            assert!(
                test_bed.get_brake_right_yellow_pressure()
                    < accumulator_pressure + Pressure::new::<psi>(50.)
            );

            // No brakes even if we brake on green, no more than accumulator pressure on yellow
            test_bed = test_bed
                .set_left_brake(Ratio::new::<percent>(100.))
                .set_right_brake(Ratio::new::<percent>(100.))
                .run_waiting_for(Duration::from_secs(5));

            accumulator_pressure = test_bed.get_brake_yellow_accumulator_pressure();

            assert!(test_bed.get_brake_left_green_pressure() < Pressure::new::<psi>(50.));
            assert!(test_bed.get_brake_right_green_pressure() < Pressure::new::<psi>(50.));
            assert!(
                test_bed.get_brake_left_yellow_pressure()
                    < accumulator_pressure + Pressure::new::<psi>(50.)
            );
            assert!(
                test_bed.get_brake_right_yellow_pressure()
                    < accumulator_pressure + Pressure::new::<psi>(50.)
            );
            assert!(
                test_bed.get_brake_yellow_accumulator_pressure()
                    < accumulator_pressure + Pressure::new::<psi>(50.)
            );

            // Park brake off, loading accumulator, we expect no brake pressure but accumulator loaded
            test_bed = test_bed
                .set_left_brake(Ratio::new::<percent>(0.))
                .set_right_brake(Ratio::new::<percent>(0.))
                .set_park_brake(false)
                .set_yellow_e_pump(false)
                .run_waiting_for(Duration::from_secs(30));

            assert!(test_bed.is_yellow_pressurised());
            assert!(test_bed.yellow_pressure() > Pressure::new::<psi>(2500.));
            assert!(test_bed.yellow_pressure() < Pressure::new::<psi>(3500.));

            assert!(test_bed.get_brake_left_green_pressure() < Pressure::new::<psi>(50.));
            assert!(test_bed.get_brake_right_green_pressure() < Pressure::new::<psi>(50.));
            assert!(test_bed.get_brake_left_yellow_pressure() < Pressure::new::<psi>(50.));
            assert!(test_bed.get_brake_right_yellow_pressure() < Pressure::new::<psi>(50.));

            assert!(test_bed.get_brake_yellow_accumulator_pressure() > Pressure::new::<psi>(2500.));

            // Park brake on, loaded accumulator, we expect brakes on yellow side only
            test_bed = test_bed
                .set_park_brake(true)
                .run_waiting_for(Duration::from_secs(3));

            assert!(test_bed.get_brake_left_green_pressure() < Pressure::new::<psi>(50.));
            assert!(test_bed.get_brake_right_green_pressure() < Pressure::new::<psi>(50.));
            assert!(test_bed.get_brake_left_yellow_pressure() > Pressure::new::<psi>(2000.));
            assert!(test_bed.get_brake_right_yellow_pressure() > Pressure::new::<psi>(2000.));

            assert!(test_bed.get_brake_yellow_accumulator_pressure() > Pressure::new::<psi>(2500.));
        }

        #[test]
        fn norm_brake_vs_altn_brake() {
            let mut test_bed = test_bed_with()
                .engines_off()
                .on_the_ground()
                .set_cold_dark_inputs()
                .run_one_tick();

            // Getting accumulator pressure on cold start
            let accumulator_pressure = test_bed.get_brake_yellow_accumulator_pressure();

            // No brakes
            assert!(test_bed.get_brake_left_green_pressure() < Pressure::new::<psi>(50.));
            assert!(test_bed.get_brake_right_green_pressure() < Pressure::new::<psi>(50.));
            assert!(
                test_bed.get_brake_left_yellow_pressure()
                    < accumulator_pressure + Pressure::new::<psi>(50.)
            );
            assert!(
                test_bed.get_brake_right_yellow_pressure()
                    < accumulator_pressure + Pressure::new::<psi>(50.)
            );

            test_bed = test_bed
                .start_eng1(Ratio::new::<percent>(100.))
                .start_eng2(Ratio::new::<percent>(100.))
                .set_park_brake(false)
                .run_waiting_for(Duration::from_secs(5));

            assert!(test_bed.is_green_pressurised());
            assert!(test_bed.is_yellow_pressurised());
            // No brakes if we don't brake
            test_bed = test_bed
                .set_left_brake(Ratio::new::<percent>(0.))
                .set_right_brake(Ratio::new::<percent>(0.))
                .run_waiting_for(Duration::from_secs(1));

            assert!(test_bed.get_brake_left_green_pressure() < Pressure::new::<psi>(50.));
            assert!(test_bed.get_brake_right_green_pressure() < Pressure::new::<psi>(50.));
            assert!(test_bed.get_brake_left_yellow_pressure() < Pressure::new::<psi>(50.));
            assert!(test_bed.get_brake_right_yellow_pressure() < Pressure::new::<psi>(50.));

            // Braking cause green braking system to rise
            test_bed = test_bed
                .set_left_brake(Ratio::new::<percent>(100.))
                .set_right_brake(Ratio::new::<percent>(100.))
                .run_waiting_for(Duration::from_secs(1));

            assert!(test_bed.get_brake_left_green_pressure() > Pressure::new::<psi>(2000.));
            assert!(test_bed.get_brake_left_green_pressure() < Pressure::new::<psi>(3500.));
            assert!(test_bed.get_brake_right_green_pressure() > Pressure::new::<psi>(2000.));
            assert!(test_bed.get_brake_right_green_pressure() < Pressure::new::<psi>(3500.));
            assert!(test_bed.get_brake_left_yellow_pressure() < Pressure::new::<psi>(50.));
            assert!(test_bed.get_brake_right_yellow_pressure() < Pressure::new::<psi>(50.));

            // Disabling Askid causes alternate braking to work and release green brakes
            test_bed = test_bed
                .set_anti_skid(false)
                .run_waiting_for(Duration::from_secs(2));

            assert!(test_bed.get_brake_left_green_pressure() < Pressure::new::<psi>(50.));
            assert!(test_bed.get_brake_right_green_pressure() < Pressure::new::<psi>(50.));
            assert!(test_bed.get_brake_left_yellow_pressure() > Pressure::new::<psi>(950.));
            assert!(test_bed.get_brake_left_yellow_pressure() < Pressure::new::<psi>(3500.));
            assert!(test_bed.get_brake_right_yellow_pressure() > Pressure::new::<psi>(950.));
            assert!(test_bed.get_brake_right_yellow_pressure() < Pressure::new::<psi>(3500.));
        }

        #[test]
        fn no_brake_inversion() {
            let mut test_bed = test_bed_with()
                .engines_off()
                .on_the_ground()
                .set_cold_dark_inputs()
                .run_one_tick();

            test_bed = test_bed
                .start_eng1(Ratio::new::<percent>(100.))
                .start_eng2(Ratio::new::<percent>(100.))
                .set_park_brake(false)
                .run_waiting_for(Duration::from_secs(5));

            assert!(test_bed.is_green_pressurised());
            assert!(test_bed.is_yellow_pressurised());
            // Braking left
            test_bed = test_bed
                .set_left_brake(Ratio::new::<percent>(100.))
                .set_right_brake(Ratio::new::<percent>(0.))
                .run_waiting_for(Duration::from_secs(1));

            assert!(test_bed.get_brake_left_green_pressure() > Pressure::new::<psi>(2000.));
            assert!(test_bed.get_brake_right_green_pressure() < Pressure::new::<psi>(50.));
            assert!(test_bed.get_brake_left_yellow_pressure() < Pressure::new::<psi>(50.));
            assert!(test_bed.get_brake_right_yellow_pressure() < Pressure::new::<psi>(50.));

            // Braking right
            test_bed = test_bed
                .set_left_brake(Ratio::new::<percent>(0.))
                .set_right_brake(Ratio::new::<percent>(100.))
                .run_waiting_for(Duration::from_secs(1));

            assert!(test_bed.get_brake_left_green_pressure() < Pressure::new::<psi>(50.));
            assert!(test_bed.get_brake_right_green_pressure() > Pressure::new::<psi>(2000.));
            assert!(test_bed.get_brake_left_yellow_pressure() < Pressure::new::<psi>(50.));
            assert!(test_bed.get_brake_right_yellow_pressure() < Pressure::new::<psi>(50.));

            // Disabling Askid causes alternate braking to work and release green brakes
            test_bed = test_bed
                .set_left_brake(Ratio::new::<percent>(0.))
                .set_right_brake(Ratio::new::<percent>(100.))
                .set_anti_skid(false)
                .run_waiting_for(Duration::from_secs(2));

            assert!(test_bed.get_brake_left_green_pressure() < Pressure::new::<psi>(50.));
            assert!(test_bed.get_brake_right_green_pressure() < Pressure::new::<psi>(50.));
            assert!(test_bed.get_brake_left_yellow_pressure() < Pressure::new::<psi>(50.));
            assert!(test_bed.get_brake_right_yellow_pressure() > Pressure::new::<psi>(950.));

            test_bed = test_bed
                .set_left_brake(Ratio::new::<percent>(100.))
                .set_right_brake(Ratio::new::<percent>(0.))
                .run_waiting_for(Duration::from_secs(2));

            assert!(test_bed.get_brake_left_green_pressure() < Pressure::new::<psi>(50.));
            assert!(test_bed.get_brake_right_green_pressure() < Pressure::new::<psi>(50.));
            assert!(test_bed.get_brake_left_yellow_pressure() > Pressure::new::<psi>(950.));
            assert!(test_bed.get_brake_right_yellow_pressure() < Pressure::new::<psi>(50.));
        }

        #[test]
        fn auto_brake_at_gear_retraction() {
            let mut test_bed = test_bed_with()
                .engines_off()
                .on_the_ground()
                .set_cold_dark_inputs()
                .run_one_tick();

            test_bed = test_bed
                .start_eng1(Ratio::new::<percent>(100.))
                .start_eng2(Ratio::new::<percent>(100.))
                .set_park_brake(false)
                .run_waiting_for(Duration::from_secs(15));

            // No brake inputs
            test_bed = test_bed
                .set_left_brake(Ratio::new::<percent>(0.))
                .set_right_brake(Ratio::new::<percent>(0.))
                .run_waiting_for(Duration::from_secs(1));

            assert!(test_bed.get_brake_left_green_pressure() < Pressure::new::<psi>(50.));
            assert!(test_bed.get_brake_right_green_pressure() < Pressure::new::<psi>(50.));
            assert!(test_bed.get_brake_left_yellow_pressure() < Pressure::new::<psi>(50.));
            assert!(test_bed.get_brake_right_yellow_pressure() < Pressure::new::<psi>(50.));

            // Positive climb, gear up
            test_bed = test_bed
                .set_left_brake(Ratio::new::<percent>(0.))
                .set_right_brake(Ratio::new::<percent>(0.))
                .in_flight()
                .set_gear_up()
                .run_waiting_for(Duration::from_secs(1));

            // Check auto brake is active
            assert!(test_bed.get_brake_left_green_pressure() > Pressure::new::<psi>(50.));
            assert!(test_bed.get_brake_right_green_pressure() > Pressure::new::<psi>(50.));
            assert!(test_bed.get_brake_left_green_pressure() < Pressure::new::<psi>(1500.));
            assert!(test_bed.get_brake_right_green_pressure() < Pressure::new::<psi>(1500.));

            assert!(test_bed.get_brake_left_yellow_pressure() < Pressure::new::<psi>(50.));
            assert!(test_bed.get_brake_right_yellow_pressure() < Pressure::new::<psi>(50.));

            // Check no more autobrakes after 3s
            test_bed = test_bed.run_waiting_for(Duration::from_secs(3));

            assert!(test_bed.get_brake_left_green_pressure() < Pressure::new::<psi>(50.));
            assert!(test_bed.get_brake_right_green_pressure() < Pressure::new::<psi>(50.));

            assert!(test_bed.get_brake_left_yellow_pressure() < Pressure::new::<psi>(50.));
            assert!(test_bed.get_brake_right_yellow_pressure() < Pressure::new::<psi>(50.));
        }

        #[test]
        fn alternate_brake_accumulator_is_emptying_while_braking() {
            let mut test_bed = test_bed_with()
                .on_the_ground()
                .set_cold_dark_inputs()
                .start_eng1(Ratio::new::<percent>(100.))
                .start_eng2(Ratio::new::<percent>(100.))
                .set_park_brake(false)
                .run_waiting_for(Duration::from_secs(15));

            // Check we got yellow pressure and brake accumulator loaded
            assert!(test_bed.yellow_pressure() >= Pressure::new::<psi>(2500.));
            assert!(
                test_bed.get_brake_yellow_accumulator_pressure() >= Pressure::new::<psi>(2500.)
            );

            // Disabling green and yellow side so accumulator stop being able to reload
            test_bed = test_bed
                .set_ptu_state(false)
                .set_yellow_ed_pump(false)
                .set_green_ed_pump(false)
                .set_yellow_e_pump(true)
                .run_waiting_for(Duration::from_secs(30));

            assert!(test_bed.yellow_pressure() <= Pressure::new::<psi>(100.));
            assert!(test_bed.green_pressure() <= Pressure::new::<psi>(100.));
            assert!(
                test_bed.get_brake_yellow_accumulator_pressure() >= Pressure::new::<psi>(2500.)
            );

            // Now using brakes and check accumulator gets empty
            test_bed = test_bed
                .empty_brake_accumulator_using_pedal_brake()
                .run_waiting_for(Duration::from_secs(1));

            assert!(
                test_bed.get_brake_yellow_accumulator_pressure() <= Pressure::new::<psi>(1000.)
            );
            assert!(
                test_bed.get_brake_yellow_accumulator_fluid_volume() <= Volume::new::<gallon>(0.01)
            );
        }

        #[test]
        fn brakes_inactive_in_flight() {
            let mut test_bed = test_bed_with()
                .set_cold_dark_inputs()
                .in_flight()
                .set_gear_up()
                .run_waiting_for(Duration::from_secs(10));

            // No brake inputs
            test_bed = test_bed
                .set_left_brake(Ratio::new::<percent>(0.))
                .set_right_brake(Ratio::new::<percent>(0.))
                .run_waiting_for(Duration::from_secs(1));

            assert!(test_bed.get_brake_left_green_pressure() < Pressure::new::<psi>(50.));
            assert!(test_bed.get_brake_right_green_pressure() < Pressure::new::<psi>(50.));
            assert!(test_bed.get_brake_left_yellow_pressure() < Pressure::new::<psi>(50.));
            assert!(test_bed.get_brake_right_yellow_pressure() < Pressure::new::<psi>(50.));

            // Now full brakes
            test_bed = test_bed
                .set_left_brake(Ratio::new::<percent>(100.))
                .set_right_brake(Ratio::new::<percent>(100.))
                .run_waiting_for(Duration::from_secs(1));

            // Check no action on brakes
            assert!(test_bed.get_brake_left_green_pressure() < Pressure::new::<psi>(50.));
            assert!(test_bed.get_brake_right_green_pressure() < Pressure::new::<psi>(50.));

            assert!(test_bed.get_brake_left_yellow_pressure() < Pressure::new::<psi>(50.));
            assert!(test_bed.get_brake_right_yellow_pressure() < Pressure::new::<psi>(50.));
        }

        #[test]
        fn brakes_norm_active_in_flight_gear_down() {
            let mut test_bed = test_bed_with()
                .set_cold_dark_inputs()
                .in_flight()
                .set_gear_up()
                .run_waiting_for(Duration::from_secs(10));

            // Now full brakes gear down
            test_bed = test_bed
                .set_left_brake(Ratio::new::<percent>(100.))
                .set_right_brake(Ratio::new::<percent>(100.))
                .set_gear_down()
                .run_waiting_for(Duration::from_secs(1));

            // Brakes norm should work normally
            assert!(test_bed.get_brake_left_green_pressure() > Pressure::new::<psi>(50.));
            assert!(test_bed.get_brake_right_green_pressure() > Pressure::new::<psi>(50.));

            assert!(test_bed.get_brake_left_yellow_pressure() < Pressure::new::<psi>(50.));
            assert!(test_bed.get_brake_right_yellow_pressure() < Pressure::new::<psi>(50.));
        }

        #[test]
        fn brakes_alternate_active_in_flight_gear_down() {
            let mut test_bed = test_bed_with()
                .set_cold_dark_inputs()
                .in_flight()
                .set_gear_up()
                .run_waiting_for(Duration::from_secs(10));

            // Now full brakes gear down
            test_bed = test_bed
                .set_left_brake(Ratio::new::<percent>(100.))
                .set_right_brake(Ratio::new::<percent>(100.))
                .set_gear_down()
                .set_anti_skid(false)
                .run_waiting_for(Duration::from_secs(1));

            // Brakes norm should work normally
            assert!(test_bed.get_brake_left_green_pressure() < Pressure::new::<psi>(50.));
            assert!(test_bed.get_brake_right_green_pressure() < Pressure::new::<psi>(50.));

            assert!(test_bed.get_brake_left_yellow_pressure() > Pressure::new::<psi>(900.));
            assert!(test_bed.get_brake_right_yellow_pressure() > Pressure::new::<psi>(900.));
        }

        #[test]
        // Testing that green for brakes is only available if park brake is on while altn pressure is at too low level
        fn brake_logic_green_backup_emergency() {
            let mut test_bed = test_bed_with()
                .engines_off()
                .on_the_ground()
                .set_cold_dark_inputs()
                .run_one_tick();

            // Setting on ground with yellow side hydraulics off
            // This should prevent yellow accumulator to fill
            test_bed = test_bed
                .start_eng1(Ratio::new::<percent>(100.))
                .start_eng2(Ratio::new::<percent>(100.))
                .set_park_brake(true)
                .set_ptu_state(false)
                .set_yellow_e_pump(true)
                .set_yellow_ed_pump(false)
                .run_waiting_for(Duration::from_secs(15));

            // Braking but park is on: no output on green brakes expected
            test_bed = test_bed
                .set_left_brake(Ratio::new::<percent>(100.))
                .set_right_brake(Ratio::new::<percent>(100.))
                .run_waiting_for(Duration::from_secs(1));

            assert!(test_bed.get_brake_left_green_pressure() < Pressure::new::<psi>(50.));
            assert!(test_bed.get_brake_right_green_pressure() < Pressure::new::<psi>(50.));
            assert!(test_bed.get_brake_left_yellow_pressure() > Pressure::new::<psi>(500.));
            assert!(test_bed.get_brake_right_yellow_pressure() > Pressure::new::<psi>(500.));

            // With no more fluid in yellow accumulator, green should work as emergency
            test_bed = test_bed
                .empty_brake_accumulator_using_park_brake()
                .set_left_brake(Ratio::new::<percent>(100.))
                .set_right_brake(Ratio::new::<percent>(100.))
                .run_waiting_for(Duration::from_secs(1));

            assert!(test_bed.get_brake_left_green_pressure() > Pressure::new::<psi>(1000.));
            assert!(test_bed.get_brake_right_green_pressure() > Pressure::new::<psi>(1000.));
            assert!(test_bed.get_brake_left_yellow_pressure() < Pressure::new::<psi>(50.));
            assert!(test_bed.get_brake_right_yellow_pressure() < Pressure::new::<psi>(50.));
        }

        #[test]
        fn autobrakes_arms_in_flight_lo_or_med() {
            let mut test_bed = test_bed_with()
                .set_cold_dark_inputs()
                .in_flight()
                .set_gear_up()
                .run_waiting_for(Duration::from_secs(12));

            assert!(test_bed.autobrake_mode() == AutobrakeMode::NONE);

            test_bed = test_bed
                .set_autobrake_low()
                .run_waiting_for(Duration::from_secs(1));

            assert!(test_bed.autobrake_mode() == AutobrakeMode::LOW);

            test_bed = test_bed
                .set_autobrake_med()
                .run_waiting_for(Duration::from_secs(1));

            assert!(test_bed.autobrake_mode() == AutobrakeMode::MED);
        }

        #[test]
        fn autobrakes_disarms_if_green_pressure_low() {
            let mut test_bed = test_bed_with()
                .set_cold_dark_inputs()
                .in_flight()
                .set_gear_up()
                .run_waiting_for(Duration::from_secs(12));

            assert!(test_bed.autobrake_mode() == AutobrakeMode::NONE);

            test_bed = test_bed
                .set_autobrake_low()
                .run_waiting_for(Duration::from_secs(1));

            assert!(test_bed.autobrake_mode() == AutobrakeMode::LOW);

            test_bed = test_bed
                .set_ptu_state(false)
                .stop_eng1()
                .run_waiting_for(Duration::from_secs(20));

            assert!(test_bed.autobrake_mode() == AutobrakeMode::NONE);
        }

        #[test]
        fn autobrakes_disarms_if_askid_off() {
            let mut test_bed = test_bed_with()
                .set_cold_dark_inputs()
                .in_flight()
                .set_gear_up()
                .run_waiting_for(Duration::from_secs(12));

            assert!(test_bed.autobrake_mode() == AutobrakeMode::NONE);

            test_bed = test_bed
                .set_autobrake_med()
                .run_waiting_for(Duration::from_secs(1));

            assert!(test_bed.autobrake_mode() == AutobrakeMode::MED);

            test_bed = test_bed
                .set_anti_skid(false)
                .run_waiting_for(Duration::from_secs(1));

            assert!(test_bed.autobrake_mode() == AutobrakeMode::NONE);
        }

        #[test]
        fn autobrakes_max_wont_arm_in_flight() {
            let mut test_bed = test_bed_with()
                .set_cold_dark_inputs()
                .in_flight()
                .set_gear_up()
                .run_waiting_for(Duration::from_secs(15));

            assert!(test_bed.autobrake_mode() == AutobrakeMode::NONE);

            test_bed = test_bed
                .set_autobrake_max()
                .run_waiting_for(Duration::from_secs(1));

            assert!(test_bed.autobrake_mode() == AutobrakeMode::NONE);
        }

        #[test]
        fn autobrakes_taxiing_wont_disarm_when_braking() {
            let mut test_bed = test_bed_with()
                .set_cold_dark_inputs()
                .on_the_ground()
                .start_eng1(Ratio::new::<percent>(60.))
                .start_eng2(Ratio::new::<percent>(60.))
                .run_waiting_for(Duration::from_secs(10));

            test_bed = test_bed
                .set_autobrake_max()
                .run_waiting_for(Duration::from_secs(1));

            assert!(test_bed.autobrake_mode() == AutobrakeMode::MAX);

            test_bed = test_bed
                .set_right_brake(Ratio::new::<percent>(100.))
                .set_left_brake(Ratio::new::<percent>(100.))
                .run_waiting_for(Duration::from_secs(1));

            assert!(test_bed.autobrake_mode() == AutobrakeMode::MAX);
        }

        #[test]
        fn autobrakes_activates_on_ground_on_spoiler_deploy() {
            let mut test_bed = test_bed_with()
                .set_cold_dark_inputs()
                .on_the_ground()
                .set_park_brake(false)
                .start_eng1(Ratio::new::<percent>(100.))
                .start_eng2(Ratio::new::<percent>(100.))
                .run_waiting_for(Duration::from_secs(10));

            test_bed = test_bed
                .set_autobrake_max()
                .run_waiting_for(Duration::from_secs(1));

            assert!(test_bed.autobrake_mode() == AutobrakeMode::MAX);

            test_bed = test_bed
                .set_deploy_spoilers()
                .run_waiting_for(Duration::from_secs(6));

            assert!(test_bed.autobrake_mode() == AutobrakeMode::MAX);
            assert!(test_bed.get_brake_left_green_pressure() > Pressure::new::<psi>(1000.));
            assert!(test_bed.get_brake_right_green_pressure() > Pressure::new::<psi>(1000.));

            assert!(test_bed.get_brake_left_yellow_pressure() < Pressure::new::<psi>(50.));
            assert!(test_bed.get_brake_right_yellow_pressure() < Pressure::new::<psi>(50.));
        }

        #[test]
        fn autobrakes_disengage_on_spoiler_retract() {
            let mut test_bed = test_bed_with()
                .set_cold_dark_inputs()
                .on_the_ground()
                .set_park_brake(false)
                .start_eng1(Ratio::new::<percent>(100.))
                .start_eng2(Ratio::new::<percent>(100.))
                .run_waiting_for(Duration::from_secs(10));

            test_bed = test_bed
                .set_autobrake_max()
                .run_waiting_for(Duration::from_secs(1));

            assert!(test_bed.autobrake_mode() == AutobrakeMode::MAX);

            test_bed = test_bed
                .set_deploy_spoilers()
                .run_waiting_for(Duration::from_secs(6));

            assert!(test_bed.autobrake_mode() == AutobrakeMode::MAX);

            test_bed = test_bed
                .set_retract_spoilers()
                .run_waiting_for(Duration::from_secs(1));

            assert!(test_bed.autobrake_mode() == AutobrakeMode::NONE);
            assert!(test_bed.get_brake_left_green_pressure() < Pressure::new::<psi>(50.));
            assert!(test_bed.get_brake_right_green_pressure() < Pressure::new::<psi>(50.));
        }

        #[test]
        // Should disable with one pedal > 61° over max range of 79.4° thus 77%
        fn autobrakes_max_disengage_at_77_on_one_pedal_input() {
            let mut test_bed = test_bed_with()
                .set_cold_dark_inputs()
                .on_the_ground()
                .set_park_brake(false)
                .start_eng1(Ratio::new::<percent>(100.))
                .start_eng2(Ratio::new::<percent>(100.))
                .run_waiting_for(Duration::from_secs(10));

            test_bed = test_bed
                .set_autobrake_max()
                .run_waiting_for(Duration::from_secs(1));

            assert!(test_bed.autobrake_mode() == AutobrakeMode::MAX);

            test_bed = test_bed
                .set_deploy_spoilers()
                .run_waiting_for(Duration::from_secs(6));

            assert!(test_bed.autobrake_mode() == AutobrakeMode::MAX);
            assert!(test_bed.get_brake_left_green_pressure() > Pressure::new::<psi>(1000.));
            assert!(test_bed.get_brake_right_green_pressure() > Pressure::new::<psi>(1000.));

            test_bed = test_bed
                .set_left_brake(Ratio::new::<percent>(70.))
                .run_waiting_for(Duration::from_secs(1))
                .set_left_brake(Ratio::new::<percent>(0.))
                .run_waiting_for(Duration::from_secs(1));

            assert!(test_bed.autobrake_mode() == AutobrakeMode::MAX);
            assert!(test_bed.get_brake_left_green_pressure() > Pressure::new::<psi>(1000.));
            assert!(test_bed.get_brake_right_green_pressure() > Pressure::new::<psi>(1000.));

            test_bed = test_bed
                .set_left_brake(Ratio::new::<percent>(78.))
                .run_waiting_for(Duration::from_secs(1))
                .set_left_brake(Ratio::new::<percent>(0.))
                .run_waiting_for(Duration::from_secs(1));

            assert!(test_bed.autobrake_mode() == AutobrakeMode::NONE);
            assert!(test_bed.get_brake_left_green_pressure() < Pressure::new::<psi>(50.));
            assert!(test_bed.get_brake_right_green_pressure() < Pressure::new::<psi>(50.));
        }

        #[test]
        fn autobrakes_max_disengage_at_52_on_both_pedal_input() {
            let mut test_bed = test_bed_with()
                .set_cold_dark_inputs()
                .on_the_ground()
                .set_park_brake(false)
                .start_eng1(Ratio::new::<percent>(100.))
                .start_eng2(Ratio::new::<percent>(100.))
                .run_waiting_for(Duration::from_secs(10));

            test_bed = test_bed
                .set_autobrake_max()
                .run_waiting_for(Duration::from_secs(1));

            assert!(test_bed.autobrake_mode() == AutobrakeMode::MAX);

            test_bed = test_bed
                .set_deploy_spoilers()
                .run_waiting_for(Duration::from_secs(6));

            assert!(test_bed.autobrake_mode() == AutobrakeMode::MAX);
            assert!(test_bed.get_brake_left_green_pressure() > Pressure::new::<psi>(1000.));
            assert!(test_bed.get_brake_right_green_pressure() > Pressure::new::<psi>(1000.));

            test_bed = test_bed
                .set_left_brake(Ratio::new::<percent>(55.))
                .run_waiting_for(Duration::from_secs(1))
                .set_left_brake(Ratio::new::<percent>(0.))
                .run_waiting_for(Duration::from_secs(1));

            assert!(test_bed.autobrake_mode() == AutobrakeMode::MAX);
            assert!(test_bed.get_brake_left_green_pressure() > Pressure::new::<psi>(1000.));
            assert!(test_bed.get_brake_right_green_pressure() > Pressure::new::<psi>(1000.));

            test_bed = test_bed
                .set_left_brake(Ratio::new::<percent>(55.))
                .set_right_brake(Ratio::new::<percent>(55.))
                .run_waiting_for(Duration::from_secs(1))
                .set_left_brake(Ratio::new::<percent>(0.))
                .set_right_brake(Ratio::new::<percent>(0.))
                .run_waiting_for(Duration::from_secs(1));

            assert!(test_bed.autobrake_mode() == AutobrakeMode::NONE);
            assert!(test_bed.get_brake_left_green_pressure() < Pressure::new::<psi>(50.));
            assert!(test_bed.get_brake_right_green_pressure() < Pressure::new::<psi>(50.));
        }

        #[test]
        // Should disable with one pedals > 42° over max range of 79.4° thus 52%
        fn autobrakes_med_disengage_at_52_on_one_pedal_input() {
            let mut test_bed = test_bed_with()
                .set_cold_dark_inputs()
                .on_the_ground()
                .set_park_brake(false)
                .start_eng1(Ratio::new::<percent>(100.))
                .start_eng2(Ratio::new::<percent>(100.))
                .run_waiting_for(Duration::from_secs(10));

            test_bed = test_bed
                .set_autobrake_med()
                .run_waiting_for(Duration::from_secs(1));

            assert!(test_bed.autobrake_mode() == AutobrakeMode::MED);

            test_bed = test_bed
                .set_deploy_spoilers()
                .run_waiting_for(Duration::from_secs(6));

            assert!(test_bed.autobrake_mode() == AutobrakeMode::MED);
            assert!(test_bed.get_brake_left_green_pressure() > Pressure::new::<psi>(1000.));
            assert!(test_bed.get_brake_right_green_pressure() > Pressure::new::<psi>(1000.));

            test_bed = test_bed
                .set_right_brake(Ratio::new::<percent>(50.))
                .run_waiting_for(Duration::from_secs(1))
                .set_right_brake(Ratio::new::<percent>(0.))
                .run_waiting_for(Duration::from_secs(1));

            assert!(test_bed.autobrake_mode() == AutobrakeMode::MED);
            assert!(test_bed.get_brake_left_green_pressure() > Pressure::new::<psi>(1000.));
            assert!(test_bed.get_brake_right_green_pressure() > Pressure::new::<psi>(1000.));

            test_bed = test_bed
                .set_right_brake(Ratio::new::<percent>(55.))
                .run_waiting_for(Duration::from_secs(1))
                .set_right_brake(Ratio::new::<percent>(0.))
                .run_waiting_for(Duration::from_secs(1));

            assert!(test_bed.autobrake_mode() == AutobrakeMode::NONE);
            assert!(test_bed.get_brake_left_green_pressure() < Pressure::new::<psi>(50.));
            assert!(test_bed.get_brake_right_green_pressure() < Pressure::new::<psi>(50.));
        }

        #[test]
        fn autobrakes_med_disengage_at_11_on_both_pedal_input() {
            let mut test_bed = test_bed_with()
                .set_cold_dark_inputs()
                .on_the_ground()
                .set_park_brake(false)
                .start_eng1(Ratio::new::<percent>(100.))
                .start_eng2(Ratio::new::<percent>(100.))
                .run_waiting_for(Duration::from_secs(10));

            test_bed = test_bed
                .set_autobrake_med()
                .run_waiting_for(Duration::from_secs(1));

            assert!(test_bed.autobrake_mode() == AutobrakeMode::MED);

            test_bed = test_bed
                .set_deploy_spoilers()
                .run_waiting_for(Duration::from_secs(6));

            assert!(test_bed.autobrake_mode() == AutobrakeMode::MED);
            assert!(test_bed.get_brake_left_green_pressure() > Pressure::new::<psi>(1000.));
            assert!(test_bed.get_brake_right_green_pressure() > Pressure::new::<psi>(1000.));

            test_bed = test_bed
                .set_right_brake(Ratio::new::<percent>(15.))
                .run_waiting_for(Duration::from_secs(1))
                .set_right_brake(Ratio::new::<percent>(0.))
                .run_waiting_for(Duration::from_secs(1));

            assert!(test_bed.autobrake_mode() == AutobrakeMode::MED);
            assert!(test_bed.get_brake_left_green_pressure() > Pressure::new::<psi>(1000.));
            assert!(test_bed.get_brake_right_green_pressure() > Pressure::new::<psi>(1000.));

            test_bed = test_bed
                .set_right_brake(Ratio::new::<percent>(15.))
                .set_left_brake(Ratio::new::<percent>(15.))
                .run_waiting_for(Duration::from_secs(1))
                .set_right_brake(Ratio::new::<percent>(0.))
                .set_left_brake(Ratio::new::<percent>(0.))
                .run_waiting_for(Duration::from_secs(1));

            assert!(test_bed.autobrake_mode() == AutobrakeMode::NONE);
            assert!(test_bed.get_brake_left_green_pressure() < Pressure::new::<psi>(50.));
            assert!(test_bed.get_brake_right_green_pressure() < Pressure::new::<psi>(50.));
        }

        #[test]
        fn autobrakes_max_disarm_after_10s_in_flight() {
            let mut test_bed = test_bed_with()
                .set_cold_dark_inputs()
                .on_the_ground()
                .set_park_brake(false)
                .start_eng1(Ratio::new::<percent>(100.))
                .start_eng2(Ratio::new::<percent>(100.))
                .run_waiting_for(Duration::from_secs(10));

            test_bed = test_bed
                .set_autobrake_max()
                .run_waiting_for(Duration::from_secs(1));

            assert!(test_bed.autobrake_mode() == AutobrakeMode::MAX);

            test_bed = test_bed.in_flight().run_waiting_for(Duration::from_secs(6));

            assert!(test_bed.autobrake_mode() == AutobrakeMode::MAX);

            test_bed = test_bed.in_flight().run_waiting_for(Duration::from_secs(6));

            assert!(test_bed.autobrake_mode() == AutobrakeMode::NONE);
        }

        #[test]
        fn controller_blue_epump_activates_when_no_weight_on_center_wheel() {
            let mut test_bed = test_bed_with()
                .engines_off()
                .on_the_ground()
                .set_cold_dark_inputs()
                .run_one_tick();

            assert!(!test_bed.query(|a| a.is_blue_epump_controller_pressurising()));

            test_bed = test_bed.rotates_on_runway().run_one_tick();

            assert!(test_bed.query(|a| a.is_blue_epump_controller_pressurising()));
        }

        #[test]
        fn controller_blue_epump_split_engine_states() {
            let mut test_bed = test_bed_with()
                .engines_off()
                .on_the_ground()
                .set_cold_dark_inputs()
                .run_one_tick();

            assert!(!test_bed.query(|a| a.is_blue_epump_controller_pressurising()));

            test_bed = test_bed
                .start_eng1(Ratio::new::<percent>(65.))
                .run_one_tick();

            assert!(test_bed.query(|a| a.is_blue_epump_controller_pressurising()));

            test_bed = test_bed
                .start_eng2(Ratio::new::<percent>(65.))
                .stop_eng1()
                .run_one_tick();

            assert!(test_bed.query(|a| a.is_blue_epump_controller_pressurising()));
        }

        #[test]
        fn controller_blue_epump_on_off_engines() {
            let mut test_bed = test_bed_with()
                .engines_off()
                .on_the_ground()
                .set_cold_dark_inputs()
                .start_eng1(Ratio::new::<percent>(65.))
                .start_eng2(Ratio::new::<percent>(65.))
                .run_one_tick();

            assert!(test_bed.query(|a| a.is_blue_epump_controller_pressurising()));

            test_bed = test_bed.stop_eng1().stop_eng2().run_one_tick();

            assert!(!test_bed.query(|a| a.is_blue_epump_controller_pressurising()));
        }

        #[test]
        fn controller_blue_epump_override() {
            let mut test_bed = test_bed_with()
                .engines_off()
                .on_the_ground()
                .set_cold_dark_inputs()
                .press_blue_epump_override_button_once()
                .run_one_tick();

            assert!(test_bed.query(|a| a.is_blue_epump_controller_pressurising()));

            test_bed = test_bed
                .press_blue_epump_override_button_once()
                .run_one_tick();

            assert!(!test_bed.query(|a| a.is_blue_epump_controller_pressurising()));
        }

        #[test]
        fn controller_blue_epump_override_without_power_shall_not_run_blue_pump() {
            let mut test_bed = test_bed_with()
                .engines_off()
                .on_the_ground()
                .set_cold_dark_inputs()
                .start_eng1(Ratio::new::<percent>(65.))
                .run_one_tick();

            assert!(test_bed.query(|a| a.is_blue_epump_controller_pressurising()));

            test_bed = test_bed.dc_ess_lost().run_one_tick();

            assert!(!test_bed.query(|a| a.is_blue_epump_controller_pressurising()));
        }

        #[test]
        fn controller_yellow_epump_is_activated_by_overhead_button() {
            let mut test_bed = test_bed_with()
                .engines_off()
                .on_the_ground()
                .set_cold_dark_inputs()
                .run_one_tick();

            assert!(!test_bed.query(|a| a.is_yellow_epump_controller_pressurising()));

            test_bed = test_bed.set_yellow_e_pump(false).run_one_tick();

            assert!(test_bed.query(|a| a.is_yellow_epump_controller_pressurising()));

            test_bed = test_bed.set_yellow_e_pump(true).run_one_tick();

            assert!(!test_bed.query(|a| a.is_yellow_epump_controller_pressurising()));
        }

        #[test]
        fn controller_yellow_epump_unpowered_cant_command_pump() {
            let mut test_bed = test_bed_with()
                .engines_off()
                .on_the_ground()
                .set_cold_dark_inputs()
                .set_yellow_e_pump(false)
                .run_one_tick();

            assert!(test_bed.query(|a| a.is_yellow_epump_controller_pressurising()));

            test_bed = test_bed.dc_bus_2_lost().run_one_tick();

            assert!(!test_bed.query(|a| a.is_yellow_epump_controller_pressurising()));
        }

        #[test]
        fn controller_yellow_epump_can_operate_from_cargo_door_without_main_control_power_bus() {
            let mut test_bed = test_bed_with()
                .engines_off()
                .on_the_ground()
                .set_cold_dark_inputs()
                .run_one_tick();

            assert!(!test_bed.query(|a| a.is_cargo_powering_yellow_epump()));

            test_bed = test_bed
                .dc_ground_service_lost()
                .open_fwd_cargo_door()
                .run_waiting_for(
                    Duration::from_secs(1) + A320DoorController::DELAY_UNLOCK_TO_HYDRAULIC_CONTROL,
                );

            assert!(test_bed.query(|a| a.is_cargo_powering_yellow_epump()));
        }

        #[test]
        fn controller_engine_driven_pump1_overhead_button_logic_with_eng_on() {
            let mut test_bed = test_bed_with()
                .engines_off()
                .on_the_ground()
                .set_cold_dark_inputs()
                .run_one_tick();

            assert!(test_bed.query(|a| a.is_edp1_green_pump_controller_pressurising()));

            test_bed = test_bed
                .start_eng1(Ratio::new::<percent>(65.))
                .run_one_tick();
            assert!(test_bed.query(|a| a.is_edp1_green_pump_controller_pressurising()));

            test_bed = test_bed.set_green_ed_pump(false).run_one_tick();
            assert!(!test_bed.query(|a| a.is_edp1_green_pump_controller_pressurising()));

            test_bed = test_bed.set_green_ed_pump(true).run_one_tick();
            assert!(test_bed.query(|a| a.is_edp1_green_pump_controller_pressurising()));
        }

        #[test]
        fn controller_engine_driven_pump1_fire_overhead_released_stops_pump() {
            let mut test_bed = test_bed_with()
                .engines_off()
                .on_the_ground()
                .set_cold_dark_inputs()
                .start_eng1(Ratio::new::<percent>(65.))
                .start_eng2(Ratio::new::<percent>(65.))
                .run_one_tick();

            assert!(test_bed.query(|a| a.is_edp1_green_pump_controller_pressurising()));

            test_bed = test_bed.set_eng1_fire_button(true).run_one_tick();
            assert!(!test_bed.query(|a| a.is_edp1_green_pump_controller_pressurising()));
        }

        #[test]
        fn controller_engine_driven_pump2_overhead_button_logic_with_eng_on() {
            let mut test_bed = test_bed_with()
                .engines_off()
                .on_the_ground()
                .set_cold_dark_inputs()
                .run_one_tick();

            assert!(test_bed.query(|a| a.is_edp2_yellow_pump_controller_pressurising()));

            test_bed = test_bed
                .start_eng2(Ratio::new::<percent>(65.))
                .run_one_tick();
            assert!(test_bed.query(|a| a.is_edp2_yellow_pump_controller_pressurising()));

            test_bed = test_bed.set_yellow_ed_pump(false).run_one_tick();
            assert!(!test_bed.query(|a| a.is_edp2_yellow_pump_controller_pressurising()));

            test_bed = test_bed.set_yellow_ed_pump(true).run_one_tick();
            assert!(test_bed.query(|a| a.is_edp2_yellow_pump_controller_pressurising()));
        }

        #[test]
        fn controller_engine_driven_pump2_fire_overhead_released_stops_pump() {
            let mut test_bed = test_bed_with()
                .engines_off()
                .on_the_ground()
                .set_cold_dark_inputs()
                .start_eng1(Ratio::new::<percent>(65.))
                .start_eng2(Ratio::new::<percent>(65.))
                .run_one_tick();

            assert!(test_bed.query(|a| a.is_edp2_yellow_pump_controller_pressurising()));

            test_bed = test_bed.set_eng2_fire_button(true).run_one_tick();
            assert!(!test_bed.query(|a| a.is_edp2_yellow_pump_controller_pressurising()));
        }

        #[test]
        fn controller_ptu_on_off_with_overhead_pushbutton() {
            let mut test_bed = test_bed_with()
                .engines_off()
                .on_the_ground()
                .set_cold_dark_inputs()
                .run_one_tick();

            assert!(test_bed.query(|a| a.is_ptu_controller_activating_ptu()));

            test_bed = test_bed.set_ptu_state(false).run_one_tick();

            assert!(!test_bed.query(|a| a.is_ptu_controller_activating_ptu()));

            test_bed = test_bed.set_ptu_state(true).run_one_tick();

            assert!(test_bed.query(|a| a.is_ptu_controller_activating_ptu()));
        }

        #[test]
        fn controller_ptu_off_when_cargo_door_is_moved() {
            let mut test_bed = test_bed_with()
                .engines_off()
                .on_the_ground()
                .set_cold_dark_inputs()
                .run_one_tick();

            assert!(test_bed.query(|a| a.is_ptu_controller_activating_ptu()));

            test_bed = test_bed.open_fwd_cargo_door().run_waiting_for(
                Duration::from_secs(1) + A320DoorController::DELAY_UNLOCK_TO_HYDRAULIC_CONTROL,
            );

            assert!(!test_bed.query(|a| a.is_ptu_controller_activating_ptu()));

            // Ptu should reactivate after door fully opened + 40s
            test_bed = test_bed.run_waiting_for(Duration::from_secs(25) + Duration::from_secs(41));

            assert!(test_bed.query(|a| a.is_ptu_controller_activating_ptu()));
        }

        #[test]
        fn controller_ptu_disabled_when_tug_attached() {
            let mut test_bed = test_bed_with()
                .engines_off()
                .on_the_ground()
                .set_cold_dark_inputs()
                .run_one_tick();

            assert!(test_bed.query(|a| a.is_ptu_controller_activating_ptu()));

            test_bed = test_bed
                .start_eng1(Ratio::new::<percent>(65.))
                .set_park_brake(false)
                .run_one_tick();

            assert!(test_bed.query(|a| a.is_ptu_controller_activating_ptu()));

            test_bed = test_bed.set_pushback_state(true).run_one_tick();

            assert!(!test_bed.query(|a| a.is_ptu_controller_activating_ptu()));

            // Ptu should reactivate after 15ish seconds
            test_bed = test_bed
                .set_pushback_state(false)
                .run_waiting_for(Duration::from_secs(16));

            assert!(test_bed.query(|a| a.is_ptu_controller_activating_ptu()));
        }

        #[test]
        fn rat_does_not_deploy_on_ground_at_eng_off() {
            let mut test_bed = test_bed_with()
                .set_cold_dark_inputs()
                .on_the_ground()
                .start_eng1(Ratio::new::<percent>(80.))
                .start_eng2(Ratio::new::<percent>(80.))
                .run_waiting_for(Duration::from_secs(10));

            assert!(test_bed.is_blue_pressurised());
            assert!(test_bed.get_rat_position() <= 0.);
            assert!(test_bed.get_rat_rpm() <= 1.);

            test_bed = test_bed
                .ac_bus_1_lost()
                .ac_bus_2_lost()
                .run_waiting_for(Duration::from_secs(2));

            // RAT has not deployed
            assert!(test_bed.get_rat_position() <= 0.);
            assert!(test_bed.get_rat_rpm() <= 1.);
        }

        #[test]
        fn rat_deploys_on_both_ac_lost() {
            let mut test_bed = test_bed_with()
                .set_cold_dark_inputs()
                .in_flight()
                .start_eng1(Ratio::new::<percent>(80.))
                .start_eng2(Ratio::new::<percent>(80.))
                .run_waiting_for(Duration::from_secs(10));

            assert!(!test_bed.rat_deploy_commanded());

            test_bed = test_bed
                .ac_bus_1_lost()
                .run_waiting_for(Duration::from_secs(2));

            assert!(!test_bed.rat_deploy_commanded());

            // Now all AC off should deploy RAT in flight
            test_bed = test_bed
                .ac_bus_1_lost()
                .ac_bus_2_lost()
                .run_waiting_for(Duration::from_secs(2));

            assert!(test_bed.rat_deploy_commanded());
        }

        #[test]
        fn blue_epump_unavailable_if_unpowered() {
            let mut test_bed = test_bed_with()
                .engines_off()
                .on_the_ground()
                .set_cold_dark_inputs()
                .run_one_tick();

            test_bed = test_bed
                .start_eng2(Ratio::new::<percent>(80.))
                .run_waiting_for(Duration::from_secs(10));

            // Blue epump working
            assert!(test_bed.is_blue_pressurised());

            test_bed = test_bed
                .ac_bus_2_lost()
                .run_waiting_for(Duration::from_secs(25));

            // Blue epump still working as it's not plugged on AC2
            assert!(test_bed.is_blue_pressurised());

            test_bed = test_bed
                .ac_bus_1_lost()
                .run_waiting_for(Duration::from_secs(25));

            // Blue epump has stopped
            assert!(!test_bed.is_blue_pressurised());
        }

        #[test]
        fn yellow_epump_unavailable_if_unpowered() {
            let mut test_bed = test_bed_with()
                .engines_off()
                .on_the_ground()
                .set_cold_dark_inputs()
                .run_one_tick();

            test_bed = test_bed
                .set_yellow_e_pump(false)
                .run_waiting_for(Duration::from_secs(10));

            // Yellow epump working
            assert!(test_bed.is_yellow_pressurised());

            test_bed = test_bed
                .ac_bus_2_lost()
                .ac_bus_1_lost()
                .run_waiting_for(Duration::from_secs(25));

            // Yellow epump still working as not plugged on AC2 or AC1
            assert!(test_bed.is_yellow_pressurised());

            test_bed = test_bed
                .ac_ground_service_lost()
                .run_waiting_for(Duration::from_secs(25));

            // Yellow epump has stopped
            assert!(!test_bed.is_yellow_pressurised());
        }

        #[test]
        fn cargo_door_stays_closed_at_init() {
            let mut test_bed = test_bed_with()
                .engines_off()
                .on_the_ground()
                .set_cold_dark_inputs()
                .run_one_tick();

            assert!(test_bed.is_cargo_fwd_door_locked_down());
            assert!(test_bed.cargo_fwd_door_position() == 0.);

            test_bed = test_bed.run_waiting_for(Duration::from_secs_f64(15.));

            assert!(test_bed.is_cargo_fwd_door_locked_down());
            assert!(test_bed.cargo_fwd_door_position() == 0.);
        }

        #[test]
        fn cargo_door_unlocks_when_commanded() {
            let mut test_bed = test_bed_with()
                .engines_off()
                .on_the_ground()
                .set_cold_dark_inputs()
                .run_one_tick();

            assert!(test_bed.is_cargo_fwd_door_locked_down());
            assert!(test_bed.cargo_fwd_door_position() == 0.);

            test_bed = test_bed.run_waiting_for(Duration::from_secs_f64(1.));

            assert!(test_bed.is_cargo_fwd_door_locked_down());
            assert!(test_bed.cargo_fwd_door_position() == 0.);

            test_bed = test_bed
                .open_fwd_cargo_door()
                .run_waiting_for(Duration::from_secs_f64(1.));

            assert!(!test_bed.is_cargo_fwd_door_locked_down());
            assert!(test_bed.cargo_fwd_door_position() >= 0.);
        }

        #[test]
        fn cargo_door_controller_opens_the_door() {
            let mut test_bed = test_bed_with()
                .engines_off()
                .on_the_ground()
                .set_cold_dark_inputs()
                .run_one_tick();

            assert!(test_bed.is_cargo_fwd_door_locked_down());
            assert!(test_bed.cargo_fwd_door_position() == 0.);

            test_bed = test_bed
                .open_fwd_cargo_door()
                .run_waiting_for(Duration::from_secs_f64(1.));

            assert!(!test_bed.is_cargo_fwd_door_locked_down());

            let current_position_unlocked = test_bed.cargo_fwd_door_position();

            test_bed = test_bed
                .open_fwd_cargo_door()
                .run_waiting_for(A320DoorController::DELAY_UNLOCK_TO_HYDRAULIC_CONTROL);

            assert!(test_bed.cargo_fwd_door_position() > current_position_unlocked);

            test_bed = test_bed
                .open_fwd_cargo_door()
                .run_waiting_for(Duration::from_secs_f64(30.));

            assert!(test_bed.cargo_fwd_door_position() > 0.85);
        }

        #[test]
        fn fwd_cargo_door_controller_opens_fwd_door_only() {
            let mut test_bed = test_bed_with()
                .engines_off()
                .on_the_ground()
                .set_cold_dark_inputs()
                .run_one_tick();

            assert!(test_bed.is_cargo_fwd_door_locked_down());
            assert!(test_bed.cargo_fwd_door_position() == 0.);
            assert!(test_bed.cargo_aft_door_position() == 0.);

            test_bed = test_bed
                .open_fwd_cargo_door()
                .run_waiting_for(Duration::from_secs_f64(30.));

            assert!(test_bed.cargo_fwd_door_position() > 0.85);
            assert!(test_bed.cargo_aft_door_position() == 0.);
        }

        #[test]
        fn cargo_door_opened_uses_correct_reservoir_amount() {
            let mut test_bed = test_bed_with()
                .engines_off()
                .on_the_ground()
                .set_cold_dark_inputs()
                .set_yellow_e_pump(false)
                .set_ptu_state(false)
                .run_waiting_for(Duration::from_secs_f64(20.));

            assert!(test_bed.is_cargo_fwd_door_locked_down());
            assert!(test_bed.is_yellow_pressurised());

            let pressurised_yellow_level_door_closed = test_bed.get_yellow_reservoir_volume();

            test_bed = test_bed
                .open_fwd_cargo_door()
                .run_waiting_for(Duration::from_secs_f64(40.));

            assert!(!test_bed.is_cargo_fwd_door_locked_down());
            assert!(test_bed.cargo_fwd_door_position() > 0.85);

            let pressurised_yellow_level_door_opened = test_bed.get_yellow_reservoir_volume();

            let volume_used_liter = (pressurised_yellow_level_door_closed
                - pressurised_yellow_level_door_opened)
                .get::<liter>();

            // For one cargo door we expect losing between 0.6 to 0.8 liter of fluid into the two actuators
            assert!((0.6..=0.8).contains(&volume_used_liter));
        }

        #[test]
        fn cargo_door_controller_closes_the_door() {
            let mut test_bed = test_bed_with()
                .engines_off()
                .on_the_ground()
                .set_cold_dark_inputs()
                .run_one_tick();

            test_bed = test_bed
                .open_fwd_cargo_door()
                .run_waiting_for(Duration::from_secs_f64(30.));

            assert!(!test_bed.is_cargo_fwd_door_locked_down());
            assert!(test_bed.cargo_fwd_door_position() > 0.85);

            test_bed = test_bed
                .close_fwd_cargo_door()
                .run_waiting_for(Duration::from_secs_f64(60.));

            assert!(test_bed.is_cargo_fwd_door_locked_down());
            assert!(test_bed.cargo_fwd_door_position() <= 0.);
        }

        #[test]
        fn cargo_door_controller_closes_the_door_after_yellow_pump_auto_shutdown() {
            let mut test_bed = test_bed_with()
                .engines_off()
                .on_the_ground()
                .set_cold_dark_inputs()
                .run_one_tick();

            test_bed = test_bed
                .open_fwd_cargo_door()
                .run_waiting_for(Duration::from_secs_f64(30.));

            assert!(!test_bed.is_cargo_fwd_door_locked_down());
            assert!(test_bed.cargo_fwd_door_position() > 0.85);

            test_bed = test_bed.run_waiting_for(Duration::from_secs_f64(30.));

            assert!(!test_bed.is_yellow_pressurised());

            test_bed = test_bed
                .close_fwd_cargo_door()
                .run_waiting_for(Duration::from_secs_f64(30.));

            assert!(test_bed.is_cargo_fwd_door_locked_down());
            assert!(test_bed.cargo_fwd_door_position() <= 0.);
        }
    }
}<|MERGE_RESOLUTION|>--- conflicted
+++ resolved
@@ -16,6 +16,7 @@
     volume_rate::gallon_per_second,
 };
 
+use systems::simulation::{InitContext, VariableIdentifier};
 use systems::{
     engine::Engine,
     hydraulic::{
@@ -47,7 +48,6 @@
     },
 };
 
-<<<<<<< HEAD
 // TODO: Remove when hydraulics refactor is done
 pub struct FakeHydraulicReservoir {
     max_capacity: Volume,
@@ -69,9 +69,6 @@
         self.max_capacity
     }
 }
-=======
-use systems::simulation::{InitContext, VariableIdentifier};
->>>>>>> 75fab03a
 
 struct A320CargoDoorFactory {}
 impl A320CargoDoorFactory {
