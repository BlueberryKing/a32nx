--- conflicted
+++ resolved
@@ -11,22 +11,11 @@
     volume_rate::cubic_meter_per_second,
 };
 
-<<<<<<< HEAD
-use systems::{hydraulic::Fluid, overhead::{AutoOffFaultPushButton, OnOffFaultPushButton}, pneumatic::{ApuCompressionChamberController, CompressionChamber, ConstantConsumerController, ControllablePneumaticValve, ControlledPneumaticValveSignal, CrossBleedValveSelectorKnob, CrossBleedValveSelectorMode, DefaultConsumer, DefaultPipe, DefaultValve, EngineCompressionChamberController, EngineState, PneumaticContainer, TargetPressureSignal, WingAntiIcePushButtonMode,WingAntiIcePushButton}, 
+use systems::{hydraulic::Fluid, overhead::{AutoOffFaultPushButton, OnOffFaultPushButton}, 
+    pneumatic::{ApuCompressionChamberController, CompressionChamber, ConstantConsumerController, ControllablePneumaticValve, ControlledPneumaticValveSignal, 
+        CrossBleedValveSelectorKnob, CrossBleedValveSelectorMode, DefaultConsumer, DefaultPipe, DefaultValve, EngineCompressionChamberController, 
+        EngineState, PneumaticContainer, TargetPressureSignal, WingAntiIcePushButtonMode,WingAntiIcePushButton,HeatExchanger}, 
 shared::{
-=======
-use systems::{
-    hydraulic::Fluid,
-    overhead::{AutoOffFaultPushButton, OnOffFaultPushButton},
-    pneumatic::{
-        ApuCompressionChamberController, CompressionChamber, ConstantConsumerController,
-        ControllablePneumaticValve, ControlledPneumaticValveSignal, CrossBleedValveSelectorKnob,
-        CrossBleedValveSelectorMode, DefaultConsumer, DefaultPipe, DefaultValve,
-        EngineCompressionChamberController, EngineState, HeatExchanger, PneumaticContainer,
-        TargetPressureSignal,
-    },
-    shared::{
->>>>>>> d2bd4c8b
         ControllerSignal, EngineCorrectedN1, EngineCorrectedN2, EngineFirePushButtons,
         PneumaticValve,
     }, simulation::{
@@ -644,11 +633,7 @@
                 cubic_meter_per_second,
             >(0.1)),
             es_valve: DefaultValve::new(Ratio::new::<ratio>(0.)),
-<<<<<<< HEAD
-
-=======
             precooler: HeatExchanger::new(1.),
->>>>>>> d2bd4c8b
         }
     }
 
