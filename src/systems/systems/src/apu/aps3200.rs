use std::time::Duration;

use uom::si::{
    electric_potential::volt, f64::*, frequency::hertz, power::watt, ratio::percent,
    temperature_interval, thermodynamic_temperature::degree_celsius,
};

use crate::{
    electrical::{
        ElectricalElement, ElectricalElementIdentifier, ElectricalElementIdentifierProvider,
        ElectricalStateWriter, ElectricitySource, Potential, ProvideFrequency, ProvideLoad,
        ProvidePotential,
    },
    shared::{
        calculate_towards_target_temperature, random_number, ConsumePower, ControllerSignal,
        ElectricalBusType, ElectricalBuses, PotentialOrigin, PowerConsumptionReport,
    },
<<<<<<< HEAD
    simulation::{SimulationElement, SimulatorWriter, UpdateContext},
};
use std::time::Duration;
use uom::si::{
    electric_potential::volt, f64::*, frequency::hertz, power::watt, pressure::psi, ratio::percent,
    temperature_interval, thermodynamic_temperature::degree_celsius,
=======
    simulation::{InitContext, SimulationElement, SimulatorWriter, UpdateContext},
>>>>>>> 75fab03a
};

use super::{ApuGenerator, ApuStartMotor, Turbine, TurbineSignal, TurbineState};

pub struct ShutdownAps3200Turbine {
    egt: ThermodynamicTemperature,
}
impl ShutdownAps3200Turbine {
    pub fn new() -> Self {
        ShutdownAps3200Turbine {
            egt: ThermodynamicTemperature::new::<degree_celsius>(0.),
        }
    }

    fn new_with_egt(egt: ThermodynamicTemperature) -> Self {
        ShutdownAps3200Turbine { egt }
    }
}
impl Turbine for ShutdownAps3200Turbine {
    fn update(
        mut self: Box<Self>,
        context: &UpdateContext,
        _: bool,
        _: bool,
        controller: &dyn ControllerSignal<TurbineSignal>,
    ) -> Box<dyn Turbine> {
        self.egt = calculate_towards_ambient_egt(self.egt, context);

        match controller.signal() {
            Some(TurbineSignal::StartOrContinue) => Box::new(Starting::new(self.egt)),
            Some(TurbineSignal::Stop) | None => self,
        }
    }

    fn n(&self) -> Ratio {
        Ratio::new::<percent>(0.)
    }

    fn egt(&self) -> ThermodynamicTemperature {
        self.egt
    }

    fn state(&self) -> TurbineState {
        TurbineState::Shutdown
    }

    fn bleed_air_pressure(&self) -> Pressure {
        Pressure::new::<psi>(14.7)
    }
}

struct Starting {
    since: Duration,
    n: Ratio,
    egt: ThermodynamicTemperature,
    ignore_calculated_egt: bool,
}
impl Starting {
    fn new(egt: ThermodynamicTemperature) -> Starting {
        Starting {
            since: Duration::from_secs(0),
            n: Ratio::new::<percent>(0.),
            egt,
            ignore_calculated_egt: true,
        }
    }

    fn calculate_egt(&mut self, context: &UpdateContext) -> ThermodynamicTemperature {
        // Refer to APS3200.md for details on the values below and source data.
        const APU_N_TEMP_CONST: f64 = -92.3417137705543;
        const APU_N_TEMP_X: f64 = -14.36417426895237;
        const APU_N_TEMP_X2: f64 = 12.210567963472547;
        const APU_N_TEMP_X3: f64 = -3.005504263233662;
        const APU_N_TEMP_X4: f64 = 0.3808066398934025;
        const APU_N_TEMP_X5: f64 = -0.02679731462093699;
        const APU_N_TEMP_X6: f64 = 0.001163901295794232;
        const APU_N_TEMP_X7: f64 = -0.0000332668380497951;
        const APU_N_TEMP_X8: f64 = 0.00000064601180727581;
        const APU_N_TEMP_X9: f64 = -0.00000000859285727074;
        const APU_N_TEMP_X10: f64 = 0.00000000007717119413;
        const APU_N_TEMP_X11: f64 = -0.00000000000044761099;
        const APU_N_TEMP_X12: f64 = 0.00000000000000151429;
        const APU_N_TEMP_X13: f64 = -0.00000000000000000227;

        let n = self.n.get::<percent>();

        let temperature = ThermodynamicTemperature::new::<degree_celsius>(
            APU_N_TEMP_CONST
                + (APU_N_TEMP_X * n)
                + (APU_N_TEMP_X2 * n.powi(2))
                + (APU_N_TEMP_X3 * n.powi(3))
                + (APU_N_TEMP_X4 * n.powi(4))
                + (APU_N_TEMP_X5 * n.powi(5))
                + (APU_N_TEMP_X6 * n.powi(6))
                + (APU_N_TEMP_X7 * n.powi(7))
                + (APU_N_TEMP_X8 * n.powi(8))
                + (APU_N_TEMP_X9 * n.powi(9))
                + (APU_N_TEMP_X10 * n.powi(10))
                + (APU_N_TEMP_X11 * n.powi(11))
                + (APU_N_TEMP_X12 * n.powi(12))
                + (APU_N_TEMP_X13 * n.powi(13)),
        );

        // The above calculated EGT can be lower than the ambient temperature,
        // or the current APU EGT (when cooling down). To prevent sudden changes
        // in temperature, we ignore the calculated EGT until it exceeds the current
        // EGT.
        let towards_ambient_egt = calculate_towards_ambient_egt(self.egt, context);
        if temperature > towards_ambient_egt {
            self.ignore_calculated_egt = false;
        }

        if self.ignore_calculated_egt {
            towards_ambient_egt
        } else {
            temperature
        }
    }

    fn calculate_n(&self) -> Ratio {
        const APU_N_CONST: f64 = -0.08013606018640967;
        const APU_N_X: f64 = 2.129832736394534;
        const APU_N_X2: f64 = 3.928273438786404;
        const APU_N_X3: f64 = -1.88613299921213;
        const APU_N_X4: f64 = 0.42749452749180916;
        const APU_N_X5: f64 = -0.05757707967690426;
        const APU_N_X6: f64 = 0.005022142795451004;
        const APU_N_X7: f64 = -0.00029612873626050866;
        const APU_N_X8: f64 = 0.00001204152497871946;
        const APU_N_X9: f64 = -0.00000033829604438116;
        const APU_N_X10: f64 = 0.00000000645140818528;
        const APU_N_X11: f64 = -0.00000000007974743535;
        const APU_N_X12: f64 = 0.00000000000057654695;
        const APU_N_X13: f64 = -0.00000000000000185126;

        // Protect against the formula returning decreasing results after this value.
        const TIME_LIMIT: f64 = 45.12;
        const START_IGNITION_AFTER_SECONDS: f64 = 1.5;
        let ignition_turned_on_secs =
            (self.since.as_secs_f64() - START_IGNITION_AFTER_SECONDS).min(TIME_LIMIT);

        if ignition_turned_on_secs > 0. {
            let n = (APU_N_CONST
                + (APU_N_X * ignition_turned_on_secs)
                + (APU_N_X2 * ignition_turned_on_secs.powi(2))
                + (APU_N_X3 * ignition_turned_on_secs.powi(3))
                + (APU_N_X4 * ignition_turned_on_secs.powi(4))
                + (APU_N_X5 * ignition_turned_on_secs.powi(5))
                + (APU_N_X6 * ignition_turned_on_secs.powi(6))
                + (APU_N_X7 * ignition_turned_on_secs.powi(7))
                + (APU_N_X8 * ignition_turned_on_secs.powi(8))
                + (APU_N_X9 * ignition_turned_on_secs.powi(9))
                + (APU_N_X10 * ignition_turned_on_secs.powi(10))
                + (APU_N_X11 * ignition_turned_on_secs.powi(11))
                + (APU_N_X12 * ignition_turned_on_secs.powi(12))
                + (APU_N_X13 * ignition_turned_on_secs.powi(13)))
            .min(100.)
            .max(0.);

            Ratio::new::<percent>(n)
        } else {
            Ratio::new::<percent>(0.)
        }
    }
}
impl Turbine for Starting {
    fn update(
        mut self: Box<Self>,
        context: &UpdateContext,
        _: bool,
        _: bool,
        controller: &dyn ControllerSignal<TurbineSignal>,
    ) -> Box<dyn Turbine> {
        self.since += context.delta();
        self.n = self.calculate_n();
        self.egt = self.calculate_egt(context);

        match controller.signal() {
            Some(TurbineSignal::Stop) | None => Box::new(Stopping::new(self.egt, self.n)),
            Some(TurbineSignal::StartOrContinue)
                if { (self.n.get::<percent>() - 100.).abs() < f64::EPSILON } =>
            {
                Box::new(Running::new(self.egt))
            }
            Some(TurbineSignal::StartOrContinue) => self,
        }
    }

    fn n(&self) -> Ratio {
        self.n
    }

    fn egt(&self) -> ThermodynamicTemperature {
        self.egt
    }

    fn state(&self) -> TurbineState {
        TurbineState::Starting
    }

    fn bleed_air_pressure(&self) -> Pressure {
        Pressure::new::<psi>(14.7)
    }
}

struct BleedAirUsageEgtDelta {
    current: f64,
    target: f64,
    max: f64,
    min: f64,
}
impl BleedAirUsageEgtDelta {
    fn new() -> Self {
        let randomisation = 0.95 + ((random_number() % 101) as f64 / 1000.);

        Self {
            current: 0.,
            target: 0.,
            max: 90. * randomisation,
            min: 0.,
        }
    }

    fn update(&mut self, context: &UpdateContext, apu_bleed_is_used: bool) {
        self.target = if apu_bleed_is_used {
            self.max
        } else {
            self.min
        };

        if (self.current - self.target).abs() > f64::EPSILON {
            if self.current > self.target {
                self.current -= self.delta_per_second() * context.delta_as_secs_f64();
            } else {
                self.current += self.delta_per_second() * context.delta_as_secs_f64();
            }
        }

        self.current = self.current.max(self.min).min(self.max);
    }

    fn egt_delta(&self) -> TemperatureInterval {
        TemperatureInterval::new::<temperature_interval::degree_celsius>(self.current)
    }

    fn delta_per_second(&self) -> f64 {
        // Loosely based on bleed on data provided in a video by Komp.
        // The very much relates to pneumatics and thus could be improved further
        // once we built that.
        const BLEED_AIR_DELTA_TEMP_CONST: f64 = 0.46763348242588143;
        const BLEED_AIR_DELTA_TEMP_X: f64 = 0.43114440400626697;
        const BLEED_AIR_DELTA_TEMP_X2: f64 = -0.11064487957454393;
        const BLEED_AIR_DELTA_TEMP_X3: f64 = 0.010414691679270397;
        const BLEED_AIR_DELTA_TEMP_X4: f64 = -0.00045307219981909655;
        const BLEED_AIR_DELTA_TEMP_X5: f64 = 0.00001063664878607912;
        const BLEED_AIR_DELTA_TEMP_X6: f64 = -0.00000013763963889674;
        const BLEED_AIR_DELTA_TEMP_X7: f64 = 0.00000000091837058563;
        const BLEED_AIR_DELTA_TEMP_X8: f64 = -0.00000000000246054885;

        let difference = if self.current > self.target {
            self.current - self.target
        } else {
            self.target - self.current
        };

        BLEED_AIR_DELTA_TEMP_CONST
            + (BLEED_AIR_DELTA_TEMP_X * difference)
            + (BLEED_AIR_DELTA_TEMP_X2 * difference.powi(2))
            + (BLEED_AIR_DELTA_TEMP_X3 * difference.powi(3))
            + (BLEED_AIR_DELTA_TEMP_X4 * difference.powi(4))
            + (BLEED_AIR_DELTA_TEMP_X5 * difference.powi(5))
            + (BLEED_AIR_DELTA_TEMP_X6 * difference.powi(6))
            + (BLEED_AIR_DELTA_TEMP_X7 * difference.powi(7))
            + (BLEED_AIR_DELTA_TEMP_X8 * difference.powi(8))
    }
}

struct ApuGenUsageEgtDelta {
    time: Duration,
    base_egt_delta_per_second: f64,
}
impl ApuGenUsageEgtDelta {
    // We just assume it takes 10 seconds to get to our target.
    const SECONDS_TO_REACH_TARGET: u64 = 10;
    fn new() -> Self {
        Self {
            time: Duration::from_secs(0),
            base_egt_delta_per_second: (10. + ((random_number() % 6) as f64))
                / ApuGenUsageEgtDelta::SECONDS_TO_REACH_TARGET as f64,
        }
    }

    fn update(&mut self, context: &UpdateContext, apu_gen_is_used: bool) {
        self.time = if apu_gen_is_used {
            (self.time + context.delta()).min(Duration::from_secs(
                ApuGenUsageEgtDelta::SECONDS_TO_REACH_TARGET,
            ))
        } else {
            Duration::from_secs_f64((self.time.as_secs_f64() - context.delta_as_secs_f64()).max(0.))
        };
    }

    fn egt_delta(&self) -> TemperatureInterval {
        TemperatureInterval::new::<temperature_interval::degree_celsius>(
            self.time.as_secs_f64() * self.base_egt_delta_per_second,
        )
    }
}

struct Running {
    egt: ThermodynamicTemperature,
    base_egt: ThermodynamicTemperature,
    base_egt_deviation: TemperatureInterval,
    bleed_air_usage: BleedAirUsageEgtDelta,
    apu_gen_usage: ApuGenUsageEgtDelta,
}
impl Running {
    fn new(egt: ThermodynamicTemperature) -> Running {
        let base_egt = 340. + ((random_number() % 11) as f64);
        Running {
            egt,
            base_egt: ThermodynamicTemperature::new::<degree_celsius>(base_egt),
            // This contains the deviation from the base EGT at the moment of entering the running state.
            // This code assumes the base EGT is lower than the EGT at this point in time, which is always the case.
            // Should this change in the future, then changes have to be made here.
            base_egt_deviation: TemperatureInterval::new::<temperature_interval::degree_celsius>(
                egt.get::<degree_celsius>() - base_egt,
            ),
            bleed_air_usage: BleedAirUsageEgtDelta::new(),
            apu_gen_usage: ApuGenUsageEgtDelta::new(),
        }
    }

    fn calculate_egt(
        &mut self,
        context: &UpdateContext,
        apu_gen_is_used: bool,
        apu_bleed_is_used: bool,
    ) -> ThermodynamicTemperature {
        // Reduce the deviation by 1 per second to slowly creep back to normal temperatures
        self.base_egt_deviation -= TemperatureInterval::new::<temperature_interval::degree_celsius>(
            (context.delta_as_secs_f64() * 1.).min(
                self.base_egt_deviation
                    .get::<temperature_interval::degree_celsius>(),
            ),
        );

        let mut target = self.base_egt + self.base_egt_deviation;
        self.apu_gen_usage.update(context, apu_gen_is_used);
        target += self.apu_gen_usage.egt_delta();

        self.bleed_air_usage.update(context, apu_bleed_is_used);
        target += self.bleed_air_usage.egt_delta();

        target
    }
}
impl Turbine for Running {
    fn update(
        mut self: Box<Self>,
        context: &UpdateContext,
        apu_bleed_is_used: bool,
        apu_gen_is_used: bool,
        controller: &dyn ControllerSignal<TurbineSignal>,
    ) -> Box<dyn Turbine> {
        self.egt = self.calculate_egt(context, apu_gen_is_used, apu_bleed_is_used);

        match controller.signal() {
            Some(TurbineSignal::StartOrContinue) => self,
            Some(TurbineSignal::Stop) | None => {
                Box::new(Stopping::new(self.egt, Ratio::new::<percent>(100.)))
            }
        }
    }

    fn n(&self) -> Ratio {
        Ratio::new::<percent>(100.)
    }

    fn egt(&self) -> ThermodynamicTemperature {
        self.egt
    }

    fn state(&self) -> TurbineState {
        TurbineState::Running
    }

    fn bleed_air_pressure(&self) -> Pressure {
        Pressure::new::<psi>(42.)
    }
}

struct Stopping {
    since: Duration,
    base_temperature: ThermodynamicTemperature,
    // When the APU start is unsuccessful the stopping state
    // is entered with N < 100%. This factor ensures that we damped
    // the resulting N calculated by this state, to ensure N doesn't
    // suddenly go from 30 to 100.
    n_factor: f64,
    // When the APU start is unsuccessful the stopping state
    // is entered with N < 100%. As EGT in this state is a function of N,
    // we need to adapt the EGT calculation to this. This ensures EGT
    // doesn't just suddenly drop by e.g. 80 degrees due to the low N.
    egt_delta_at_entry: TemperatureInterval,
    n: Ratio,
    egt: ThermodynamicTemperature,
}
impl Stopping {
    fn new(egt: ThermodynamicTemperature, n: Ratio) -> Stopping {
        Stopping {
            since: Duration::from_secs(0),
            base_temperature: egt,
            n_factor: n.get::<percent>() / 100.,
            egt_delta_at_entry: Stopping::calculate_egt_delta(n),
            n,
            egt,
        }
    }

    fn calculate_egt_delta(n: Ratio) -> TemperatureInterval {
        // Refer to APS3200.md for details on the values below and source data.
        const APU_N_TEMP_DELTA_CONST: f64 = -125.73137672208446;
        const APU_N_TEMP_DELTA_X: f64 = 2.7141683591219037;
        const APU_N_TEMP_DELTA_X2: f64 = -0.8102923071483102;
        const APU_N_TEMP_DELTA_X3: f64 = 0.08890509495240731;
        const APU_N_TEMP_DELTA_X4: f64 = -0.003509532681984154;
        const APU_N_TEMP_DELTA_X5: f64 = -0.00002709133732344767;
        const APU_N_TEMP_DELTA_X6: f64 = 0.00000749250123766767;
        const APU_N_TEMP_DELTA_X7: f64 = -0.00000030306978045244;
        const APU_N_TEMP_DELTA_X8: f64 = 0.00000000641099706269;
        const APU_N_TEMP_DELTA_X9: f64 = -0.00000000008068326110;
        const APU_N_TEMP_DELTA_X10: f64 = 0.00000000000060754088;
        const APU_N_TEMP_DELTA_X11: f64 = -0.00000000000000253354;
        const APU_N_TEMP_DELTA_X12: f64 = 0.00000000000000000451;

        let n = n.get::<percent>();
        TemperatureInterval::new::<temperature_interval::degree_celsius>(
            APU_N_TEMP_DELTA_CONST
                + (APU_N_TEMP_DELTA_X * n)
                + (APU_N_TEMP_DELTA_X2 * n.powi(2))
                + (APU_N_TEMP_DELTA_X3 * n.powi(3))
                + (APU_N_TEMP_DELTA_X4 * n.powi(4))
                + (APU_N_TEMP_DELTA_X5 * n.powi(5))
                + (APU_N_TEMP_DELTA_X6 * n.powi(6))
                + (APU_N_TEMP_DELTA_X7 * n.powi(7))
                + (APU_N_TEMP_DELTA_X8 * n.powi(8))
                + (APU_N_TEMP_DELTA_X9 * n.powi(9))
                + (APU_N_TEMP_DELTA_X10 * n.powi(10))
                + (APU_N_TEMP_DELTA_X11 * n.powi(11))
                + (APU_N_TEMP_DELTA_X12 * n.powi(12)),
        )
    }

    fn calculate_n(since: Duration) -> Ratio {
        // Refer to APS3200.md for details on the values below and source data.
        const APU_N_CONST: f64 = 100.22975364965701;
        const APU_N_X: f64 = -24.692008355859773;
        const APU_N_X2: f64 = 2.6116524551318787;
        const APU_N_X3: f64 = 0.006812541903222142;
        const APU_N_X4: f64 = -0.03134644787752123;
        const APU_N_X5: f64 = 0.0036345606954833213;
        const APU_N_X6: f64 = -0.00021794252200618456;
        const APU_N_X7: f64 = 0.00000798097055109138;
        const APU_N_X8: f64 = -0.00000018481154462604;
        const APU_N_X9: f64 = 0.00000000264691628669;
        const APU_N_X10: f64 = -0.00000000002143677577;
        const APU_N_X11: f64 = 0.00000000000007515448;

        // Protect against the formula returning increasing results after this value.
        const TIME_LIMIT: f64 = 49.411;
        let since = since.as_secs_f64().min(TIME_LIMIT);

        let n = (APU_N_CONST
            + (APU_N_X * since)
            + (APU_N_X2 * since.powi(2))
            + (APU_N_X3 * since.powi(3))
            + (APU_N_X4 * since.powi(4))
            + (APU_N_X5 * since.powi(5))
            + (APU_N_X6 * since.powi(6))
            + (APU_N_X7 * since.powi(7))
            + (APU_N_X8 * since.powi(8))
            + (APU_N_X9 * since.powi(9))
            + (APU_N_X10 * since.powi(10))
            + (APU_N_X11 * since.powi(11)))
        .min(100.)
        .max(0.);

        Ratio::new::<percent>(n)
    }
}
impl Turbine for Stopping {
    fn update(
        mut self: Box<Self>,
        context: &UpdateContext,
        _: bool,
        _: bool,
        _: &dyn ControllerSignal<TurbineSignal>,
    ) -> Box<dyn Turbine> {
        self.since += context.delta();
        self.n = Stopping::calculate_n(self.since) * self.n_factor;
        self.egt =
            self.base_temperature + Stopping::calculate_egt_delta(self.n) - self.egt_delta_at_entry;

        if self.n.get::<percent>() == 0. {
            Box::new(ShutdownAps3200Turbine::new_with_egt(self.egt))
        } else {
            self
        }
    }

    fn n(&self) -> Ratio {
        self.n
    }

    fn egt(&self) -> ThermodynamicTemperature {
        self.egt
    }

    fn state(&self) -> TurbineState {
        TurbineState::Stopping
    }

    fn bleed_air_pressure(&self) -> Pressure {
        Pressure::new::<psi>(14.7)
    }
}

fn calculate_towards_ambient_egt(
    current_egt: ThermodynamicTemperature,
    context: &UpdateContext,
) -> ThermodynamicTemperature {
    const APU_AMBIENT_COEFFICIENT: f64 = 1.;
    calculate_towards_target_temperature(
        current_egt,
        context.ambient_temperature(),
        APU_AMBIENT_COEFFICIENT,
        context.delta(),
    )
}

/// APS3200 APU Generator
pub struct Aps3200ApuGenerator {
    number: usize,
    identifier: ElectricalElementIdentifier,
    n: Ratio,
    writer: ElectricalStateWriter,
    output_frequency: Frequency,
    output_potential: ElectricPotential,
    load: Ratio,
    is_emergency_shutdown: bool,
}
impl Aps3200ApuGenerator {
    pub(super) const APU_GEN_POWERED_N: f64 = 84.;

    pub fn new(context: &mut InitContext, number: usize) -> Aps3200ApuGenerator {
        Aps3200ApuGenerator {
            number,
            identifier: context.next_electrical_identifier(),
            n: Ratio::new::<percent>(0.),
            writer: ElectricalStateWriter::new(context, &format!("APU_GEN_{}", number)),
            output_potential: ElectricPotential::new::<volt>(0.),
            output_frequency: Frequency::new::<hertz>(0.),
            load: Ratio::new::<percent>(0.),
            is_emergency_shutdown: false,
        }
    }

    fn calculate_potential(&self, n: Ratio) -> ElectricPotential {
        let n = n.get::<percent>();

        if n < Aps3200ApuGenerator::APU_GEN_POWERED_N {
            panic!("Should not be invoked for APU N below {}", n);
        } else if n < 85. {
            ElectricPotential::new::<volt>(105.)
        } else {
            ElectricPotential::new::<volt>(115.)
        }
    }

    fn calculate_frequency(&self, n: Ratio) -> Frequency {
        let n = n.get::<percent>();

        // Refer to APS3200.md for details on the values below and source data.
        if n < Aps3200ApuGenerator::APU_GEN_POWERED_N {
            panic!("Should not be invoked for APU N below {}", n);
        } else if n < 100. {
            const APU_FREQ_CONST: f64 = -6798871.803967841;
            const APU_FREQ_X: f64 = 461789.45241984475;
            const APU_FREQ_X2: f64 = -13021.412660356296;
            const APU_FREQ_X3: f64 = 195.15835365339123;
            const APU_FREQ_X4: f64 = -1.639931967033938;
            const APU_FREQ_X5: f64 = 0.007326808864133604;
            const APU_FREQ_X6: f64 = -0.00001359879185066017;

            Frequency::new::<hertz>(
                APU_FREQ_CONST
                    + (APU_FREQ_X * n)
                    + (APU_FREQ_X2 * n.powi(2))
                    + (APU_FREQ_X3 * n.powi(3))
                    + (APU_FREQ_X4 * n.powi(4))
                    + (APU_FREQ_X5 * n.powi(5))
                    + (APU_FREQ_X6 * n.powi(6)),
            )
        } else {
            Frequency::new::<hertz>(400.)
        }
    }

    fn should_provide_output(&self) -> bool {
        !self.is_emergency_shutdown
            && self.n.get::<percent>() >= Aps3200ApuGenerator::APU_GEN_POWERED_N
    }
}
impl ApuGenerator for Aps3200ApuGenerator {
    fn update(&mut self, n: Ratio, is_emergency_shutdown: bool) {
        self.n = n;
        self.is_emergency_shutdown = is_emergency_shutdown;
    }

    /// Indicates if the provided electricity's potential and frequency
    /// are within normal parameters. Use this to decide if the
    /// generator contactor should close.
    /// Load shouldn't be taken into account, as overloading causes an
    /// overtemperature which over time will trigger a mechanical
    /// disconnect of the generator.
    fn output_within_normal_parameters(&self) -> bool {
        self.should_provide_output() && self.potential_normal() && self.frequency_normal()
    }
}
provide_potential!(Aps3200ApuGenerator, (110.0..=120.0));
provide_frequency!(Aps3200ApuGenerator, (390.0..=410.0));
provide_load!(Aps3200ApuGenerator);
impl ElectricalElement for Aps3200ApuGenerator {
    fn input_identifier(&self) -> ElectricalElementIdentifier {
        self.identifier
    }

    fn output_identifier(&self) -> ElectricalElementIdentifier {
        self.identifier
    }

    fn is_conductive(&self) -> bool {
        true
    }
}
impl ElectricitySource for Aps3200ApuGenerator {
    fn output_potential(&self) -> Potential {
        if self.should_provide_output() {
            Potential::new(
                PotentialOrigin::ApuGenerator(self.number),
                self.output_potential,
            )
        } else {
            Potential::none()
        }
    }
}
impl SimulationElement for Aps3200ApuGenerator {
    fn write(&self, writer: &mut SimulatorWriter) {
        self.writer.write_alternating_with_load(self, writer);
    }

    fn process_power_consumption_report<T: PowerConsumptionReport>(
        &mut self,
        _: &UpdateContext,
        report: &T,
    ) {
        self.output_potential = if self.should_provide_output() {
            self.calculate_potential(self.n)
        } else {
            ElectricPotential::new::<volt>(0.)
        };

        self.output_frequency = if self.should_provide_output() {
            self.calculate_frequency(self.n)
        } else {
            Frequency::new::<hertz>(0.)
        };

        let power_consumption = report
            .total_consumption_of(PotentialOrigin::ApuGenerator(self.number))
            .get::<watt>();
        let power_factor_correction = 0.8;
        let maximum_load = 90000.;
        self.load = Ratio::new::<percent>(
            (power_consumption * power_factor_correction / maximum_load) * 100.,
        );
    }
}

pub struct Aps3200StartMotor {
    /// On the A320, the start motor is powered through the DC BAT BUS.
    /// There are however additional contactors which open and close based on
    /// overhead panel push button positions. Therefore we cannot simply look
    /// at whether or not DC BAT BUS is powered, but must instead handle
    /// potential coming in via those contactors.
    powered_by: ElectricalBusType,
    is_powered: bool,
    powered_since: Duration,
}
impl Aps3200StartMotor {
    pub fn new(powered_by: ElectricalBusType) -> Self {
        Aps3200StartMotor {
            powered_by,
            is_powered: false,
            powered_since: Duration::from_secs(0),
        }
    }
}
impl ApuStartMotor for Aps3200StartMotor {
    fn is_powered(&self) -> bool {
        self.is_powered
    }
}
impl SimulationElement for Aps3200StartMotor {
    fn receive_power(&mut self, buses: &impl ElectricalBuses) {
        self.is_powered = buses.is_powered(self.powered_by);
    }

    fn consume_power<T: ConsumePower>(&mut self, context: &UpdateContext, consumption: &mut T) {
        if !self.is_powered {
            self.powered_since = Duration::from_secs(0);
        } else {
            self.powered_since += context.delta();

            const APU_W_CONST: f64 = 9933.453168671222;
            const APU_W_X: f64 = -1319.1431831932327;
            const APU_W_X2: f64 = 236.32171392861937;
            const APU_W_X3: f64 = -34.01201082369166;
            const APU_W_X4: f64 = 3.168505536233231;
            const APU_W_X5: f64 = -0.17850758460976182;
            const APU_W_X6: f64 = 0.005403593330801297;
            const APU_W_X7: f64 = -0.0000663926018728314;

            let since = self.powered_since.as_secs_f64();

            let w = (APU_W_CONST
                + (APU_W_X * since)
                + (APU_W_X2 * since.powi(2))
                + (APU_W_X3 * since.powi(3))
                + (APU_W_X4 * since.powi(4))
                + (APU_W_X5 * since.powi(5))
                + (APU_W_X6 * since.powi(6))
                + (APU_W_X7 * since.powi(7)))
            .max(0.);

            consumption.consume_from_bus(self.powered_by, Power::new::<watt>(w));
        }
    }
}

#[cfg(test)]
mod apu_generator_tests {
    use ntest::assert_about_eq;
    use uom::si::frequency::hertz;

    use crate::{
        apu::tests::{test_bed, test_bed_with},
        shared,
        simulation::test::{ElementCtorFn, SimulationTestBed, TestAircraft, TestBed},
    };

    use super::*;
    use crate::simulation::InitContext;

    #[test]
    fn starts_without_output() {
        let test_bed = SimulationTestBed::from(ElementCtorFn(apu_generator));

        assert!(!test_bed
            .query_element_elec(|e, elec| { shared::PowerConsumptionReport::is_powered(elec, e) }));
    }

    #[test]
    fn when_apu_running_provides_output() {
        let mut test_bed = SimulationTestBed::from(ElementCtorFn(apu_generator));

        update_below_threshold(&mut test_bed);
        update_above_threshold(&mut test_bed);

        assert!(test_bed
            .query_element_elec(|e, elec| { shared::PowerConsumptionReport::is_powered(elec, e) }));
    }

    #[test]
    fn when_apu_shutdown_provides_no_output() {
        let mut test_bed = SimulationTestBed::from(ElementCtorFn(apu_generator));

        update_above_threshold(&mut test_bed);
        update_below_threshold(&mut test_bed);

        assert!(!test_bed
            .query_element_elec(|e, elec| { shared::PowerConsumptionReport::is_powered(elec, e) }));
    }

    #[test]
    fn from_n_84_provides_voltage() {
        let mut test_bed = test_bed_with().starting_apu();

        loop {
            test_bed = test_bed.run(Duration::from_millis(50));

            let n = test_bed.n().normal_value().unwrap().get::<percent>();
            if n > 84. {
                assert!(test_bed.potential().get::<volt>() > 0.);
            }

            if (n - 100.).abs() < f64::EPSILON {
                break;
            }
        }
    }

    #[test]
    fn from_n_84_has_frequency() {
        let mut test_bed = test_bed_with().starting_apu();

        loop {
            test_bed = test_bed.run(Duration::from_millis(50));

            let n = test_bed.n().normal_value().unwrap().get::<percent>();
            if n > 84. {
                assert!(test_bed.frequency().get::<hertz>() > 0.);
            }

            if (n - 100.).abs() < f64::EPSILON {
                break;
            }
        }
    }

    #[test]
    fn in_normal_conditions_when_n_100_voltage_114_or_115() {
        let mut test_bed = test_bed_with().running_apu();

        for _ in 0..100 {
            test_bed = test_bed.run(Duration::from_millis(50));

            let voltage = test_bed.potential().get::<volt>();
            assert!((114.0..=115.0).contains(&voltage))
        }
    }

    #[test]
    fn in_normal_conditions_when_n_100_frequency_400() {
        let mut test_bed = test_bed_with().running_apu();

        for _ in 0..100 {
            test_bed = test_bed.run(Duration::from_millis(50));

            let frequency = test_bed.frequency().get::<hertz>();
            assert_about_eq!(frequency, 400.);
        }
    }

    #[test]
    fn when_shutdown_frequency_not_normal() {
        let mut test_bed = test_bed().run(Duration::from_secs(1_000));

        assert!(!test_bed.frequency_within_normal_range());
    }

    #[test]
    fn when_running_frequency_normal() {
        let mut test_bed = test_bed_with()
            .running_apu()
            .run(Duration::from_secs(1_000));

        assert!(test_bed.frequency_within_normal_range());
    }

    #[test]
    fn when_shutdown_potential_not_normal() {
        let mut test_bed = test_bed().run(Duration::from_secs(1_000));

        assert!(!test_bed.potential_within_normal_range());
    }

    #[test]
    fn when_running_potential_normal() {
        let mut test_bed = test_bed_with()
            .running_apu()
            .run(Duration::from_secs(1_000));

        assert!(test_bed.potential_within_normal_range());
    }

    #[test]
    fn when_shutdown_has_no_load() {
        let mut test_bed = test_bed().run(Duration::from_secs(1_000));

        assert_eq!(test_bed.load(), Ratio::new::<percent>(0.));
    }

    #[test]
    fn when_running_but_potential_unused_has_no_load() {
        let mut test_bed = test_bed_with()
            .running_apu()
            .power_demand(Power::new::<watt>(0.))
            .run(Duration::from_secs(1_000));

        assert_eq!(test_bed.load(), Ratio::new::<percent>(0.));
    }

    #[test]
    fn when_running_and_potential_used_has_load() {
        let mut test_bed = test_bed_with()
            .running_apu()
            .power_demand(Power::new::<watt>(50000.))
            .run(Duration::from_secs(1_000));

        assert!(test_bed.load() > Ratio::new::<percent>(0.));
    }

    #[test]
    fn when_load_below_maximum_it_is_normal() {
        let mut test_bed = test_bed_with()
            .running_apu()
            .power_demand(Power::new::<watt>(90000. / 0.8))
            .run(Duration::from_secs(1_000));

        assert!(test_bed.load_within_normal_range());
    }

    #[test]
    fn when_load_exceeds_maximum_not_normal() {
        let mut test_bed = test_bed_with()
            .running_apu()
            .power_demand(Power::new::<watt>((90000. / 0.8) + 1.))
            .run(Duration::from_secs(1_000));

        assert!(!test_bed.load_within_normal_range());
    }

    #[test]
    fn when_apu_emergency_shutdown_provides_no_output() {
        let test_bed = test_bed_with()
            .running_apu()
            .and()
            .released_apu_fire_pb()
            .run(Duration::from_secs(1));

        assert!(test_bed.generator_is_unpowered());
    }

    #[test]
    fn writes_its_state() {
        let mut test_bed = SimulationTestBed::from(ElementCtorFn(apu_generator));

        test_bed.run();

        assert!(test_bed.contains_variable_with_name("ELEC_APU_GEN_1_POTENTIAL"));
        assert!(test_bed.contains_variable_with_name("ELEC_APU_GEN_1_POTENTIAL_NORMAL"));
        assert!(test_bed.contains_variable_with_name("ELEC_APU_GEN_1_FREQUENCY"));
        assert!(test_bed.contains_variable_with_name("ELEC_APU_GEN_1_FREQUENCY_NORMAL"));
        assert!(test_bed.contains_variable_with_name("ELEC_APU_GEN_1_LOAD"));
        assert!(test_bed.contains_variable_with_name("ELEC_APU_GEN_1_LOAD_NORMAL"));
    }

    fn apu_generator(context: &mut InitContext) -> Aps3200ApuGenerator {
        Aps3200ApuGenerator::new(context, 1)
    }

    fn update_above_threshold(test_bed: &mut SimulationTestBed<TestAircraft<Aps3200ApuGenerator>>) {
        test_bed.set_update_before_power_distribution(|generator, _, electricity| {
            generator.update(Ratio::new::<percent>(100.), false);
            electricity.supplied_by(generator);
        });
        test_bed.run();
    }

    fn update_below_threshold(test_bed: &mut SimulationTestBed<TestAircraft<Aps3200ApuGenerator>>) {
        test_bed.set_update_before_power_distribution(|generator, _, electricity| {
            generator.update(Ratio::new::<percent>(0.), false);
            electricity.supplied_by(generator);
        });
        test_bed.run();
    }
}<|MERGE_RESOLUTION|>--- conflicted
+++ resolved
@@ -1,7 +1,7 @@
 use std::time::Duration;
 
 use uom::si::{
-    electric_potential::volt, f64::*, frequency::hertz, power::watt, ratio::percent,
+    electric_potential::volt, f64::*, frequency::hertz, power::watt, pressure::psi, ratio::percent,
     temperature_interval, thermodynamic_temperature::degree_celsius,
 };
 
@@ -15,16 +15,7 @@
         calculate_towards_target_temperature, random_number, ConsumePower, ControllerSignal,
         ElectricalBusType, ElectricalBuses, PotentialOrigin, PowerConsumptionReport,
     },
-<<<<<<< HEAD
-    simulation::{SimulationElement, SimulatorWriter, UpdateContext},
-};
-use std::time::Duration;
-use uom::si::{
-    electric_potential::volt, f64::*, frequency::hertz, power::watt, pressure::psi, ratio::percent,
-    temperature_interval, thermodynamic_temperature::degree_celsius,
-=======
     simulation::{InitContext, SimulationElement, SimulatorWriter, UpdateContext},
->>>>>>> 75fab03a
 };
 
 use super::{ApuGenerator, ApuStartMotor, Turbine, TurbineSignal, TurbineState};
