--- conflicted
+++ resolved
@@ -233,20 +233,10 @@
     const destPred = this.props.fmcService?.master?.guidanceController?.vnavDriver?.getDestinationPrediction();
 
     const distanceToDestination =
-<<<<<<< HEAD
       this.props.fmcService.master?.fmgc?.guidanceController?.getAlongTrackDistanceToDestination(
         FlightPlanIndex.Active,
       );
-
-    if (distanceToDestination) {
-      this.distanceToDest.set(distanceToDestination);
-    } else {
-      this.distanceToDest.set(null);
-    }
-=======
-      this.props.fmcService.master?.fmgc?.guidanceController?.alongTrackDistanceToDestination;
     this.distanceToDest.set(distanceToDestination ?? null);
->>>>>>> 5c0a2ac3
 
     if (destPred && this.props.fmcService.master) {
       this.destEfobAmber.set(this.props.fmcService.master.fmgc.data.destEfobBelowMin.get());
