{
  "creator": "FlyByWire Simulations",
  "release_notes": {
    "neutral": {
      "LastUpdate": "",
      "OlderHistory": ""
    }
  },
  "package_version": "0.3.1",
  "title": "A32NX",
  "dependencies": [
    {
      "package_version": "0.1.51",
      "name": "asobo-aircraft-a320-neo"
    },
    {
      "package_version": "0.1.38",
      "name": "asobo-vcockpits-instruments-a320-neo"
    },
    {
      "package_version": "0.1.13",
      "name": "asobo-vcockpits-instruments-airliners"
    },
    {
      "package_version": "0.1.61",
      "name": "fs-base-aircraft-common"
    }
  ],
  "content_type": "AIRCRAFT",
<<<<<<< HEAD
  "total_package_size": "00000000000175620428",
=======
  "total_package_size": "00000000000175838227",
>>>>>>> e43445c7
  "minimum_game_version": "1.7.12",
  "manufacturer": "Airbus"
}<|MERGE_RESOLUTION|>--- conflicted
+++ resolved
@@ -27,11 +27,7 @@
     }
   ],
   "content_type": "AIRCRAFT",
-<<<<<<< HEAD
-  "total_package_size": "00000000000175620428",
-=======
   "total_package_size": "00000000000175838227",
->>>>>>> e43445c7
   "minimum_game_version": "1.7.12",
   "manufacturer": "Airbus"
 }