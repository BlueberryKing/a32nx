--- conflicted
+++ resolved
@@ -24,15 +24,13 @@
 1. [OVHD] Implement additional overhead button/switch functionality (EMER ELEC, EVAC, air data switching, etc.) - @wpine215 (Iceman)
 1. [ECAM] Made open doors on DOOR/OXY page amber instead of green - @Benjozork (Benjamin Dupont)
 1. [PFD] Adjust vertical Flight Director offset - @veikkos (Veikko Soininen)
-<<<<<<< HEAD
-1. [CDU] Revised blue, green and amber colors on CDU - @lucky38i (Lucky38i)
-1. [CDU] Revised INIT A & B Page - @lucky38i (Lucky38i)
-=======
 1. [PFD] Fix Radio altimeter only updating every second - @lukecologne (luke)
 1. [Systems] Pitot heating should now be active while engines are running - @lousybyte (lousybyte)
 1. [TEXTURES] Higher resoloution Mainpanel, fixed glareshield texture error - @Pleasure0102 (Pleasure)
 1. [ECAM] Overhauled WHEEL Page - @Benjozork (Benjamin Dupont)
->>>>>>> 504e772c
+1. [CDU] Revised blue, green and amber colors on CDU - @lucky38i (Lucky38i)
+1. [CDU] Revised INIT A & B Page - @lucky38i (Lucky38i)
+
 
 ## 2020/09
 1. [General] Add CHANGELOG.md - @nathaninnes (Nathan Innes)
