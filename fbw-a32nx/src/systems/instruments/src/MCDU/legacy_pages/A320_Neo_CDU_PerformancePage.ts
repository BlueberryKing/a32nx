// Copyright (c) 2021-2023 FlyByWire Simulations
//
// SPDX-License-Identifier: GPL-3.0

import { ApproachUtils, NXUnits, RunwayUtils, ApproachType } from '@flybywiresim/fbw-sdk';
import { FmgcFlightPhase } from '@shared/flightphase';
import { CDUStepAltsPage } from './A320_Neo_CDU_StepAltsPage';
import { NXFictionalMessages, NXSystemMessages } from '../messages/NXSystemMessages';
import { Keypad } from '../legacy/A320_Neo_CDU_Keypad';
import { LegacyFmsPageInterface } from '../legacy/LegacyFmsPageInterface';
import { FmsFormatters } from '../legacy/FmsFormatters';
import { FlightPlanIndex } from '../../../../fmgc/src/flightplanning/FlightPlanManager';

export class CDUPerformancePage {
  private static _timer: number | undefined = undefined;
  private static _lastPhase: FmgcFlightPhase | undefined = undefined;

  static ShowPage(mcdu: LegacyFmsPageInterface, forPlan: FlightPlanIndex, _phase = undefined) {
    if (forPlan >= FlightPlanIndex.FirstSecondary) {
      mcdu.efisInterfaces.L.setSecRelatedPageOpen(true);
      mcdu.efisInterfaces.R.setSecRelatedPageOpen(true);
      mcdu.onUnload = () => {
        mcdu.efisInterfaces.L.setSecRelatedPageOpen(false);
        mcdu.efisInterfaces.R.setSecRelatedPageOpen(false);
      };
    }
    mcdu.activeSystem = 'FMGC';

    switch (_phase || mcdu.flightPhaseManager.phase) {
      case FmgcFlightPhase.Preflight:
        CDUPerformancePage.ShowTAKEOFFPage(mcdu, forPlan);
        break;
      case FmgcFlightPhase.Takeoff:
        CDUPerformancePage.ShowTAKEOFFPage(mcdu, forPlan);
        break;
      case FmgcFlightPhase.Climb:
        CDUPerformancePage.ShowCLBPage(mcdu, forPlan);
        break;
      case FmgcFlightPhase.Cruise:
        CDUPerformancePage.ShowCRZPage(mcdu, forPlan);
        break;
      case FmgcFlightPhase.Descent:
        CDUPerformancePage.ShowDESPage(mcdu, forPlan);
        break;
      case FmgcFlightPhase.Approach:
        CDUPerformancePage.ShowAPPRPage(mcdu, forPlan);
        break;
      case FmgcFlightPhase.GoAround:
        CDUPerformancePage.ShowGOAROUNDPage(mcdu, forPlan);
        break;
    }
  }
  static ShowTAKEOFFPage(mcdu: LegacyFmsPageInterface, forPlan: FlightPlanIndex) {
    mcdu.clearDisplay();
    mcdu.page.Current = mcdu.page.PerformancePageTakeoff;
    CDUPerformancePage._timer = 0;
    CDUPerformancePage._lastPhase = mcdu.flightPhaseManager.phase;
    mcdu.pageUpdate = () => {
      CDUPerformancePage._timer++;
      if (CDUPerformancePage._timer >= 50) {
        if (mcdu.flightPhaseManager.phase === CDUPerformancePage._lastPhase) {
          CDUPerformancePage.ShowTAKEOFFPage(mcdu, forPlan);
        } else {
          CDUPerformancePage.ShowPage(mcdu, forPlan);
        }
      }
    };

    const isActivePlan = forPlan === FlightPlanIndex.Active;
    const targetPlan = mcdu.getFlightPlan(forPlan);

    const titlePrefix = forPlan >= FlightPlanIndex.FirstSecondary ? 'SEC\xa0' : '\xa0\xa0\xa0\xa0';
    let titleColor = 'white';

    if (mcdu.flightPhaseManager.phase === FmgcFlightPhase.Takeoff) {
      titleColor = 'green';
    }

    // check if we even have an airport
    const hasOrigin = !!targetPlan.originAirport;

    // runway
    let runway = '';
    let hasRunway = false;
    if (hasOrigin) {
      const runwayObj = targetPlan.originRunway;

      if (runwayObj) {
        runway = RunwayUtils.runwayString(runwayObj.ident);
        hasRunway = true;
      }
    }

    // v speeds
    let v1 = '---';
    let vR = '---';
    let v2 = '---';
    let v1Check = '{small}\xa0\xa0\xa0{end}';
    let vRCheck = '{small}\xa0\xa0\xa0{end}';
    let v2Check = '{small}\xa0\xa0\xa0{end}';
    if (mcdu.flightPhaseManager.phase < FmgcFlightPhase.Takeoff) {
      v1 = isActivePlan ? '{amber}___{end}' : '{cyan}[\xa0]{end}';

      if (isActivePlan && mcdu.unconfirmedV1Speed) {
        v1Check = `{small}{cyan}${('' + mcdu.unconfirmedV1Speed).padEnd(3)}{end}{end}`;
      } else if (targetPlan.performanceData.v1) {
        v1 = `{cyan}${('' + targetPlan.performanceData.v1).padEnd(3)}{end}`;
      }
      mcdu.onLeftInput[0] = (value, scratchpadCallback) => {
        if (isActivePlan && value === '') {
          if (mcdu.unconfirmedV1Speed) {
            mcdu.setV1Speed(mcdu.unconfirmedV1Speed, forPlan);
            mcdu.unconfirmedV1Speed = undefined;
          } else {
            mcdu.setScratchpadMessage(NXSystemMessages.formatError);
            scratchpadCallback();
          }
          CDUPerformancePage.ShowTAKEOFFPage(mcdu, forPlan);
        } else {
          if (mcdu.trySetV1Speed(value, forPlan)) {
            CDUPerformancePage.ShowTAKEOFFPage(mcdu, forPlan);
          } else {
            scratchpadCallback();
          }
        }
      };
      vR = isActivePlan ? '{amber}___{end}' : '{cyan}[\xa0]{end}';
      if (isActivePlan && mcdu.unconfirmedVRSpeed) {
        vRCheck = `{small}{cyan}${('' + mcdu.unconfirmedVRSpeed).padEnd(3)}{end}{end}`;
      } else if (targetPlan.performanceData.vr) {
        vR = `{cyan}${('' + targetPlan.performanceData.vr).padEnd(3)}{end}`;
      }
      mcdu.onLeftInput[1] = (value, scratchpadCallback) => {
        if (isActivePlan && value === '') {
          if (mcdu.unconfirmedVRSpeed) {
            mcdu.setVrSpeed(mcdu.unconfirmedVRSpeed, forPlan);
            mcdu.unconfirmedVRSpeed = undefined;
          } else {
            mcdu.setScratchpadMessage(NXSystemMessages.formatError);
            scratchpadCallback();
          }
          CDUPerformancePage.ShowTAKEOFFPage(mcdu, forPlan);
        } else {
          if (mcdu.trySetVRSpeed(value, forPlan)) {
            CDUPerformancePage.ShowTAKEOFFPage(mcdu, forPlan);
          } else {
            scratchpadCallback();
          }
        }
      };
      v2 = isActivePlan ? '{amber}___{end}' : '{cyan}[\xa0]{end}';
      if (isActivePlan && mcdu.unconfirmedV2Speed) {
        v2Check = `{small}{cyan}${('' + mcdu.unconfirmedV2Speed).padEnd(3)}{end}{end}`;
      } else if (targetPlan.performanceData.v2) {
        v2 = `{cyan}${('' + targetPlan.performanceData.v2).padEnd(3)}{end}`;
      }
      mcdu.onLeftInput[2] = (value, scratchpadCallback) => {
        if (isActivePlan && value === '') {
          if (mcdu.unconfirmedV2Speed) {
            mcdu.setV2Speed(mcdu.unconfirmedV2Speed, forPlan);
            mcdu.unconfirmedV2Speed = undefined;
          } else {
            mcdu.setScratchpadMessage(NXSystemMessages.formatError);
            scratchpadCallback();
          }
          CDUPerformancePage.ShowTAKEOFFPage(mcdu, forPlan);
        } else {
          if (mcdu.trySetV2Speed(value, forPlan)) {
            CDUPerformancePage.ShowTAKEOFFPage(mcdu, forPlan);
          } else {
            scratchpadCallback();
          }
        }
      };
    } else {
      v1 = '\xa0\xa0\xa0';
      vR = '\xa0\xa0\xa0';
      v2 = '\xa0\xa0\xa0';

      if (targetPlan.performanceData.v1 !== null) {
        v1 = `{green}${('' + targetPlan.performanceData.v1).padEnd(3)}{end}`;
      }
      if (targetPlan.performanceData.vr !== null) {
        vR = `{green}${('' + targetPlan.performanceData.vr).padEnd(3)}{end}`;
      }
      if (targetPlan.performanceData.v2 !== null) {
        v2 = `{green}${('' + targetPlan.performanceData.v2).padEnd(3)}{end}`;
      }
      mcdu.onLeftInput[0] = (value, scratchpadCallback) => {
        if (value !== '') {
          mcdu.setScratchpadMessage(NXSystemMessages.notAllowed);
          scratchpadCallback();
        }
      };
      mcdu.onLeftInput[1] = (value, scratchpadCallback) => {
        if (value !== '') {
          mcdu.setScratchpadMessage(NXSystemMessages.notAllowed);
          scratchpadCallback();
        }
      };
      mcdu.onLeftInput[2] = (value, scratchpadCallback) => {
        if (value !== '') {
          mcdu.setScratchpadMessage(NXSystemMessages.notAllowed);
          scratchpadCallback();
        }
      };
    }

    // transition altitude - remains editable during take off
    let transAltCell = '';
    if (hasOrigin) {
      transAltCell = '[\xa0'.padEnd(4, '\xa0') + ']';

      const transAlt = targetPlan.performanceData.transitionAltitude;
      const transAltitudeIsFromDatabase = targetPlan.performanceData.transitionAltitudeIsFromDatabase;

      if (transAlt !== null) {
        transAltCell = `{cyan}${transAlt}{end}`;
        if (transAltitudeIsFromDatabase) {
          transAltCell += '[s-text]';
        }
      }

      mcdu.onLeftInput[3] = (value, scratchpadCallback) => {
        if (mcdu.trySetTakeOffTransAltitude(value, forPlan)) {
          CDUPerformancePage.ShowTAKEOFFPage(mcdu, forPlan);
        } else {
          scratchpadCallback();
        }
      };
    }

    // thrust reduction / acceleration altitude
    const altitudeColour = hasOrigin
      ? mcdu.flightPhaseManager.phase >= FmgcFlightPhase.Takeoff
        ? 'green'
        : 'cyan'
      : 'white';

    const thrRed = targetPlan.performanceData.thrustReductionAltitude;
    const thrRedPilot = targetPlan.performanceData.thrustReductionAltitudeIsPilotEntered;
    const acc = targetPlan.performanceData.accelerationAltitude;
    const accPilot = targetPlan.performanceData.accelerationAltitudeIsPilotEntered;
    const eoAcc = targetPlan.performanceData.engineOutAccelerationAltitude;
    const eoAccPilot = targetPlan.performanceData.engineOutAccelerationAltitudeIsPilotEntered;

    const thrRedAcc = `{${thrRedPilot ? 'big' : 'small'}}${thrRed !== null ? thrRed.toFixed(0).padStart(5, '\xa0') : '-----'}{end}/{${accPilot ? 'big' : 'small'}}${acc !== null ? acc.toFixed(0).padEnd(5, '\xa0') : '-----'}{end}`;

    mcdu.onLeftInput[4] = (value, scratchpadCallback) => {
      if (mcdu.trySetThrustReductionAccelerationAltitude(value, forPlan)) {
        CDUPerformancePage.ShowTAKEOFFPage(mcdu, forPlan);
      } else {
        scratchpadCallback();
      }
    };

    // eng out acceleration altitude
    const engOut = `{${eoAccPilot ? 'big' : 'small'}}${eoAcc !== null ? eoAcc.toFixed(0).padStart(5, '\xa0') : '-----'}{end}`;
    mcdu.onRightInput[4] = (value, scratchpadCallback) => {
      if (mcdu.trySetEngineOutAcceleration(value, forPlan)) {
        CDUPerformancePage.ShowTAKEOFFPage(mcdu, forPlan);
      } else {
        scratchpadCallback();
      }
    };

    // center column
    let flpRetrCell = '---';
    let sltRetrCell = '---';
    let cleanCell = '---';
    if (Number.isFinite(targetPlan.performanceData.zeroFuelWeight)) {
      const flapSpeed = mcdu.computedVfs;
      if (flapSpeed !== 0) {
        flpRetrCell = `{green}${flapSpeed.toFixed(0)}{end}`;
      }
      const slatSpeed = mcdu.computedVss;
      if (slatSpeed !== 0) {
        sltRetrCell = `{green}${slatSpeed.toFixed(0)}{end}`;
      }
      const cleanSpeed = mcdu.computedVgd;
      if (cleanSpeed !== 0) {
        cleanCell = `{green}${cleanSpeed.toFixed(0)}{end}`;
      }
    }
    // takeoff shift
    let toShiftCell = '{inop}----{end}\xa0';
    if (hasOrigin && hasRunway) {
      toShiftCell = '{inop}{small}[M]{end}[\xa0\xa0]*{end}';
      // TODO store and show TO SHIFT
    }

    // flaps / trim horizontal stabilizer
    let flapsThs = '[]/[\xa0\xa0\xa0][color]cyan';
    // The following line uses a special Javascript concept that is signed
    // zeroes. In Javascript -0 is strictly equal to 0, so for most cases we
    // don't care about that difference. But here, we use that fact to show
    // the pilot the precise value they entered: DN0.0 or UP0.0. The only
    // way to figure that difference out is using Object.is, as
    // Object.is(+0, -0) returns false. Alternatively we could use a helper
    // variable (yuck) or encode it using a very small, but negative value
    // such as -0.001.
    const formattedThs =
      targetPlan.performanceData.trimmableHorizontalStabilizer !== null
        ? targetPlan.performanceData.trimmableHorizontalStabilizer >= 0 &&
          !Object.is(targetPlan.performanceData.trimmableHorizontalStabilizer, -0)
          ? `UP${Math.abs(targetPlan.performanceData.trimmableHorizontalStabilizer).toFixed(1)}`
          : `DN${Math.abs(targetPlan.performanceData.trimmableHorizontalStabilizer).toFixed(1)}`
        : '';
    if (mcdu.flightPhaseManager.phase < FmgcFlightPhase.Takeoff) {
      const flaps = targetPlan.performanceData.takeoffFlaps !== null ? targetPlan.performanceData.takeoffFlaps : '[]';
      const ths = formattedThs ? formattedThs : '[\xa0\xa0\xa0]';
      flapsThs = `${flaps}/${ths}[color]cyan`;
      mcdu.onRightInput[2] = (value, scratchpadCallback) => {
        if (mcdu.trySetFlapsTHS(value, forPlan)) {
          CDUPerformancePage.ShowTAKEOFFPage(mcdu, forPlan);
        } else {
          scratchpadCallback();
        }
      };
    } else {
      const flaps = targetPlan.performanceData.takeoffFlaps !== null ? targetPlan.performanceData.takeoffFlaps : '';
      const ths = formattedThs ? formattedThs : '\xa0\xa0\xa0\xa0\xa0';
      flapsThs = `${flaps}/${ths}[color]green`;
    }

    // flex takeoff temperature
    let flexTakeOffTempCell = '[\xa0\xa0]°[color]cyan';
    if (mcdu.flightPhaseManager.phase < FmgcFlightPhase.Takeoff) {
      if (Number.isFinite(targetPlan.performanceData.flexTakeoffTemperature)) {
        if (mcdu._toFlexChecked) {
          flexTakeOffTempCell = `${targetPlan.performanceData.flexTakeoffTemperature.toFixed(0)}°[color]cyan`;
        } else {
          flexTakeOffTempCell = `{small}${targetPlan.performanceData.flexTakeoffTemperature.toFixed(0)}{end}${flexTakeOffTempCell}[color]cyan`;
        }
      }
      mcdu.onRightInput[3] = (value, scratchpadCallback) => {
        if (mcdu._toFlexChecked) {
          if (mcdu.setPerfTOFlexTemp(value, forPlan)) {
            CDUPerformancePage.ShowTAKEOFFPage(mcdu, forPlan);
          } else {
            scratchpadCallback();
          }
        } else {
          if (value === '' || mcdu.setPerfTOFlexTemp(value, forPlan)) {
            mcdu._toFlexChecked = true;
            CDUPerformancePage.ShowTAKEOFFPage(mcdu, forPlan);
          } else {
            scratchpadCallback();
          }
        }
      };
    } else {
      if (Number.isFinite(targetPlan.performanceData.flexTakeoffTemperature)) {
        flexTakeOffTempCell = `${targetPlan.performanceData.flexTakeoffTemperature.toFixed(0)}°[color]green`;
      } else {
        flexTakeOffTempCell = '';
      }
    }

    let next = 'NEXT\xa0';
    let nextPhase = 'PHASE>';
    if (
      isActivePlan &&
      (mcdu.unconfirmedV1Speed || mcdu.unconfirmedVRSpeed || mcdu.unconfirmedV2Speed || !mcdu._toFlexChecked) &&
      mcdu.flightPhaseManager.phase < FmgcFlightPhase.Takeoff
    ) {
      next = 'CONFIRM\xa0';
      nextPhase = 'TO DATA*';
      mcdu.onRightInput[5] = () => {
        mcdu.setV1Speed(mcdu.unconfirmedV1Speed ? mcdu.unconfirmedV1Speed : targetPlan.performanceData.v1, forPlan);
        mcdu.setVrSpeed(mcdu.unconfirmedVRSpeed ? mcdu.unconfirmedVRSpeed : targetPlan.performanceData.vr, forPlan);
        mcdu.setV2Speed(mcdu.unconfirmedV2Speed ? mcdu.unconfirmedV2Speed : targetPlan.performanceData.v2, forPlan);
        mcdu.unconfirmedV1Speed = undefined;
        mcdu.unconfirmedVRSpeed = undefined;
        mcdu.unconfirmedV2Speed = undefined;
        mcdu._toFlexChecked = true;
        CDUPerformancePage.ShowTAKEOFFPage(mcdu, forPlan);
      };
    } else {
      mcdu.rightInputDelay[5] = () => {
        return mcdu.getDelaySwitchPage();
      };
      mcdu.onRightInput[5] = () => {
        CDUPerformancePage.ShowCLBPage(mcdu, forPlan);
      };
    }

    const titleCell = `${titlePrefix}TAKE\xa0OFF\xa0RWY\xa0{green}${runway.padStart(3, '\xa0')}{end}\xa0\xa0\xa0\xa0[color]${titleColor}`;

    mcdu.setTemplate([
      [titleCell],
      ['\xa0V1\xa0\xa0FLP RETR', ''],
      [v1 + v1Check + '\xa0F=' + flpRetrCell, ''],
      ['\xa0VR\xa0\xa0SLT RETR', 'TO SHIFT\xa0'],
      [vR + vRCheck + '\xa0S=' + sltRetrCell, toShiftCell],
      ['\xa0V2\xa0\xa0\xa0\xa0\xa0CLEAN', 'FLAPS/THS'],
      [v2 + v2Check + '\xa0O=' + cleanCell, flapsThs],
      ['TRANS ALT', 'FLEX TO TEMP'],
      [`{cyan}${transAltCell}{end}`, flexTakeOffTempCell],
      ['THR\xa0RED/ACC', 'ENG\xa0OUT\xa0ACC'],
      [`{${altitudeColour}}${thrRedAcc}{end}`, `{${altitudeColour}}${engOut}{end}`],
      ['\xa0UPLINK[color]inop', next],
      ['<TO DATA[color]inop', nextPhase],
    ]);
  }
  static ShowCLBPage(mcdu: LegacyFmsPageInterface, forPlan: FlightPlanIndex, confirmAppr = false) {
    mcdu.clearDisplay();
    mcdu.page.Current = mcdu.page.PerformancePageClb;
    CDUPerformancePage._timer = 0;
    CDUPerformancePage._lastPhase = mcdu.flightPhaseManager.phase;
    mcdu.pageUpdate = () => {
      CDUPerformancePage._timer++;
      if (CDUPerformancePage._timer >= 100) {
        if (mcdu.flightPhaseManager.phase === CDUPerformancePage._lastPhase) {
          CDUPerformancePage.ShowCLBPage(mcdu, forPlan);
        } else {
          CDUPerformancePage.ShowPage(mcdu, forPlan);
        }
      }
    };

    const isActivePlan = forPlan === FlightPlanIndex.Active;
    const targetPlan = mcdu.getFlightPlan(forPlan);

    const hasFromToPair = !!targetPlan.originAirport && !!targetPlan.destinationAirport;
    const showManagedSpeed = hasFromToPair && targetPlan.performanceData.costIndex !== null;
    const isPhaseActive = mcdu.flightPhaseManager.phase === FmgcFlightPhase.Climb;
    const isTakeoffOrClimbActive = isPhaseActive || mcdu.flightPhaseManager.phase === FmgcFlightPhase.Takeoff;
    const titlePrefix = forPlan >= FlightPlanIndex.FirstSecondary ? 'SEC' : '\xa0\xa0\xa0';
    const titleColor = isPhaseActive ? 'green' : 'white';
    const preselectedClimbSpeed = targetPlan.performanceData.preselectedClimbSpeed;
    const isSelected =
      (isPhaseActive && Simplane.getAutoPilotAirspeedSelected()) || (!isPhaseActive && preselectedClimbSpeed !== null);
    const actModeCell = isSelected ? 'SELECTED' : 'MANAGED';
    const costIndexCell = CDUPerformancePage.formatCostIndexCell(
      targetPlan.performanceData.costIndex,
      isActivePlan,
      hasFromToPair,
      true,
    );
    const canClickManagedSpeed = showManagedSpeed && preselectedClimbSpeed !== null && !isPhaseActive;

    // Predictions to altitude
    const vnavDriver = mcdu.guidanceController.vnavDriver;

    const cruiseAltitude = mcdu.cruiseLevel * 100;
    const fcuAltitude = SimVar.GetSimVarValue('AUTOPILOT ALTITUDE LOCK VAR:3', 'feet');
    const altitudeToPredict =
      mcdu.perfClbPredToAltitudePilot !== undefined
        ? mcdu.perfClbPredToAltitudePilot
        : Math.min(cruiseAltitude, fcuAltitude);

    const shouldShowPredTo = isActivePlan && isTakeoffOrClimbActive;
    const shouldShowExpedite = isActivePlan && isPhaseActive;

    const predToLabel = shouldShowPredTo ? '\xa0\xa0\xa0\xa0\xa0{small}PRED TO{end}' : '';
    const predToCell = shouldShowPredTo
      ? `${CDUPerformancePage.formatAltitudeOrLevel(altitudeToPredict, mcdu.getOriginTransitionAltitude())}[color]cyan`
      : '';

    let predToDistanceCell = '';
    let predToTimeCell = '';

    let expeditePredToDistanceCell = '';
    let expeditePredToTimeCell = '';

    if (shouldShowPredTo && vnavDriver) {
      [predToDistanceCell, predToTimeCell] = CDUPerformancePage.getTimeAndDistancePredictionsFromGeometryProfile(
        vnavDriver.ndProfile,
        altitudeToPredict,
        true,
      );
    }
    if (shouldShowExpedite && vnavDriver) {
      [expeditePredToDistanceCell, expeditePredToTimeCell] =
        CDUPerformancePage.getTimeAndDistancePredictionsFromGeometryProfile(
          vnavDriver.expediteProfile,
          altitudeToPredict,
          true,
          true,
        );
    }

    let managedSpeedCell = '';
    if (isPhaseActive) {
      if (mcdu.managedSpeedTarget === mcdu.managedSpeedClimb) {
        managedSpeedCell = `\xa0${mcdu.managedSpeedClimb.toFixed(0)}/${mcdu.managedSpeedClimbMach.toFixed(2).replace('0.', '.')}`;
      } else if (mcdu.managedSpeedTargetIsMach) {
        managedSpeedCell = `\xa0${mcdu.managedSpeedClimbMach.toFixed(2).replace('0.', '.')}`;
      } else {
        managedSpeedCell = `\xa0${mcdu.managedSpeedTarget.toFixed(0)}`;
      }
    } else {
      let climbSpeed = Math.min(mcdu.managedSpeedClimb, mcdu.getNavModeSpeedConstraint());
      if (
        mcdu.climbSpeedLimit !== undefined &&
        SimVar.GetSimVarValue('INDICATED ALTITUDE', 'feet') < mcdu.climbSpeedLimitAlt
      ) {
        climbSpeed = Math.min(climbSpeed, mcdu.climbSpeedLimit);
      }

      managedSpeedCell = `${canClickManagedSpeed ? '*' : '\xa0'}${climbSpeed.toFixed(0)}`;

      mcdu.onLeftInput[3] = (value, scratchpadCallback) => {
        if (mcdu.trySetPreSelectedClimbSpeed(value, forPlan)) {
          CDUPerformancePage.ShowCLBPage(mcdu, forPlan);
        } else {
          scratchpadCallback();
        }
      };
    }
    const [selectedSpeedTitle, selectedSpeedCell] = CDUPerformancePage.getClbSelectedTitleAndValue(
      mcdu,
      isPhaseActive,
      isSelected,
      targetPlan.performanceData.preselectedClimbSpeed,
    );

    if (hasFromToPair) {
      mcdu.onLeftInput[1] = (value, scratchpadCallback) => {
        if (mcdu.tryUpdateCostIndex(value, forPlan)) {
          CDUPerformancePage.ShowCLBPage(mcdu, forPlan);
        } else {
          scratchpadCallback();
        }
      };
    }

    if (canClickManagedSpeed) {
      mcdu.onLeftInput[2] = (_, scratchpadCallback) => {
        if (mcdu.trySetPreSelectedClimbSpeed(Keypad.clrValue, forPlan)) {
          CDUPerformancePage.ShowCLBPage(mcdu, forPlan);
        }

        scratchpadCallback();
      };
    }

    if (shouldShowPredTo) {
      mcdu.onRightInput[1] = (value, scratchpadCallback) => {
        if (mcdu.trySetPerfClbPredToAltitude(value)) {
          CDUPerformancePage.ShowCLBPage(mcdu, forPlan);
        } else {
          scratchpadCallback();
        }
      };
    }

    const [toUtcLabel, toDistLabel] = shouldShowPredTo ? ['\xa0UTC', 'DIST'] : ['', ''];

    const bottomRowLabels = ['\xa0PREV', 'NEXT\xa0'];
    const bottomRowCells = ['<PHASE', 'PHASE>'];
    mcdu.leftInputDelay[5] = () => mcdu.getDelaySwitchPage();
    if (isActivePlan && isPhaseActive) {
      if (confirmAppr) {
        bottomRowLabels[0] = '\xa0CONFIRM[color]amber';
        bottomRowCells[0] = '*APPR PHASE[color]amber';
        mcdu.onLeftInput[5] = async () => {
          if (mcdu.flightPhaseManager.tryGoInApproachPhase()) {
            CDUPerformancePage.ShowAPPRPage(mcdu, forPlan);
          }
        };
      } else {
        bottomRowLabels[0] = '\xa0ACTIVATE[color]cyan';
        bottomRowCells[0] = '{APPR PHASE[color]cyan';
        mcdu.onLeftInput[5] = () => {
          CDUPerformancePage.ShowCLBPage(mcdu, forPlan, true);
        };
      }
    } else {
      mcdu.onLeftInput[5] = () => {
        CDUPerformancePage.ShowTAKEOFFPage(mcdu, forPlan);
      };
    }

    mcdu.rightInputDelay[5] = () => mcdu.getDelaySwitchPage();
    mcdu.onRightInput[5] = () => {
      CDUPerformancePage.ShowCRZPage(mcdu, forPlan);
    };

    const titleCell = `\xa0${titlePrefix}\xa0\xa0\xa0\xa0\xa0\xa0\xa0{${titleColor}}CLB{end}\xa0\xa0\xa0\xa0\xa0\xa0\xa0\xa0\xa0\xa0`;

    mcdu.setTemplate([
      [titleCell],
      ['ACT MODE'],
      [`${actModeCell}[color]green`],
      ['CI'],
      [costIndexCell, predToCell, predToLabel],
      ['MANAGED', toDistLabel, toUtcLabel],
      [
        `{small}${showManagedSpeed ? managedSpeedCell : '\xa0---/---'}{end}[color]${showManagedSpeed ? 'green' : 'white'}`,
        !isSelected ? predToDistanceCell : '',
        !isSelected ? predToTimeCell : '',
      ],
      [selectedSpeedTitle],
      [selectedSpeedCell, isSelected ? predToDistanceCell : '', isSelected ? predToTimeCell : ''],
      [''],
      shouldShowExpedite
        ? ['{small}EXPEDITE{end}[color]green', expeditePredToDistanceCell, expeditePredToTimeCell]
        : [''],
      bottomRowLabels,
      bottomRowCells,
    ]);
  }

  static ShowCRZPage(mcdu: LegacyFmsPageInterface, forPlan: FlightPlanIndex, confirmAppr = false) {
    mcdu.clearDisplay();
    mcdu.page.Current = mcdu.page.PerformancePageCrz;
    CDUPerformancePage._timer = 0;
    CDUPerformancePage._lastPhase = mcdu.flightPhaseManager.phase;
    mcdu.pageUpdate = () => {
      CDUPerformancePage._timer++;
      if (CDUPerformancePage._timer >= 100) {
        if (mcdu.flightPhaseManager.phase === CDUPerformancePage._lastPhase) {
          CDUPerformancePage.ShowCRZPage(mcdu, forPlan);
        } else {
          CDUPerformancePage.ShowPage(mcdu, forPlan);
        }
      }
    };

    const isActivePlan = forPlan === FlightPlanIndex.Active;
    const targetPlan = mcdu.getFlightPlan(forPlan);

    const hasFromToPair = !!targetPlan.originAirport && !!targetPlan.destinationAirport;
    const isPhaseActive = mcdu.flightPhaseManager.phase === FmgcFlightPhase.Cruise;
    const titlePrefix = forPlan >= FlightPlanIndex.FirstSecondary ? 'SEC' : '\xa0\xa0\xa0';
    const titleColor = isPhaseActive ? 'green' : 'white';
    const preselectedCruiseSpeed = targetPlan.performanceData.preselectedCruiseSpeed;
    const isSelected =
      (isPhaseActive && Simplane.getAutoPilotAirspeedSelected()) || (!isPhaseActive && preselectedCruiseSpeed !== null);
    const isFlying = mcdu.flightPhaseManager.phase >= FmgcFlightPhase.Takeoff;
    const actModeCell = isSelected ? 'SELECTED' : 'MANAGED';
    const costIndexCell = CDUPerformancePage.formatCostIndexCell(
      targetPlan.performanceData.costIndex,
      isActivePlan,
      hasFromToPair,
      true,
    );

    const shouldShowToTdInformation = isActivePlan && isFlying;
    const shouldShowCabinRate = isActivePlan;

    // TODO: Figure out correct condition
    const showManagedSpeed = hasFromToPair && targetPlan.performanceData.costIndex !== null;
    const canClickManagedSpeed = showManagedSpeed && preselectedCruiseSpeed !== null && !isPhaseActive;
    let managedSpeedCell = '{small}\xa0---/---{end}[color]white';
    if (
      showManagedSpeed &&
      targetPlan.performanceData.cruiseFlightLevel !== null &&
      Number.isFinite(mcdu.managedSpeedCruise) &&
      Number.isFinite(mcdu.managedSpeedCruiseMach)
    ) {
      const shouldShowCruiseMach = targetPlan.performanceData.cruiseFlightLevel > 250;
      managedSpeedCell = `{small}${canClickManagedSpeed ? '*' : '\xa0'}${shouldShowCruiseMach ? mcdu.managedSpeedCruiseMach.toFixed(2).replace('0.', '.') : mcdu.managedSpeedCruise.toFixed(0)}{end}[color]green`;
    }

    const preselTitle = isPhaseActive ? '' : 'PRESEL';
    let preselCell = '';
    if (!isPhaseActive) {
      const hasPreselectedSpeedOrMach = preselectedCruiseSpeed !== null;
      if (hasPreselectedSpeedOrMach) {
        preselCell = `\xa0${preselectedCruiseSpeed < 1 ? preselectedCruiseSpeed.toFixed(2).replace('0.', '.') : preselectedCruiseSpeed.toFixed(0)}[color]cyan`;
      } else {
        preselCell = '{small}*{end}[ ][color]cyan';
      }
    }

    if (hasFromToPair) {
      mcdu.onLeftInput[1] = (value, scratchpadCallback) => {
        if (mcdu.tryUpdateCostIndex(value, forPlan)) {
          CDUPerformancePage.ShowCRZPage(mcdu, forPlan);
        } else {
          scratchpadCallback();
        }
      };
    }

    const timeLabel = isFlying ? '\xa0UTC' : 'TIME';

    const [destEfobCell, destTimeCell] = CDUPerformancePage.formatDestEfobAndTime(mcdu, isFlying);
    const [toUtcLabel, toDistLabel] = shouldShowToTdInformation ? ['\xa0UTC', 'DIST'] : ['', ''];
    const [toReasonCell, toDistCell, toTimeCell] = shouldShowToTdInformation
      ? CDUPerformancePage.formatToReasonDistanceAndTime(mcdu)
      : ['', '', ''];

    const desCabinRateCell = shouldShowCabinRate ? '{small}-350{end}' : '';

    const shouldShowStepAltsOption =
      mcdu.cruiseLevel &&
      (mcdu.flightPhaseManager.phase < FmgcFlightPhase.Descent ||
        mcdu.flightPhaseManager.phase > FmgcFlightPhase.GoAround);

    const bottomRowLabels = ['\xa0PREV', 'NEXT\xa0'];
    const bottomRowCells = ['<PHASE', 'PHASE>'];

    mcdu.leftInputDelay[5] = () => {
      return mcdu.getDelaySwitchPage();
    };

    if (isActivePlan && isPhaseActive) {
      if (confirmAppr) {
        bottomRowLabels[0] = '\xa0CONFIRM[color]amber';
        bottomRowCells[0] = '*APPR PHASE[color]amber';
        mcdu.onLeftInput[5] = async () => {
          if (mcdu.flightPhaseManager.tryGoInApproachPhase()) {
            CDUPerformancePage.ShowAPPRPage(mcdu, forPlan);
          }
        };
      } else {
        bottomRowLabels[0] = '\xa0ACTIVATE[color]cyan';
        bottomRowCells[0] = '{APPR PHASE[color]cyan';
        mcdu.onLeftInput[5] = () => {
          CDUPerformancePage.ShowCRZPage(mcdu, forPlan, true);
        };
      }
    } else {
      mcdu.onLeftInput[3] = (value, scratchpadCallback) => {
        if (mcdu.trySetPreSelectedCruiseSpeed(value, forPlan)) {
          CDUPerformancePage.ShowCRZPage(mcdu, forPlan);
        } else {
          scratchpadCallback();
        }
      };
      mcdu.onLeftInput[5] = () => {
        CDUPerformancePage.ShowCLBPage(mcdu, forPlan);
      };
    }
    if (canClickManagedSpeed) {
      mcdu.onLeftInput[2] = (_, scratchpadCallback) => {
        if (mcdu.trySetPreSelectedCruiseSpeed(Keypad.clrValue, forPlan)) {
          CDUPerformancePage.ShowCRZPage(mcdu, forPlan);
        }

        scratchpadCallback();
      };
    }

    if (shouldShowCabinRate) {
      mcdu.onRightInput[3] = () => {
        // DES CABIN RATE
        mcdu.setScratchpadMessage(NXFictionalMessages.notYetImplemented);
      };
    }

    if (shouldShowStepAltsOption) {
      CDUStepAltsPage.Return = () => {
        CDUPerformancePage.ShowCRZPage(mcdu, forPlan, false);
      };
      mcdu.onRightInput[4] = () => {
        CDUStepAltsPage.ShowPage(mcdu);
      };
    }

    mcdu.rightInputDelay[5] = () => mcdu.getDelaySwitchPage();
    mcdu.onRightInput[5] = () => {
      CDUPerformancePage.ShowDESPage(mcdu, forPlan);
    };

    const titleCell = `\xa0${titlePrefix}\xa0\xa0\xa0\xa0\xa0\xa0\xa0{${titleColor}}CRZ{end}\xa0\xa0\xa0\xa0\xa0\xa0\xa0\xa0\xa0\xa0`;

    mcdu.setTemplate([
      [titleCell],
      ['ACT MODE', 'DEST EFOB', timeLabel],
      [`${actModeCell}[color]green`, destEfobCell, destTimeCell],
      ['CI'],
      [costIndexCell, toReasonCell],
      ['MANAGED', toDistLabel, toUtcLabel],
      [managedSpeedCell, toDistCell, toTimeCell],
      [preselTitle, shouldShowCabinRate ? 'DES CABIN RATE' : ''],
      [preselCell, shouldShowCabinRate ? `\xa0{cyan}${desCabinRateCell}{end}{white}{small}FT/MN{end}{end}` : ''],
      [''],
      ['', shouldShowStepAltsOption ? 'STEP ALTS>' : ''],
      bottomRowLabels,
      bottomRowCells,
    ]);
  }

  static ShowDESPage(mcdu: LegacyFmsPageInterface, forPlan: FlightPlanIndex, confirmAppr = false) {
    mcdu.clearDisplay();
    mcdu.page.Current = mcdu.page.PerformancePageDes;
    CDUPerformancePage._timer = 0;
    CDUPerformancePage._lastPhase = mcdu.flightPhaseManager.phase;
    mcdu.pageUpdate = () => {
      CDUPerformancePage._timer++;
      if (CDUPerformancePage._timer >= 100) {
        if (mcdu.flightPhaseManager.phase === CDUPerformancePage._lastPhase) {
          CDUPerformancePage.ShowDESPage(mcdu, forPlan);
        } else {
          CDUPerformancePage.ShowPage(mcdu, forPlan);
        }
      }
    };

    const isActivePlan = forPlan === FlightPlanIndex.Active;
    const targetPlan = mcdu.getFlightPlan(forPlan);

    const hasFromToPair = !!targetPlan.originAirport && !!targetPlan.destinationAirport;
    const isPhaseActive = mcdu.flightPhaseManager.phase === FmgcFlightPhase.Descent;
    const titlePrefix = forPlan >= FlightPlanIndex.FirstSecondary ? 'SEC' : '\xa0\xa0\xa0';
    const titleColor = isPhaseActive ? 'green' : 'white';
    const isFlying = mcdu.flightPhaseManager.phase >= FmgcFlightPhase.Takeoff;
    const isSelected = isPhaseActive && Simplane.getAutoPilotAirspeedSelected();
    const actModeCell = isSelected ? 'SELECTED' : 'MANAGED';

    const shouldShowPredTo = isActivePlan && isPhaseActive;

    // Predictions to altitude
    const vnavDriver = mcdu.guidanceController.vnavDriver;
    const fcuAltitude = SimVar.GetSimVarValue('AUTOPILOT ALTITUDE LOCK VAR:3', 'feet');
    const altitudeToPredict =
      mcdu.perfDesPredToAltitudePilot !== undefined ? mcdu.perfDesPredToAltitudePilot : fcuAltitude;

    const predToLabel = shouldShowPredTo ? '\xa0\xa0\xa0\xa0\xa0{small}PRED TO{end}' : '';
    const predToCell = shouldShowPredTo
      ? `${CDUPerformancePage.formatAltitudeOrLevel(altitudeToPredict, mcdu.getDestinationTransitionLevel() * 100)}[color]cyan`
      : '';

    let predToDistanceCell = '';
    let predToTimeCell = '';

    if (shouldShowPredTo && vnavDriver) {
      [predToDistanceCell, predToTimeCell] = CDUPerformancePage.getTimeAndDistancePredictionsFromGeometryProfile(
        vnavDriver.ndProfile,
        altitudeToPredict,
        false,
      );
    }

    const costIndexCell = CDUPerformancePage.formatCostIndexCell(
      targetPlan.performanceData.costIndex,
      isActivePlan,
      hasFromToPair,
      !isPhaseActive,
    );

    const econDesPilotEntered = targetPlan.performanceData.pilotManagedDescentSpeed !== null;
    const econDes = econDesPilotEntered
      ? targetPlan.performanceData.pilotManagedDescentSpeed ?? undefined
      : mcdu.managedSpeedDescend;
    const econDesMachPilotEntered = targetPlan.performanceData.pilotManagedDescentMach !== null;
    const econDesMach = econDesMachPilotEntered
      ? targetPlan.performanceData.pilotManagedDescentMach ?? undefined
      : mcdu.managedSpeedDescendMach;

    // TODO: Figure out correct condition
    const showManagedSpeed =
      hasFromToPair &&
      targetPlan.performanceData.costIndex !== null &&
      econDesMach !== undefined &&
      econDes !== undefined;
    const managedDescentSpeedCellMach = `{${econDesMachPilotEntered ? 'big' : 'small'}}${econDesMach.toFixed(2).replace('0.', '.')}{end}`;
    const managedDescentSpeedCellSpeed = `{${econDesPilotEntered ? 'big' : 'small'}}/${econDes.toFixed(0)}{end}`;

    const managedDescentSpeedCell = showManagedSpeed
      ? `\xa0${managedDescentSpeedCellMach}${managedDescentSpeedCellSpeed}[color]cyan`
      : '\xa0{small}---/---{end}[color]white';

    const [selectedSpeedTitle, selectedSpeedCell] = CDUPerformancePage.getDesSelectedTitleAndValue(
      mcdu,
      isPhaseActive,
      isSelected,
    );
    const timeLabel = isFlying ? '\xa0UTC' : 'TIME';
    const [destEfobCell, destTimeCell] = CDUPerformancePage.formatDestEfobAndTime(mcdu, isFlying);
    const [toUtcLabel, toDistLabel] = shouldShowPredTo ? ['\xa0UTC', 'DIST'] : ['', ''];

    const bottomRowLabels = ['\xa0PREV', 'NEXT\xa0'];
    const bottomRowCells = ['<PHASE', 'PHASE>'];
    mcdu.leftInputDelay[5] = () => mcdu.getDelaySwitchPage();
    if (shouldShowPredTo) {
      mcdu.onRightInput[1] = (value, scratchpadCallback) => {
        if (mcdu.trySetPerfDesPredToAltitude(value)) {
          CDUPerformancePage.ShowDESPage(mcdu, forPlan);
        } else {
          scratchpadCallback();
        }
      };
    }

    if (isActivePlan && isPhaseActive) {
      if (confirmAppr) {
        bottomRowLabels[0] = '\xa0CONFIRM[color]amber';
        bottomRowCells[0] = '*APPR PHASE[color]amber';
        mcdu.onLeftInput[5] = async () => {
          if (mcdu.flightPhaseManager.tryGoInApproachPhase()) {
            CDUPerformancePage.ShowAPPRPage(mcdu, forPlan);
          }
        };
      } else {
        bottomRowLabels[0] = '\xa0ACTIVATE[color]cyan';
        bottomRowCells[0] = '{APPR PHASE[color]cyan';
        mcdu.onLeftInput[5] = () => {
          CDUPerformancePage.ShowDESPage(mcdu, forPlan, true);
        };
      }
    } else {
      mcdu.onLeftInput[5] = () => {
        CDUPerformancePage.ShowCRZPage(mcdu, forPlan);
      };
    }

    // Can only modify cost index until the phase is active
    if (hasFromToPair && !isPhaseActive) {
      mcdu.onLeftInput[1] = (value, scratchpadCallback) => {
        if (mcdu.tryUpdateCostIndex(value, forPlan)) {
          CDUPerformancePage.ShowDESPage(mcdu, forPlan);
        } else {
          scratchpadCallback();
        }
      };
    }

    if (showManagedSpeed) {
      mcdu.onLeftInput[2] = (value, scratchpadCallback) => {
        if (mcdu.trySetManagedDescentSpeed(value, forPlan)) {
          CDUPerformancePage.ShowDESPage(mcdu, forPlan);
        } else {
          scratchpadCallback();
        }
      };
    }

    mcdu.rightInputDelay[5] = () => mcdu.getDelaySwitchPage();
    mcdu.onRightInput[5] = () => {
      CDUPerformancePage.ShowAPPRPage(mcdu, forPlan);
    };

    const titleCell = `\xa0${titlePrefix}\xa0\xa0\xa0\xa0\xa0\xa0\xa0{${titleColor}}DES{end}\xa0\xa0\xa0\xa0\xa0\xa0\xa0\xa0\xa0\xa0`;

    mcdu.setTemplate([
      [titleCell],
      ['ACT MODE', 'DEST EFOB', timeLabel],
      [`${actModeCell}[color]green`, destEfobCell, destTimeCell],
      ['CI'],
      [costIndexCell, predToCell, predToLabel],
      ['MANAGED', toDistLabel, toUtcLabel],
      [managedDescentSpeedCell, !isSelected ? predToDistanceCell : '', !isSelected ? predToTimeCell : ''],
      [selectedSpeedTitle],
      [selectedSpeedCell, isSelected ? predToDistanceCell : '', isSelected ? predToTimeCell : ''],
      [''],
      [''],
      bottomRowLabels,
      bottomRowCells,
    ]);
  }

  static ShowAPPRPage(mcdu: LegacyFmsPageInterface, forPlan: FlightPlanIndex) {
    mcdu.clearDisplay();
    mcdu.page.Current = mcdu.page.PerformancePageAppr;

    const isActivePlan = forPlan === FlightPlanIndex.Active;
    const plan = mcdu.getFlightPlan(forPlan);

    CDUPerformancePage._timer = 0;
    CDUPerformancePage._lastPhase = mcdu.flightPhaseManager.phase;
    mcdu.pageUpdate = () => {
      CDUPerformancePage._timer++;
      if (CDUPerformancePage._timer >= 100) {
        if (mcdu.flightPhaseManager.phase === CDUPerformancePage._lastPhase) {
          CDUPerformancePage.ShowAPPRPage(mcdu, forPlan);
        }
      }
    };

    const distanceToDest = mcdu.getDistanceToDestination();
    const closeToDest = distanceToDest !== undefined && distanceToDest <= 180;

    let qnhCell = '[\xa0\xa0][color]cyan';
    if (Number.isFinite(plan.performanceData.approachQnh)) {
      if (plan.performanceData.approachQnh < 500) {
        qnhCell = plan.performanceData.approachQnh.toFixed(2) + '[color]cyan';
      } else {
        qnhCell = plan.performanceData.approachQnh.toFixed(0) + '[color]cyan';
      }
    } else if (closeToDest && isActivePlan) {
      qnhCell = '____[color]amber';
    }
    mcdu.onLeftInput[0] = (value, scratchpadCallback) => {
      if (mcdu.setPerfApprQNH(value, forPlan)) {
        CDUPerformancePage.ShowAPPRPage(mcdu, forPlan);
      } else {
        scratchpadCallback();
      }
    };

    let tempCell = '{cyan}[\xa0]°{end}';
    if (Number.isFinite(plan.performanceData.approachTemperature)) {
      tempCell =
        '{cyan}' +
        (plan.performanceData.approachTemperature >= 0 ? '+' : '-') +
        ('' + Math.abs(plan.performanceData.approachTemperature).toFixed(0)).padStart(2).replace(/ /g, '\xa0') +
        '°{end}';
    } else if (closeToDest && isActivePlan) {
      tempCell = '{amber}___°{end}';
    }
    mcdu.onLeftInput[1] = (value, scratchpadCallback) => {
      if (mcdu.setPerfApprTemp(value, forPlan)) {
        CDUPerformancePage.ShowAPPRPage(mcdu, forPlan);
      } else {
        scratchpadCallback();
      }
    };
    let magWindHeadingCell = '[\xa0]';
    if (Number.isFinite(plan.performanceData.approachWindDirection)) {
      magWindHeadingCell = ('' + plan.performanceData.approachWindDirection.toFixed(0)).padStart(3, '0');
    }
    let magWindSpeedCell = '[\xa0]';
    if (Number.isFinite(plan.performanceData.approachWindMagnitude)) {
      magWindSpeedCell = plan.performanceData.approachWindMagnitude.toFixed(0).padStart(3, '0');
    }
    mcdu.onLeftInput[2] = (value, scratchpadCallback) => {
      if (mcdu.setPerfApprWind(value, forPlan)) {
        mcdu.updateTowerHeadwind();
        mcdu.updatePerfSpeeds();
        CDUPerformancePage.ShowAPPRPage(mcdu, forPlan);
      } else {
        scratchpadCallback();
      }
    };

    let transAltCell = '\xa0'.repeat(5);
    const hasDestination = !!plan.destinationAirport;

    if (hasDestination) {
      const transitionLevel = plan.performanceData.transitionLevel;

      if (transitionLevel !== null) {
        transAltCell = (transitionLevel * 100).toFixed(0).padEnd(5, '\xa0');

        if (plan.performanceData.transitionLevelIsFromDatabase) {
          transAltCell = `{small}${transAltCell}{end}`;
        }
      } else {
        transAltCell = '[\xa0]'.padEnd(5, '\xa0');
      }
    }
    mcdu.onLeftInput[3] = (value, scratchpadCallback) => {
      if (mcdu.setPerfApprTransAlt(value, forPlan)) {
        CDUPerformancePage.ShowAPPRPage(mcdu, forPlan);
      } else {
        scratchpadCallback();
      }
    };

    let vappCell = '---';
    let vlsCell = '---';
    let flpRetrCell = '---';
    let sltRetrCell = '---';
    let cleanCell = '---';
    if (Number.isFinite(plan.performanceData.zeroFuelWeight) && mcdu.approachSpeeds && mcdu.approachSpeeds.valid) {
      vappCell = `{cyan}{small}${mcdu.approachSpeeds.vapp.toFixed(0)}{end}{end}`;
      vlsCell = `{green}${mcdu.approachSpeeds.vls.toFixed(0)}{end}`;
      flpRetrCell = `{green}${mcdu.approachSpeeds.f.toFixed(0)}{end}`;
      sltRetrCell = `{green}${mcdu.approachSpeeds.s.toFixed(0)}{end}`;
      cleanCell = `{green}${mcdu.approachSpeeds.gd.toFixed(0)}{end}`;
    }
    if (Number.isFinite(plan.performanceData.pilotVapp)) {
      // pilot override
      vappCell = `{cyan}${plan.performanceData.pilotVapp.toFixed(0).padStart(3, '\xa0')}{end}`;
    }
    mcdu.onLeftInput[4] = (value, scratchpadCallback) => {
      if (mcdu.setPerfApprVApp(value, forPlan)) {
        CDUPerformancePage.ShowAPPRPage(mcdu, forPlan);
      } else {
        scratchpadCallback();
      }
    };
    mcdu.onRightInput[4] = () => {
      mcdu.setPerfApprFlaps3(!plan.performanceData.approachFlapsThreeSelected, forPlan);
      mcdu.updatePerfSpeeds();
      CDUPerformancePage.ShowAPPRPage(mcdu, forPlan);
    };

    let baroCell = '[\xa0\xa0\xa0]';
    if (plan.performanceData.approachBaroMinimum !== null) {
      baroCell = plan.performanceData.approachBaroMinimum.toFixed(0);
    }
    mcdu.onRightInput[1] = (value, scratchpadCallback) => {
      if (mcdu.setPerfApprMDA(value, forPlan) && mcdu.setPerfApprDH(Keypad.clrValue, forPlan)) {
        CDUPerformancePage.ShowAPPRPage(mcdu, forPlan);
      } else {
        scratchpadCallback();
      }
    };

    const approach = plan.approach;
    const isILS = approach && approach.type === ApproachType.Ils;
    let radioLabel = '';
    let radioCell = '';
    if (isILS) {
      radioLabel = 'RADIO';
      if (typeof plan.performanceData.approachRadioMinimum === 'number') {
        radioCell = plan.performanceData.approachRadioMinimum.toFixed(0);
      } else if (plan.performanceData.approachRadioMinimum === 'NO DH') {
        radioCell = 'NO DH';
      } else {
        radioCell = '[\xa0]';
      }
      mcdu.onRightInput[2] = (value, scratchpadCallback) => {
        if (mcdu.setPerfApprDH(value, forPlan) && mcdu.setPerfApprMDA(Keypad.clrValue, forPlan)) {
          CDUPerformancePage.ShowAPPRPage(mcdu, forPlan);
        } else {
          scratchpadCallback();
        }
      };
    }

    const bottomRowLabels = ['\xa0PREV', 'NEXT\xa0'];
    const bottomRowCells = ['<PHASE', 'PHASE>'];

    const titlePrefix = forPlan >= FlightPlanIndex.FirstSecondary ? 'SEC' : '\xa0\xa0\xa0';

    let titleColor = 'white';
    if (mcdu.flightPhaseManager.phase === FmgcFlightPhase.Approach) {
      bottomRowLabels[0] = '';
      bottomRowCells[0] = '';
      titleColor = 'green';
    } else {
      if (mcdu.flightPhaseManager.phase === FmgcFlightPhase.GoAround) {
        mcdu.leftInputDelay[5] = () => {
          return mcdu.getDelaySwitchPage();
        };
        mcdu.onLeftInput[5] = () => {
          CDUPerformancePage.ShowGOAROUNDPage(mcdu, forPlan);
        };
      } else {
        mcdu.leftInputDelay[5] = () => {
          return mcdu.getDelaySwitchPage();
        };
        mcdu.onLeftInput[5] = () => {
          CDUPerformancePage.ShowDESPage(mcdu, forPlan);
        };
      }
    }
    if (mcdu.flightPhaseManager.phase === FmgcFlightPhase.GoAround) {
      bottomRowLabels[1] = '';
      bottomRowCells[1] = '';
    } else {
      mcdu.rightInputDelay[5] = () => {
        return mcdu.getDelaySwitchPage();
      };
      mcdu.onRightInput[5] = () => {
        CDUPerformancePage.ShowGOAROUNDPage(mcdu, forPlan);
      };
    }

    let titleCell = `\xa0${titlePrefix}\xa0{${titleColor}}APPR{end}\xa0`;
    if (approach) {
      const approachName = ApproachUtils.shortApproachName(approach);
      titleCell += `{green}${approachName}{end}` + '\xa0'.repeat(24 - 10 - approachName.length);
    } else {
      titleCell += '\xa0'.repeat(24 - 10);
    }

    mcdu.setTemplate([
      /* t  */ [titleCell],
      /* 1l */ ['QNH'],
      /* 1L */ [qnhCell],
      /* 2l */ ['TEMP', 'BARO'],
      /* 2L */ [`${tempCell}${'\xa0'.repeat(6)}O=${cleanCell}`, baroCell + '[color]cyan'],
      /* 3l */ ['MAG WIND', radioLabel],
      /* 3L */ [
        `{cyan}${magWindHeadingCell}°/${magWindSpeedCell}{end}\xa0\xa0S=${sltRetrCell}`,
        radioCell + '[color]cyan',
      ],
      /* 4l */ ['TRANS ALT'],
      /* 4L */ [`{cyan}${transAltCell}{end}${'\xa0'.repeat(5)}F=${flpRetrCell}`],
      /* 5l */ ['VAPP\xa0\xa0\xa0VLS', 'LDG CONF\xa0'],
      /* 5L */ [
        `${vappCell}${'\xa0'.repeat(4)}${vlsCell}`,
        plan.performanceData.approachFlapsThreeSelected
          ? '{cyan}CONF3/{end}{small}FULL{end}*'
          : '{cyan}FULL/{end}{small}CONF3{end}*',
      ],
      /* 6l */ bottomRowLabels,
      /* 6L */ bottomRowCells,
    ]);
  }

  static ShowGOAROUNDPage(mcdu: LegacyFmsPageInterface, forPlan: FlightPlanIndex, confirmAppr = false) {
    mcdu.clearDisplay();
    mcdu.page.Current = mcdu.page.PerformancePageGoAround;
    CDUPerformancePage._timer = 0;
    CDUPerformancePage._lastPhase = mcdu.flightPhaseManager.phase;
    mcdu.pageUpdate = () => {
      CDUPerformancePage._timer++;
      if (CDUPerformancePage._timer >= 100) {
        if (mcdu.flightPhaseManager.phase === CDUPerformancePage._lastPhase) {
          CDUPerformancePage.ShowGOAROUNDPage(mcdu, forPlan);
        } else {
          CDUPerformancePage.ShowPage(mcdu, forPlan);
        }
      }
    };

    const plan = mcdu.getFlightPlan(forPlan);
    const haveDestination = plan.destinationAirport !== undefined;

    const titlePrefix = forPlan >= FlightPlanIndex.FirstSecondary ? 'SEC' : '\xa0\xa0\xa0';
    const titleColor = mcdu.flightPhaseManager.phase === FmgcFlightPhase.GoAround ? 'green' : 'white';
    const altitudeColour = haveDestination
      ? mcdu.flightPhaseManager.phase >= FmgcFlightPhase.GoAround
        ? 'green'
        : 'cyan'
      : 'white';

    const thrRed = plan.performanceData.missedThrustReductionAltitude;
    const thrRedPilot = plan.performanceData.missedThrustReductionAltitudeIsPilotEntered;
    const acc = plan.performanceData.missedAccelerationAltitude;
    const accPilot = plan.performanceData.missedAccelerationAltitudeIsPilotEntered;
    const eoAcc = plan.performanceData.missedEngineOutAccelerationAltitude;
    const eoAccPilot = plan.performanceData.missedEngineOutAccelerationAltitudeIsPilotEntered;

    const thrRedAcc = `{${thrRedPilot ? 'big' : 'small'}}${thrRed !== null ? thrRed.toFixed(0).padStart(5, '\xa0') : '-----'}{end}/{${accPilot ? 'big' : 'small'}}${acc !== null ? acc.toFixed(0).padEnd(5, '\xa0') : '-----'}{end}`;
    const engOut = `{${eoAccPilot ? 'big' : 'small'}}${eoAcc !== null ? eoAcc.toFixed(0).padStart(5, '\xa0') : '-----'}{end}`;

    mcdu.onLeftInput[4] = (value, scratchpadCallback) => {
      if (mcdu.trySetThrustReductionAccelerationAltitudeGoaround(value, forPlan)) {
        CDUPerformancePage.ShowGOAROUNDPage(mcdu, forPlan);
      } else {
        scratchpadCallback();
      }
    };

    mcdu.onRightInput[4] = (value, scratchpadCallback) => {
      if (mcdu.trySetEngineOutAccelerationAltitudeGoaround(value, forPlan)) {
        CDUPerformancePage.ShowGOAROUNDPage(mcdu, forPlan);
      } else {
        scratchpadCallback();
      }
    };

    let flpRetrCell = '---';
    let sltRetrCell = '---';
    let cleanCell = '---';
    if (Number.isFinite(plan.performanceData.zeroFuelWeight)) {
      const flapSpeed = mcdu.computedVfs;
<<<<<<< HEAD
      if (Number.isFinite(flapSpeed)) {
        flpRetrCell = `{green}${flapSpeed.toFixed(0).padEnd(3, '\xa0')}{end}`;
      }
      const slatSpeed = mcdu.computedVss;
      if (Number.isFinite(slatSpeed)) {
        sltRetrCell = `{green}${slatSpeed.toFixed(0).padEnd(3, '\xa0')}{end}`;
      }
      const cleanSpeed = mcdu.computedVgd;
      if (Number.isFinite(cleanSpeed)) {
        cleanCell = `{green}${cleanSpeed.toFixed(0).padEnd(3, '\xa0')}{end}`;
=======
      if (isFinite(flapSpeed)) {
        flpRetrCell = `{green}${mcdu.approachSpeeds.f.toFixed(0).padEnd(3, '\xa0')}{end}`;
      }
      const slatSpeed = mcdu.computedVss;
      if (isFinite(slatSpeed)) {
        sltRetrCell = `{green}${mcdu.approachSpeeds.s.toFixed(0).padEnd(3, '\xa0')}{end}`;
      }
      const cleanSpeed = mcdu.computedVgd;
      if (isFinite(cleanSpeed)) {
        cleanCell = `{green}${mcdu.approachSpeeds.gd.toFixed(0).padEnd(3, '\xa0')}{end}`;
>>>>>>> e8386609
      }
    }

    const bottomRowLabels = [
      '\xa0\xa0\xa0\xa0\xa0\xa0\xa0\xa0\xa0\xa0\xa0\xa0',
      '\xa0\xa0\xa0\xa0\xa0\xa0\xa0\xa0\xa0\xa0\xa0\xa0',
    ];
    const bottomRowCells = [
      '\xa0\xa0\xa0\xa0\xa0\xa0\xa0\xa0\xa0\xa0\xa0\xa0',
      '\xa0\xa0\xa0\xa0\xa0\xa0\xa0\xa0\xa0\xa0\xa0\xa0',
    ];
    if (mcdu.flightPhaseManager.phase === FmgcFlightPhase.GoAround) {
      if (confirmAppr) {
        bottomRowLabels[0] = '\xa0{amber}CONFIRM{amber}\xa0\xa0\xa0\xa0';
        bottomRowCells[0] = '{amber}*APPR\xa0PHASE{end}\xa0';
        mcdu.leftInputDelay[5] = () => {
          return mcdu.getDelaySwitchPage();
        };
        mcdu.onLeftInput[5] = async () => {
          if (mcdu.flightPhaseManager.tryGoInApproachPhase()) {
            CDUPerformancePage.ShowAPPRPage(mcdu, forPlan);
          }
        };
      } else {
        bottomRowLabels[0] = '\xa0{cyan}ACTIVATE{end}\xa0\xa0\xa0';
        bottomRowCells[0] = '{cyan}{APPR\xa0PHASE{end}\xa0';
        mcdu.leftInputDelay[5] = () => {
          return mcdu.getDelaySwitchPage();
        };
        mcdu.onLeftInput[5] = () => {
          CDUPerformancePage.ShowGOAROUNDPage(mcdu, forPlan, true);
        };
      }
      bottomRowLabels[1] = '\xa0\xa0\xa0\xa0\xa0\xa0\xa0{white}NEXT{end}\xa0';
      bottomRowCells[1] = '\xa0\xa0\xa0\xa0\xa0\xa0{white}PHASE>{end}';
      mcdu.rightInputDelay[5] = () => {
        return mcdu.getDelaySwitchPage();
      };
      mcdu.onRightInput[5] = () => {
        CDUPerformancePage.ShowAPPRPage(mcdu, forPlan);
      };
    } else {
      bottomRowLabels[0] = '\xa0{white}PREV{end}\xa0\xa0\xa0\xa0\xa0\xa0\xa0';
      bottomRowCells[0] = '{white}<PHASE{end}\xa0\xa0\xa0\xa0\xa0\xa0';
      mcdu.leftInputDelay[5] = () => {
        return mcdu.getDelaySwitchPage();
      };
      mcdu.onLeftInput[5] = () => {
        CDUPerformancePage.ShowAPPRPage(mcdu, forPlan);
      };
    }

    mcdu.setTemplate([
      [`{${titleColor}}\xa0${titlePrefix}\xa0\xa0\xa0\xa0\xa0GO\xa0AROUND\xa0\xa0\xa0\xa0\xa0\xa0{end}`],
      ['', '', '\xa0\xa0\xa0\xa0\xa0FLP\xa0RETR\xa0\xa0\xa0\xa0\xa0\xa0\xa0\xa0\xa0\xa0\xa0'],
      ['', '', `\xa0\xa0\xa0\xa0\xa0\xa0\xa0F=${flpRetrCell}\xa0\xa0\xa0\xa0\xa0\xa0\xa0\xa0\xa0\xa0\xa0\xa0`],
      ['', '', '\xa0\xa0\xa0\xa0\xa0SLT RETR\xa0\xa0\xa0\xa0\xa0\xa0\xa0\xa0\xa0\xa0\xa0'],
      ['', '', `\xa0\xa0\xa0\xa0\xa0\xa0\xa0S=${sltRetrCell}\xa0\xa0\xa0\xa0\xa0\xa0\xa0\xa0\xa0\xa0\xa0\xa0`],
      ['', '', '\xa0\xa0\xa0\xa0\xa0\xa0\xa0\xa0CLEAN\xa0\xa0\xa0\xa0\xa0\xa0\xa0\xa0\xa0\xa0\xa0'],
      ['', '', `\xa0\xa0\xa0\xa0\xa0\xa0\xa0O=${cleanCell}\xa0\xa0\xa0\xa0\xa0\xa0\xa0\xa0\xa0\xa0\xa0\xa0`],
      [''],
      [''],
      ['', '', 'THR\xa0RED/ACC\xa0\xa0ENG\xa0OUT\xa0ACC'],
      ['', '', `{${altitudeColour}}${thrRedAcc}\xa0\xa0\xa0\xa0\xa0\xa0\xa0\xa0${engOut}{end}`],
      ['', '', bottomRowLabels.join('')],
      ['', '', bottomRowCells.join('')],
    ]);
  }

  static getClbSelectedTitleAndValue(
    mcdu: LegacyFmsPageInterface,
    isPhaseActive: boolean,
    isSelected: boolean,
    preSel?: number,
  ) {
    if (!isPhaseActive) {
      return ['PRESEL', (Number.isFinite(preSel) ? '\xa0' + preSel : '*[ ]') + '[color]cyan'];
    }

    if (!isSelected) {
      return ['', ''];
    }

    const aircraftAltitude = SimVar.GetSimVarValue('INDICATED ALTITUDE', 'feet');
    const selectedSpdMach = SimVar.GetSimVarValue('L:A32NX_AUTOPILOT_SPEED_SELECTED', 'number');

    if (selectedSpdMach < 1) {
      return ['SELECTED', `\xa0${selectedSpdMach.toFixed(2).replace('0.', '.')}[color]green`];
    } else {
      const machAtManualCrossoverAlt = mcdu.casToMachManualCrossoverCurve.evaluate(selectedSpdMach);
      const manualCrossoverAltitude = mcdu.computeManualCrossoverAltitude(machAtManualCrossoverAlt);
      const shouldShowMach =
        aircraftAltitude < manualCrossoverAltitude &&
        (!mcdu.cruiseLevel || manualCrossoverAltitude < mcdu.cruiseLevel * 100);

      return [
        'SELECTED',
        `\xa0${Math.round(selectedSpdMach)}${shouldShowMach ? '{small}/' + machAtManualCrossoverAlt.toFixed(2).replace('0.', '.') + '{end}' : ''}[color]green`,
      ];
    }
  }

  static getDesSelectedTitleAndValue(mcdu: LegacyFmsPageInterface, isPhaseActive: boolean, isSelected: boolean) {
    if (!isPhaseActive || !isSelected) {
      return ['', ''];
    }

    const aircraftAltitude = SimVar.GetSimVarValue('INDICATED ALTITUDE', 'feet');
    const selectedSpdMach = SimVar.GetSimVarValue('L:A32NX_AUTOPILOT_SPEED_SELECTED', 'number');

    if (selectedSpdMach < 1) {
      const casAtCrossoverAltitude = mcdu.machToCasManualCrossoverCurve.evaluate(selectedSpdMach);
      const manualCrossoverAltitude = mcdu.computeManualCrossoverAltitude(selectedSpdMach);
      const shouldShowCas = aircraftAltitude > manualCrossoverAltitude;

      return [
        'SELECTED',
        `\xa0${shouldShowCas ? '{small}' + Math.round(casAtCrossoverAltitude) + '/{end}' : ''}${selectedSpdMach.toFixed(2).replace('0.', '.')}[color]green`,
      ];
    } else {
      return ['SELECTED', `\xa0${Math.round(selectedSpdMach)}[color]green`];
    }
  }

  static formatAltitudeOrLevel(altitudeToFormat, transitionAltitude) {
    if (transitionAltitude >= 100 && altitudeToFormat > transitionAltitude) {
      return `FL${(altitudeToFormat / 100).toFixed(0).toString().padStart(3, '0')}`;
    }

    return (10 * Math.round(altitudeToFormat / 10)).toFixed(0).toString().padStart(5, '\xa0');
  }

  static getTimeAndDistancePredictionsFromGeometryProfile(
    geometryProfile,
    altitudeToPredict,
    isClimbVsDescent,
    printSmall = false,
  ) {
    let predToDistanceCell = '---';
    let predToTimeCell = '----';

    if (!geometryProfile || !geometryProfile.isReadyToDisplay) {
      return [predToTimeCell, predToDistanceCell];
    }

    const predictions = isClimbVsDescent
      ? geometryProfile.computeClimbPredictionToAltitude(altitudeToPredict)
      : geometryProfile.computeDescentPredictionToAltitude(altitudeToPredict);

    if (predictions) {
      if (Number.isFinite(predictions.distanceFromStart)) {
        if (printSmall) {
          predToDistanceCell = '{small}' + predictions.distanceFromStart.toFixed(0) + '{end}[color]green';
        } else {
          predToDistanceCell = predictions.distanceFromStart.toFixed(0) + '[color]green';
        }
      }

      if (Number.isFinite(predictions.secondsFromPresent)) {
        const utcTime = SimVar.GetGlobalVarValue('ZULU TIME', 'seconds');
        const predToTimeCellText = FmsFormatters.secondsToUTC(utcTime + predictions.secondsFromPresent);

        if (printSmall) {
          predToTimeCell = '{small}' + predToTimeCellText + '{end}[color]green';
        } else {
          predToTimeCell = predToTimeCellText + '[color]green';
        }
      }
    }

    return [predToDistanceCell, predToTimeCell];
  }

  static formatDestEfobAndTime(mcdu: LegacyFmsPageInterface, isFlying) {
    const destinationPrediction = mcdu.guidanceController.vnavDriver.getDestinationPrediction();

    let destEfobCell = '---.-';
    let destTimeCell = '----';

    if (destinationPrediction) {
      if (Number.isFinite(destinationPrediction.estimatedFuelOnBoard)) {
        destEfobCell =
          (NXUnits.poundsToUser(destinationPrediction.estimatedFuelOnBoard) / 1000).toFixed(1) + '[color]green';
      }

      if (Number.isFinite(destinationPrediction.secondsFromPresent)) {
        const utcTime = SimVar.GetGlobalVarValue('ZULU TIME', 'seconds');

        const predToTimeCellText = isFlying
          ? FmsFormatters.secondsToUTC(utcTime + destinationPrediction.secondsFromPresent)
          : FmsFormatters.secondsTohhmm(destinationPrediction.secondsFromPresent);

        destTimeCell = predToTimeCellText + '[color]green';
      }
    }

    return [destEfobCell, destTimeCell];
  }

  static formatToReasonDistanceAndTime(mcdu: LegacyFmsPageInterface) {
    const toPrediction = mcdu.guidanceController.vnavDriver.getPerfCrzToPrediction();

    let reasonCell = '(T/D)';
    let distCell = '---';
    let timeCell = '----';

    if (toPrediction) {
      if (Number.isFinite(toPrediction.distanceFromPresentPosition)) {
        distCell = Math.round(toPrediction.distanceFromPresentPosition) + '[color]green';
      }

      if (Number.isFinite(toPrediction.secondsFromPresent)) {
        const utcTime = SimVar.GetGlobalVarValue('ZULU TIME', 'seconds');

        timeCell = FmsFormatters.secondsToUTC(utcTime + toPrediction.secondsFromPresent) + '[color]green';
      }

      if (toPrediction.reason === 'StepClimb') {
        reasonCell = '(S/C)';
      } else if (toPrediction.reason === 'StepDescent') {
        reasonCell = '(S/D)';
      }
    }

    return ['{small}TO{end}\xa0{green}' + reasonCell + '{end}', distCell, timeCell];
  }

  static formatCostIndexCell(
    costIndex: number | null,
    isActive: boolean,
    hasFromToPair: boolean,
    allowModification: boolean,
  ) {
    let costIndexCell = '---';
    if (hasFromToPair) {
      if (costIndex !== null) {
        costIndexCell = `${costIndex.toFixed(0)}[color]${allowModification ? 'cyan' : 'green'}`;
      } else {
        costIndexCell = isActive ? '___[color]amber' : '[\xa0][color]cyan';
      }
    }

    return costIndexCell;
  }
}<|MERGE_RESOLUTION|>--- conflicted
+++ resolved
@@ -1235,30 +1235,14 @@
     let sltRetrCell = '---';
     let cleanCell = '---';
     if (Number.isFinite(plan.performanceData.zeroFuelWeight)) {
-      const flapSpeed = mcdu.computedVfs;
-<<<<<<< HEAD
-      if (Number.isFinite(flapSpeed)) {
-        flpRetrCell = `{green}${flapSpeed.toFixed(0).padEnd(3, '\xa0')}{end}`;
-      }
-      const slatSpeed = mcdu.computedVss;
-      if (Number.isFinite(slatSpeed)) {
-        sltRetrCell = `{green}${slatSpeed.toFixed(0).padEnd(3, '\xa0')}{end}`;
-      }
-      const cleanSpeed = mcdu.computedVgd;
-      if (Number.isFinite(cleanSpeed)) {
-        cleanCell = `{green}${cleanSpeed.toFixed(0).padEnd(3, '\xa0')}{end}`;
-=======
-      if (isFinite(flapSpeed)) {
+      if (Number.isFinite(mcdu.approachSpeeds.f)) {
         flpRetrCell = `{green}${mcdu.approachSpeeds.f.toFixed(0).padEnd(3, '\xa0')}{end}`;
       }
-      const slatSpeed = mcdu.computedVss;
-      if (isFinite(slatSpeed)) {
+      if (Number.isFinite(mcdu.approachSpeeds.s)) {
         sltRetrCell = `{green}${mcdu.approachSpeeds.s.toFixed(0).padEnd(3, '\xa0')}{end}`;
       }
-      const cleanSpeed = mcdu.computedVgd;
-      if (isFinite(cleanSpeed)) {
+      if (Number.isFinite(mcdu.approachSpeeds.gd)) {
         cleanCell = `{green}${mcdu.approachSpeeds.gd.toFixed(0).padEnd(3, '\xa0')}{end}`;
->>>>>>> e8386609
       }
     }
 
