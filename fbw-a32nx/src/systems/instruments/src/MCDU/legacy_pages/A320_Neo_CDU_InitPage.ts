// Copyright (c) 2021-2023, 2025 FlyByWire Simulations
// SPDX-License-Identifier: GPL-3.0

import { getSimBriefOfp } from '../legacy/A32NX_Core/A32NX_ATSU';
import { Column, FormatTemplate } from '../legacy/A320_Neo_CDU_Format';
import { CDU_SingleValueField } from '../legacy/A320_Neo_CDU_Field';
import { McduMessage, NXFictionalMessages, NXSystemMessages } from '../messages/NXSystemMessages';
import { CDUAvailableFlightPlanPage } from './A320_Neo_CDU_AvailableFlightPlanPage';
import { CDUIRSInit } from './A320_Neo_CDU_IRSInit';
import { CDUWindPage } from './A320_Neo_CDU_WindPage';
import { NXUnits } from '@flybywiresim/fbw-sdk';
import { getZfw, getZfwcg } from '../legacy/A32NX_Core/A32NX_PayloadManager';
import { Keypad } from '../legacy/A320_Neo_CDU_Keypad';
import { LegacyFmsPageInterface, SimbriefOfpState } from '../legacy/LegacyFmsPageInterface';
import { FmsFormatters } from '../legacy/FmsFormatters';
import { SimBriefUplinkAdapter } from '@fmgc/flightplanning/uplink/SimBriefUplinkAdapter';
import { FlightPlanIndex } from '@fmgc/flightplanning/FlightPlanManager';
import { BitFlags, Wait } from '@microsoft/msfs-sdk';
import { AeroMath } from '@microsoft/msfs-sdk';
import { FlightPlanFlags } from '@fmgc/flightplanning/plans/FlightPlanFlags';

export class CDUInitPage {
  static ShowPage1(mcdu: LegacyFmsPageInterface, forPlan: FlightPlanIndex = FlightPlanIndex.Active) {
    if (forPlan >= FlightPlanIndex.FirstSecondary) {
      mcdu.efisInterfaces.L.setSecRelatedPageOpen(true);
      mcdu.efisInterfaces.R.setSecRelatedPageOpen(true);
      mcdu.onUnload = () => {
        mcdu.efisInterfaces.L.setSecRelatedPageOpen(false);
        mcdu.efisInterfaces.R.setSecRelatedPageOpen(false);
      };
    }

    mcdu.clearDisplay();
    mcdu.page.Current = mcdu.page.InitPageA;
    mcdu.pageRedrawCallback = () => CDUInitPage.ShowPage1(mcdu, forPlan);
    mcdu.activeSystem = 'FMGC';
    mcdu.coRoute.routes = [];

    const isForPrimary = forPlan < FlightPlanIndex.FirstSecondary;

    const plan = mcdu.getFlightPlan(forPlan);

    const haveFlightPlan = plan.originAirport && plan.destinationAirport;

    const coRoute = new Column(
      0,
      haveFlightPlan ? '' : isForPrimary ? '__________' : '[\xa0\xa0\xa0\xa0\xa0\xa0\xa0\xa0]',
      isForPrimary ? Column.amber : Column.cyan,
    );
    const fromTo = new Column(
      23,
      isForPrimary ? '____|____' : '[\xa0\xa0]|[\xa0\xa0]',
      isForPrimary ? Column.amber : Column.cyan,
      Column.right,
    );

    if (mcdu.coRoute.routeNumber) {
      coRoute.update(mcdu.coRoute.routeNumber);
    }

    const [flightNoAction, flightNoText, flightNoColor] = new CDU_SingleValueField(
      mcdu,
      'string',
      plan.flightNumber,
      {
        emptyValue: isForPrimary ? '________[color]amber' : '{cyan}[\xa0\xa0\xa0\xa0\xa0\xa0]{end}',
        suffix: '[color]cyan',
        maxLength: 7,
      },
      (value: string) => {
        mcdu.updateFlightNo(value, forPlan, (result) => {
          if (result) {
            CDUInitPage.ShowPage1(mcdu, forPlan);
          } else {
            mcdu.setScratchpadUserData(value);
          }
        });
      },
    ).getFieldAsColumnParameters();

    const altnAirport = plan.alternateDestinationAirport;
    const altDest = new Column(0, `${altnAirport ? altnAirport.ident : '----'}|----------`);
    let costIndexText = '---';
    let costIndexAction;
    let costIndexColor = Column.white;

    const cruiseFl = new Column(0, '-----');
    const cruiseTemp = new Column(10, '---°', Column.right);
    const cruiseFlTempSeparator = new Column(6, '/');

    let alignOption;
    const tropo = new Column(23, '36090', Column.small, Column.cyan, Column.right);
    let requestButton = 'REQUEST*';
    let requestButtonLabel = 'INIT';
    let requestEnable = true;

    if (mcdu.simbriefOfpState === SimbriefOfpState.Requested) {
      requestEnable = false;
      requestButton = 'REQUEST ';
    }

    const origin = plan.originAirport;
    const dest = plan.destinationAirport;

    if (origin) {
      if (dest) {
        fromTo.update(origin.ident + '/' + dest.ident, Column.cyan);

        // If an active SimBrief OFP matches the FP, hide the request option
        // This allows loading a new OFP via INIT/REVIEW loading a different orig/dest to the current one
        if (
          mcdu.simbriefOfpState !== SimbriefOfpState.Loaded ||
          (mcdu.simbriefOfp.origin.icao === origin.ident && mcdu.simbriefOfp.destination.icao === dest.ident)
        ) {
          requestEnable = false;
          requestButtonLabel = '';
          requestButton = '';
        }

        // Cost index
        [costIndexAction, costIndexText, costIndexColor] = new CDU_SingleValueField(
          mcdu,
          'int',
          plan.performanceData.costIndex.get(),
          {
            clearable: true,
            emptyValue: isForPrimary ? '___[color]amber' : '[\xa0][color]cyan',
            minValue: 0,
            maxValue: 999,
            suffix: '[color]cyan',
          },
          (value) => {
            plan.setPerformanceData('costIndex', typeof value === 'number' ? value : null);
            CDUInitPage.ShowPage1(mcdu, forPlan);
          },
        ).getFieldAsColumnParameters();

        mcdu.onLeftInput[4] = costIndexAction;

        cruiseFl.update(isForPrimary ? '_____' : '[\xa0\xa0\xa0]', isForPrimary ? Column.amber : Column.cyan);
        cruiseTemp.update(isForPrimary ? '|___°' : '|[\xa0]°', isForPrimary ? Column.amber : Column.cyan);
        cruiseFlTempSeparator.updateAttributes(isForPrimary ? Column.amber : Column.cyan);

        const planCruiseLevel = plan.performanceData.cruiseFlightLevel.get();
        const planCruiseTemp = plan.performanceData.cruiseTemperature.get();

        //This is done so pilot enters a FL first, rather than using the computed one
        // TODO differentiate for SEC
        if (planCruiseLevel) {
          cruiseFl.update('FL' + planCruiseLevel.toFixed(0).padStart(3, '0'), Column.cyan);

          if (planCruiseTemp !== null) {
            cruiseTemp.update(CDUInitPage.formatTemperature(planCruiseTemp), Column.cyan);
            cruiseFlTempSeparator.updateAttributes(Column.cyan);
          } else {
            cruiseTemp.update(
<<<<<<< HEAD
              CDUInitPage.formatTemperature(Math.round(AeroMath.isaTemperature(planCruiseLevel * 100 * 0.3048))),
=======
              CDUInitPage.formatTemperature(
                Math.round(AeroMath.isaTemperature(Math.min(mcdu.cruiseLevel * 100, mcdu.tropo ?? 36090) * 0.3048)),
              ),
>>>>>>> 14cfdae4
              Column.cyan,
              Column.small,
            );
            cruiseFlTempSeparator.updateAttributes(Column.cyan, Column.small);
          }
        }

        // CRZ FL / FLX TEMP
        mcdu.onLeftInput[5] = (value, scratchpadCallback) => {
          if (mcdu.setCruiseFlightLevelAndTemperature(value, forPlan)) {
            CDUInitPage.ShowPage1(mcdu, forPlan);
          } else {
            scratchpadCallback();
          }
        };

        if (forPlan === FlightPlanIndex.Active && plan.originAirport) {
          alignOption = 'IRS INIT>';
        }

        altDest.update(altnAirport ? altnAirport.ident : 'NONE', Column.cyan);

        // TODO differentiate for SEC
        mcdu.onLeftInput[1] = async (value, scratchpadCallback) => {
          try {
            if (value === '') {
              await mcdu.getCoRouteList();
              CDUAvailableFlightPlanPage.ShowPage(mcdu, forPlan);
            } else {
              if (await mcdu.tryUpdateAltDestination(value, forPlan)) {
                CDUInitPage.ShowPage1(mcdu, forPlan);
              } else {
                scratchpadCallback();
              }
            }
          } catch (error) {
            console.error(error);
            mcdu.logTroubleshootingError(error);
            mcdu.setScratchpadMessage(NXFictionalMessages.internalError);
          }
        };
      }
    }

    mcdu.onLeftInput[0] = async (value, scratchpadCallback) => {
      await mcdu.updateCoRoute(value, (result) => {
        if (result) {
          CDUInitPage.ShowPage1(mcdu, forPlan);
        } else {
          scratchpadCallback();
        }
      });
    };

    const planTropo = plan.performanceData.tropopause.get();

    if (planTropo) {
      tropo.update(
        planTropo.toString(),
        plan.performanceData.tropopauseIsPilotEntered.get() ? Column.big : Column.small,
      );
    }

    mcdu.onRightInput[4] = (value, scratchpadCallback) => {
      if (mcdu.tryUpdateTropo(value, forPlan)) {
        CDUInitPage.ShowPage1(mcdu, forPlan);
      } else {
        scratchpadCallback();
      }
    };

    /**
     * If scratchpad is filled, attempt to update city pair
     * else show route selection pair if city pair is displayed
     * Ref: FCOM 4.03.20 P6
     */
    mcdu.onRightInput[0] = (value, scratchpadCallback) => {
      if (value !== '') {
        mcdu.tryUpdateFromTo(value, forPlan, (result) => {
          if (result) {
            CDUAvailableFlightPlanPage.ShowPage(mcdu, forPlan);
          } else {
            scratchpadCallback();
          }
        });
      } else if (plan.originAirport && plan.destinationAirport) {
        mcdu.getCoRouteList().then(() => {
          CDUAvailableFlightPlanPage.ShowPage(mcdu, forPlan);
        });
      }
    };
    mcdu.onRightInput[1] = () => {
      if (requestEnable) {
        getSimBriefOfp(mcdu, () => {
          if (mcdu.page.Current === mcdu.page.InitPageA) {
            CDUInitPage.ShowPage1(mcdu, forPlan);
          }
        })
          .then((data) => {
            SimBriefUplinkAdapter.uplinkFlightPlanFromSimbrief(mcdu, mcdu.flightPlanService, forPlan, data, {
              doUplinkProcedures: false,
            })
              .then(() => {
                console.log('SimBrief data uplinked.');

                mcdu.flightPlanService.uplinkInsert(forPlan);

                if (mcdu.page.Current === mcdu.page.InitPageA) {
                  CDUInitPage.ShowPage1(mcdu, forPlan);
                }
              })
              .catch((error) => {
                console.error(error);
                mcdu.logTroubleshootingError(error);
                mcdu.setScratchpadMessage(NXSystemMessages.invalidFplnUplink);
              });
          })
          .catch((error) => {
            console.error(error);
            mcdu.logTroubleshootingError(error);
            mcdu.setScratchpadMessage(NXSystemMessages.invalidFplnUplink);
          });
      }
    };
    mcdu.rightInputDelay[2] = () => {
      return mcdu.getDelaySwitchPage();
    };
    mcdu.onRightInput[2] = () => {
      if (alignOption) {
        CDUIRSInit.ShowPage(mcdu);
      }
    };

    const groundTemp = new Column(23, '---°', Column.right);

    const planGroundTemp = plan.performanceData.groundTemperature.get();

    if (planGroundTemp !== null) {
      groundTemp.update(
        CDUInitPage.formatTemperature(planGroundTemp),
        Column.cyan,
        plan.performanceData.groundTemperatureIsPilotEntered.get() ? Column.big : Column.small,
      );
    }

    mcdu.onRightInput[5] = (scratchpadValue, scratchpadCallback) => {
      try {
        mcdu.trySetGroundTemp(scratchpadValue, forPlan);
        CDUInitPage.ShowPage1(mcdu, forPlan);
      } catch (msg) {
        if (msg instanceof McduMessage) {
          mcdu.setScratchpadMessage(msg);
          scratchpadCallback();
        } else {
          throw msg;
        }
      }
    };

    mcdu.onLeftInput[2] = flightNoAction;

    const isActivePlan = forPlan === FlightPlanIndex.Active;
    const isCopiedFromActive = BitFlags.isAll(plan.flags, FlightPlanFlags.CopiedFromActive);

    const canSwitchPage = !mcdu.isAnEngineOn() || isActivePlan || !isCopiedFromActive;

    mcdu.setArrows(false, false, canSwitchPage, canSwitchPage);
    mcdu.onPrevPage = () => {
      mcdu.goToFuelPredPage(forPlan);
    };
    mcdu.onNextPage = () => {
      mcdu.goToFuelPredPage(forPlan);
    };

    mcdu.setTemplate(
      FormatTemplate([
        [new Column(1, forPlan >= FlightPlanIndex.FirstSecondary ? 'SEC' : ''), new Column(10, 'INIT')],
        [new Column(1, 'CO RTE'), new Column(21, 'FROM/TO', Column.right)],
        [coRoute, fromTo],
        [new Column(0, 'ALTN/CO RTE'), new Column(22, requestButtonLabel, Column.amber, Column.right)],
        [altDest, new Column(23, requestButton, Column.amber, Column.right)],
        [new Column(0, 'FLT NBR')],
        [new Column(0, flightNoText, flightNoColor), new Column(23, alignOption || '', Column.right)],
        [],
        [new Column(23, 'WIND/TEMP>', Column.right)],
        [new Column(0, 'COST INDEX'), new Column(23, 'TROPO', Column.right)],
        [new Column(0, costIndexText, costIndexColor), tropo],
        [new Column(0, 'CRZ FL/TEMP'), new Column(23, 'GND TEMP', Column.right)],
        [cruiseFl, cruiseFlTempSeparator, cruiseTemp, groundTemp],
      ]),
    );

    mcdu.onRightInput[3] = () => {
      CDUWindPage.Return = () => {
        CDUInitPage.ShowPage1(mcdu, forPlan);
      };
      CDUWindPage.ShowPage(mcdu);
    };

    mcdu.onUp = () => {};
  }

  static fuelPredConditionsMet(mcdu: LegacyFmsPageInterface, forPlan: FlightPlanIndex) {
    const plan = mcdu.getFlightPlan(forPlan);

    return (
      (Number.isFinite(mcdu.getFOB(forPlan)) || mcdu.isFuelPlanningInProgress(forPlan)) &&
      plan?.legCount > 0 &&
      plan.performanceData.zeroFuelWeight.get() !== null &&
      plan.performanceData.zeroFuelWeightCenterOfGravity.get() !== null
    );
  }
  static ShowPage2(mcdu: LegacyFmsPageInterface, forPlan: FlightPlanIndex) {
    if (forPlan >= FlightPlanIndex.FirstSecondary) {
      mcdu.efisInterfaces.L.setSecRelatedPageOpen(true);
      mcdu.efisInterfaces.R.setSecRelatedPageOpen(true);
      mcdu.onUnload = () => {
        mcdu.efisInterfaces.L.setSecRelatedPageOpen(false);
        mcdu.efisInterfaces.R.setSecRelatedPageOpen(false);
      };
    }

    mcdu.clearDisplay();
    mcdu.page.Current = mcdu.page.InitPageB;
    mcdu.activeSystem = 'FMGC';
    mcdu.pageRedrawCallback = () => CDUInitPage.ShowPage2(mcdu, forPlan);

    const plan = mcdu.getFlightPlan(forPlan);
    const isForPrimary = forPlan < FlightPlanIndex.FirstSecondary;

    const predictions = mcdu.getFuelPredComputation(forPlan);

    const zfwCell = new Column(
      17,
      isForPrimary ? '___._' : '[\xa0\xa0.]',
      isForPrimary ? Column.amber : Column.cyan,
      Column.right,
    );
    const zfwCgCell = new Column(
      22,
      isForPrimary ? '__._' : '[\xa0.]',
      isForPrimary ? Column.amber : Column.cyan,
      Column.right,
    );
    const zfwCgCellDivider = new Column(18, '|', isForPrimary ? Column.amber : Column.cyan, Column.right);

    if (
      plan.performanceData.zeroFuelWeight.get() !== null &&
      plan.performanceData.zeroFuelWeightCenterOfGravity.get() !== null
    ) {
      zfwCell.update(NXUnits.kgToUser(plan.performanceData.zeroFuelWeight.get()).toFixed(1), Column.cyan);
      zfwCgCell.update(plan.performanceData.zeroFuelWeightCenterOfGravity.get().toFixed(1), Column.cyan);
      zfwCgCellDivider.updateAttributes(Column.cyan);
    }
    mcdu.onRightInput[0] = async (value, scratchpadCallback) => {
      if (value === Keypad.clrValue) {
        mcdu.setScratchpadMessage(NXSystemMessages.notAllowed);
        scratchpadCallback();
        return;
      } else if (value === '') {
        let zfw = undefined;
        let zfwCg = undefined;
        const a32nxBoarding = SimVar.GetSimVarValue('L:A32NX_BOARDING_STARTED_BY_USR', 'bool');
        const gsxBoarding = SimVar.GetSimVarValue('L:FSDT_GSX_BOARDING_STATE', 'number');
        if (a32nxBoarding || (gsxBoarding >= 4 && gsxBoarding < 6)) {
          zfw = NXUnits.kgToUser(SimVar.GetSimVarValue('L:A32NX_AIRFRAME_ZFW_DESIRED', 'number'));
          zfwCg = SimVar.GetSimVarValue('L:A32NX_AIRFRAME_ZFW_CG_PERCENT_MAC_DESIRED', 'number');
        } else if (Number.isFinite(getZfw()) && Number.isFinite(getZfwcg())) {
          zfw = getZfw();
          zfwCg = getZfwcg();
        }

        // ZFW/ZFWCG auto-fill helper
        if (zfw && zfwCg) {
          mcdu.setScratchpadText(`${(zfw / 1000).toFixed(1)}/${zfwCg.toFixed(1)}`);
        } else {
          mcdu.setScratchpadMessage(NXSystemMessages.formatError);
        }
      } else {
        if (mcdu.trySetZeroFuelWeightZFWCG(value, forPlan)) {
          await CDUInitPage.refreshAfterFuelPred(mcdu, forPlan);
        } else {
          scratchpadCallback();
        }
      }
    };

    const blockFuel = new Column(
      23,
      isForPrimary ? '__._' : '[\xa0.]',
      isForPrimary ? Column.amber : Column.cyan,
      Column.right,
    );

    if (plan.performanceData.blockFuel.get() !== null) {
      if (Number.isFinite(plan.performanceData.blockFuel.get())) {
        blockFuel.update(NXUnits.kgToUser(plan.performanceData.blockFuel.get()).toFixed(1), Column.cyan);
      }
    } else if (mcdu.isFuelPlanningInProgress(forPlan) && Number.isFinite(mcdu.getUnconfirmedBlockFuel(forPlan))) {
      blockFuel.update(NXUnits.kgToUser(mcdu.getUnconfirmedBlockFuel(forPlan)).toFixed(1), Column.cyan);
    }

    mcdu.onRightInput[1] = async (value: string, scratchpadCallback: () => void) => {
      if (mcdu.trySetBlockFuel(value, forPlan)) {
        await CDUInitPage.refreshAfterFuelPred(mcdu, forPlan);
      } else {
        scratchpadCallback();
      }
    };

    const fuelPlanTopTitle = new Column(23, '', Column.amber, Column.right);
    const fuelPlanBottomTitle = new Column(23, '', Column.amber, Column.right);

    if (plan.performanceData.zeroFuelWeight.get() !== null && plan.performanceData.blockFuel.get() === null) {
      if (mcdu.isFuelPlanningInProgress(forPlan)) {
        fuelPlanTopTitle.update('BLOCK ', Column.green);
        fuelPlanBottomTitle.update('CONFIRM', Column.green);
      } else {
        fuelPlanTopTitle.text = 'FUEL ';
        fuelPlanBottomTitle.text = 'PLANNING }';
      }

      mcdu.onRightInput[2] = async () => {
        if (mcdu.tryFuelPlanning(forPlan)) {
          CDUInitPage.ShowPage2(mcdu, forPlan);
        }
      };
    }

    const towCell = new Column(17, '---.-', Column.right);
    const lwCell = new Column(23, '---.-', Column.right);
    const towLwCellDivider = new Column(18, '/');

    const taxiFuelCell = new Column(
      0,
      NXUnits.kgToUser(plan.performanceData.taxiFuel.get()).toFixed(1),
      Column.cyan,
      plan.performanceData.taxiFuelIsPilotEntered.get() ? Column.big : Column.small,
    );

    mcdu.onLeftInput[0] = async (value: string, scratchpadCallback: () => void) => {
      if (mcdu.trySetTaxiFuelWeight(value, forPlan)) {
        await CDUInitPage.refreshAfterFuelPred(mcdu, forPlan);
      } else {
        scratchpadCallback();
      }
    };

    const tripWeightCell = new Column(4, '---.-', Column.right);
    const tripTimeCell = new Column(9, '----', Column.right);
    const tripCellDivider = new Column(5, '/');
    const rteRsvWeightCell = new Column(4, '---.-', Column.right);
    const rteRsvPercentCell = new Column(6, '----', Column.white);
    const rteRsvCellDivider = new Column(5, '/', Column.white);

    mcdu.onLeftInput[2] = async (value, scratchpadCallback) => {
      if (mcdu.trySetRouteReservedPercent(value, forPlan)) {
        await CDUInitPage.refreshAfterFuelPred(mcdu, forPlan);
      } else {
        scratchpadCallback();
      }
    };

    const altnWeightCell = new Column(4, '---.-', Column.right);
    const altnTimeCell = new Column(9, '----', Column.right);
    const altnCellDivider = new Column(5, '/');
    const finalWeightCell = new Column(4, '---.-', Column.right);
    const finalTimeCell = new Column(9, '----', Column.white, Column.right);
    const finalCellDivider = new Column(5, '/', Column.white);

    mcdu.onLeftInput[4] = async (value, scratchpadCallback) => {
      if (mcdu.trySetRouteFinalTime(value, forPlan)) {
        await CDUInitPage.refreshAfterFuelPred(mcdu, forPlan);
      } else {
        scratchpadCallback();
      }
    };

    const extraWeightCell = new Column(18, '---.-', Column.right);
    const extraTimeCell = new Column(23, '----', Column.right);
    const extraCellDivider = new Column(19, '/');
    const minDestFob = new Column(4, '---.-', Column.right);
    const tripWindDirCell = new Column(19, '--');
    const tripWindAvgCell = new Column(21, '---');

    if (plan.originAirport && plan.destinationAirport) {
      const isTripWindPilotEntered = plan.performanceData.pilotTripWind.get() !== null;

      tripWindDirCell.update(
        CDUInitPage.formatWindDirection(plan.performanceData.pilotTripWind.get() ?? 0),
        Column.cyan,
        Column.small,
      );
      tripWindAvgCell.update(
        CDUInitPage.formatWindComponent(plan.performanceData.pilotTripWind.get() ?? 0),
        Column.cyan,
        isTripWindPilotEntered ? Column.big : Column.small,
      );

      mcdu.onRightInput[4] = async (value, scratchpadCallback) => {
        if (mcdu.trySetAverageWind(value, forPlan)) {
          await CDUInitPage.refreshAfterFuelPred(mcdu, forPlan);
        } else {
          scratchpadCallback();
        }
      };
    }

    if (Number.isFinite(predictions.routeReserveFuel)) {
      rteRsvWeightCell.update(
        NXUnits.kgToUser(predictions.routeReserveFuel).toFixed(1),
        mcdu.isFlying() ? Column.green : Column.cyan,
        Column.small,
      );
    } else if (Number.isFinite(plan.performanceData.pilotRouteReserveFuel.get())) {
      rteRsvWeightCell.update(
        NXUnits.kgToUser(plan.performanceData.pilotRouteReserveFuel.get()).toFixed(1),
        Column.cyan,
      );
    }

    const routeReserveFuelPercentage = Number.isFinite(plan.performanceData.pilotRouteReserveFuel.get())
      ? predictions.routeReserveFuelPercentage
      : plan.performanceData.routeReserveFuelPercentage.get();

    if (Number.isFinite(routeReserveFuelPercentage)) {
      // TODO thresholds should come from AMI
      const routeReserveOutOfRange = routeReserveFuelPercentage < 0 || routeReserveFuelPercentage > 15;

      if (!routeReserveOutOfRange) {
        rteRsvPercentCell.update(routeReserveFuelPercentage.toFixed(1), Column.cyan);
        rteRsvCellDivider.updateAttributes(Column.cyan);

        if (Number.isFinite(plan.performanceData.pilotRouteReserveFuel.get())) {
          rteRsvPercentCell.updateAttributes(Column.small);
          rteRsvCellDivider.updateAttributes(Column.small);
        }
      }
    }

    if (Number.isFinite(plan.performanceData.pilotFinalHoldingFuel.get())) {
      finalWeightCell.update(
        NXUnits.kgToUser(plan.performanceData.pilotFinalHoldingFuel.get()).toFixed(1),
        Column.cyan,
      );
    } else if (Number.isFinite(predictions.finalHoldingFuel)) {
      finalWeightCell.update(NXUnits.kgToUser(predictions.finalHoldingFuel).toFixed(1), Column.cyan, Column.small);
    }
    const isRouteFinalEntered =
      plan.performanceData.pilotFinalHoldingFuel.get() !== null ||
      plan.performanceData.isFinalHoldingTimePilotEntered.get();

    if (plan.performanceData.pilotFinalHoldingTime.get() !== null || !isRouteFinalEntered) {
      finalTimeCell.update(FmsFormatters.minutesTohhmm(plan.performanceData.finalHoldingTime.get()), Column.cyan);
      finalCellDivider.updateAttributes(Column.cyan);
    } else if (Number.isFinite(predictions.finalHoldingTime)) {
      finalTimeCell.update(FmsFormatters.minutesTohhmm(predictions.finalHoldingTime), Column.cyan, Column.small);
      finalCellDivider.updateAttributes(Column.cyan, Column.small);
    }

    if (CDUInitPage.fuelPredConditionsMet(mcdu, forPlan)) {
      mcdu.onLeftInput[2] = async (value, scratchpadCallback) => {
        if (mcdu.trySetRouteReservedFuel(value, forPlan)) {
          await CDUInitPage.refreshAfterFuelPred(mcdu, forPlan);
        } else {
          scratchpadCallback();
        }
      };

      mcdu.onLeftInput[4] = async (value, scratchpadCallback) => {
        if (mcdu.trySetRouteFinalFuel(value, forPlan)) {
          await CDUInitPage.refreshAfterFuelPred(mcdu, forPlan);
        } else {
          scratchpadCallback();
        }
      };

      if (Number.isFinite(predictions.takeoffWeight)) {
        towCell.update(NXUnits.kgToUser(predictions.takeoffWeight).toFixed(1), Column.green, Column.small);
      }

      if (Number.isFinite(plan.performanceData.pilotAlternateFuel.get())) {
        altnWeightCell.update(
          NXUnits.kgToUser(plan.performanceData.pilotAlternateFuel.get()).toFixed(1),
          Column.cyan,
          Column.big,
        );
      } else if (Number.isFinite(predictions.alternateFuel)) {
        altnWeightCell.update(NXUnits.kgToUser(predictions.alternateFuel).toFixed(1), Column.cyan, Column.small);

        if (Number.isFinite(predictions.alternateTime)) {
          altnTimeCell.update(FmsFormatters.minutesTohhmm(predictions.alternateTime), Column.green, Column.small);
          altnCellDivider.updateAttributes(Column.green, Column.small);
        }
      }

      mcdu.onLeftInput[3] = async (value, scratchpadCallback) => {
        if (mcdu.trySetRouteAlternateFuel(value, forPlan)) {
          await CDUInitPage.refreshAfterFuelPred(mcdu, forPlan);
        } else {
          scratchpadCallback();
        }
      };

      if (predictions.tripFuel !== null && predictions.tripTime !== null) {
        tripWeightCell.update(NXUnits.kgToUser(predictions.tripFuel).toFixed(1), Column.green, Column.small);
        tripTimeCell.update(FmsFormatters.minutesTohhmm(predictions.tripTime), Column.green, Column.small);
        tripCellDivider.updateAttributes(Column.green, Column.small);
      }

      if (Number.isFinite(predictions.landingWeight)) {
        lwCell.update(NXUnits.kgToUser(predictions.landingWeight).toFixed(1), Column.green, Column.small);
        towLwCellDivider.updateAttributes(Column.green, Column.small);
      }

      if (Number.isFinite(plan.performanceData.pilotMinimumDestinationFuelOnBoard.get())) {
        minDestFob.update(
          NXUnits.kgToUser(plan.performanceData.pilotMinimumDestinationFuelOnBoard.get()).toFixed(1),
          Column.cyan,
        );
      } else if (Number.isFinite(predictions.minimumDestinationFuel)) {
        minDestFob.update(NXUnits.kgToUser(predictions.minimumDestinationFuel).toFixed(1), Column.cyan, Column.small);
      }

      mcdu.onLeftInput[5] = async (value, scratchpadCallback) => {
        if (mcdu.trySetMinDestFob(value, forPlan)) {
          await CDUInitPage.refreshAfterFuelPred(mcdu, forPlan);
        } else {
          scratchpadCallback();
        }
      };

      if (Number.isFinite(predictions.extraFuel)) {
        extraWeightCell.update(NXUnits.kgToUser(predictions.extraFuel).toFixed(1), Column.green, Column.small);
        if (predictions.extraFuel >= 0) {
          extraTimeCell.update(FmsFormatters.minutesTohhmm(predictions.extraTime), Column.green, Column.small);
          extraCellDivider.updateAttributes(Column.green, Column.small);
        }
      }
    }

    mcdu.setArrows(false, false, true, true);

    mcdu.setTemplate(
      FormatTemplate([
        [new Column(1, forPlan >= FlightPlanIndex.FirstSecondary ? 'SEC' : ''), new Column(5, 'INIT FUEL PRED')],
        [new Column(0, 'TAXI'), new Column(15, 'ZFW/ZFWCG')],
        [taxiFuelCell, zfwCell, zfwCgCellDivider, zfwCgCell],
        [new Column(0, 'TRIP'), new Column(5, '/TIME'), new Column(19, 'BLOCK')],
        [tripWeightCell, tripCellDivider, tripTimeCell, blockFuel],
        [new Column(0, 'RTE RSV/%'), fuelPlanTopTitle],
        [rteRsvWeightCell, rteRsvCellDivider, rteRsvPercentCell, fuelPlanBottomTitle],
        [new Column(0, 'ALTN'), new Column(5, '/TIME'), new Column(15, 'TOW/'), new Column(22, 'LW')],
        [altnWeightCell, altnCellDivider, altnTimeCell, towCell, towLwCellDivider, lwCell],
        [new Column(0, 'FINAL/TIME'), new Column(15, 'TRIP WIND')],
        [finalWeightCell, finalCellDivider, finalTimeCell, tripWindDirCell, tripWindAvgCell],
        [new Column(0, 'MIN DEST FOB'), new Column(14, 'EXTRA/TIME')],
        [minDestFob, extraWeightCell, extraCellDivider, extraTimeCell],
      ]),
    );

    mcdu.onPrevPage = () => {
      CDUInitPage.ShowPage1(mcdu, forPlan);
    };
    mcdu.onNextPage = () => {
      CDUInitPage.ShowPage1(mcdu, forPlan);
    };
  }

  // Defining as static here to avoid duplicate code in CDUIRSInit
  static ConvertDDToDMS(deg, lng) {
    // converts decimal degrees to degrees minutes seconds
    const M = 0 | ((deg % 1) * 60e7);
    let degree;
    if (lng) {
      degree = (0 | (deg < 0 ? -deg : deg)).toString().padStart(3, '0');
    } else {
      degree = 0 | (deg < 0 ? -deg : deg);
    }
    return {
      dir: deg < 0 ? (lng ? 'W' : 'S') : lng ? 'E' : 'N',
      deg: degree,
      min: Math.abs(0 | (M / 1e7)),
      sec: Math.abs((0 | (((M / 1e6) % 1) * 6e4)) / 100),
    };
  }

  static formatWindDirection(tailwindComponent) {
    return Math.round(tailwindComponent) > 0 ? 'TL' : 'HD';
  }

  static formatWindComponent(tailwindComponent) {
    return Math.round(Math.abs(tailwindComponent)).toFixed(0).padStart(3, '0');
  }

  static formatTemperature(temperature: number): string {
    return `${temperature > 0 ? '+' : ''}${temperature.toFixed(0)}°`;
  }

  static async refreshAfterFuelPred(mcdu: LegacyFmsPageInterface, forPlan: FlightPlanIndex) {
    mcdu.resetFuelPredComputation(forPlan);
    mcdu.computeTakeoffWeight(forPlan);
    CDUInitPage.ShowPage2(mcdu, forPlan);

    if (CDUInitPage.fuelPredConditionsMet(mcdu, forPlan)) {
      await Wait.awaitDelay(mcdu.getDelayFuelPred());
      mcdu.runFuelPredComputation(forPlan);

      if (mcdu.page.Current === mcdu.page.InitPageB) {
        CDUInitPage.ShowPage2(mcdu, forPlan);
      }
    }
  }
}<|MERGE_RESOLUTION|>--- conflicted
+++ resolved
@@ -153,14 +153,12 @@
             cruiseTemp.update(CDUInitPage.formatTemperature(planCruiseTemp), Column.cyan);
             cruiseFlTempSeparator.updateAttributes(Column.cyan);
           } else {
+            const planTropo = plan.performanceData.tropopause.get();
+
             cruiseTemp.update(
-<<<<<<< HEAD
-              CDUInitPage.formatTemperature(Math.round(AeroMath.isaTemperature(planCruiseLevel * 100 * 0.3048))),
-=======
               CDUInitPage.formatTemperature(
-                Math.round(AeroMath.isaTemperature(Math.min(mcdu.cruiseLevel * 100, mcdu.tropo ?? 36090) * 0.3048)),
+                Math.round(AeroMath.isaTemperature(Math.min(planCruiseLevel * 100, planTropo ?? 36090) * 0.3048)),
               ),
->>>>>>> 14cfdae4
               Column.cyan,
               Column.small,
             );
