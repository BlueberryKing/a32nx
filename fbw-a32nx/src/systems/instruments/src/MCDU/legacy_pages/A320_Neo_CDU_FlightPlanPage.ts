--- conflicted
+++ resolved
@@ -94,13 +94,9 @@
       title.push(new Column(6, 'TMPY', Column.yellow));
     }
     if (forActiveOrTemporary) {
-<<<<<<< HEAD
-      flightNumberText = targetPlan.flightNumber ?? '';
-=======
-      title.push(new Column(20, mcdu.flightNumber ?? '', Column.small, Column.right));
+      title.push(new Column(20, targetPlan.flightNumber ?? '', Column.small, Column.right));
     } else {
       title.push(new Column(16, 'SEC'));
->>>>>>> 9fdbaf07
     }
 
     const waypointsAndMarkers = [];
