--- conflicted
+++ resolved
@@ -1619,17 +1619,8 @@
 
   /* END OF WEBSOCKET */
 
-<<<<<<< HEAD
   public logTroubleshootingError(msg: any) {
     this.bus.pub('troubleshooting_log_error', String(msg), true, false);
-=======
-  public goToFuelPredPage() {
-    if (this.isAnEngineOn()) {
-      CDUFuelPredPage.ShowPage(this);
-    } else {
-      CDUInitPage.ShowPage2(this);
-    }
->>>>>>> 0f58f604
   }
 }
 // registerInstrument('a320-neo-cdu-main-display', A320_Neo_CDU_MainDisplay);