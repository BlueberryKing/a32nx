// Copyright (c) 2021-2023, 2025 FlyByWire Simulations
// SPDX-License-Identifier: GPL-3.0

import {
  A320EfisNdRangeValue,
  a320EfisRangeSettings,
  Arinc429LocalVarOutputWord,
  Arinc429SignStatusMatrix,
  Arinc429Word,
  DatabaseIdent,
  DatabaseItem,
  EfisSide,
  EnrouteNdbNavaid,
  Fix,
  IlsNavaid,
  MathUtils,
  NdbNavaid,
  NXDataStore,
  NXUnits,
  TerminalNdbNavaid,
  UpdateThrottler,
  VhfNavaid,
  Waypoint,
} from '@flybywiresim/fbw-sdk';
import { A32NX_Util } from '../../../../shared/src/A32NX_Util';
import { EfisInterface } from '@fmgc/efis/EfisInterface';
import { EfisSymbols } from '@fmgc/efis/EfisSymbols';
import { A320AircraftConfig } from '@fmgc/flightplanning/A320AircraftConfig';
import { DataManager } from '@fmgc/flightplanning/DataManager';
import { FlightPlanRpcServer } from '@fmgc/flightplanning/rpc/FlightPlanRpcServer';
import { Fmgc, GuidanceController } from '@fmgc/guidance/GuidanceController';
import { A32NX_Core } from './A32NX_Core/A32NX_Core';
import { A32NX_FuelPred, FuelPlanningPhases } from './A32NX_Core/A32NX_FuelPred';
import { ADIRS } from './A32NX_Core/Adirs';
import { A32NX_MessageQueue } from './A32NX_MessageQueue';
import { NXSpeedsApp, NXSpeedsUtils } from './NXSpeeds';
import { CDUIdentPage } from '../legacy_pages/A320_Neo_CDU_IdentPage';
import { CDUInitPage } from '../legacy_pages/A320_Neo_CDU_InitPage';
import { CDUNewWaypoint } from '../legacy_pages/A320_Neo_CDU_NewWaypoint';
import { CDUPerformancePage } from '../legacy_pages/A320_Neo_CDU_PerformancePage';
import { CDUProgressPage } from '../legacy_pages/A320_Neo_CDU_ProgressPage';
import { A320_Neo_CDU_SelectWptPage } from '../legacy_pages/A320_Neo_CDU_SelectWptPage';
import { McduMessage, NXFictionalMessages, NXSystemMessages, TypeIIMessage } from '../messages/NXSystemMessages';
import { Navigation, SelectedNavaid } from '@fmgc/navigation/Navigation';
import { FmgcFlightPhase } from '@shared/flightphase';
import { CompanyRoute } from '@simbridge/index';
import { Keypad } from './A320_Neo_CDU_Keypad';
import { FmsClient } from '@atsu/fmsclient';
import { AtsuStatusCodes } from '@datalink/common';
import { A320_Neo_CDU_MainDisplay } from './A320_Neo_CDU_MainDisplay';
import { FmsDisplayInterface } from '@fmgc/flightplanning/interface/FmsDisplayInterface';
import { FmsError, FmsErrorType } from '@fmgc/FmsError';
import { FmsDataInterface } from '@fmgc/flightplanning/interface/FmsDataInterface';
import { EventBus } from '@microsoft/msfs-sdk';
import { AdfRadioTuningStatus, MmrRadioTuningStatus, VorRadioTuningStatus } from '@fmgc/navigation/NavaidTuner';
import { Coordinates } from '@fmgc/flightplanning/data/geo';
import { FmsFormatters } from './FmsFormatters';
import { NavigationDatabase, NavigationDatabaseBackend } from '@fmgc/NavigationDatabase';
import { FlightPhaseManager } from '@fmgc/flightphase';
import { FlightPlanService } from '@fmgc/flightplanning/FlightPlanService';
import { A320FlightPlanPerformanceData } from '@fmgc/flightplanning/plans/performance/FlightPlanPerformanceData';
import { NavigationDatabaseService } from '@fmgc/flightplanning/NavigationDatabaseService';
import { FlightPlanIndex } from '@fmgc/flightplanning/FlightPlanManager';
import { initComponents, updateComponents } from '@fmgc/components';
import { CoRouteUplinkAdapter } from '@fmgc/flightplanning/uplink/CoRouteUplinkAdapter';
import { WaypointEntryUtils } from '@fmgc/flightplanning/WaypointEntryUtils';
<<<<<<< HEAD
import { DirectTo } from '@fmgc/flightplanning/types/DirectTo';
=======
import { FmcWindVector } from '@fmgc/guidance/vnav/wind/types';
>>>>>>> 0242466d

export abstract class FMCMainDisplay implements FmsDataInterface, FmsDisplayInterface, Fmgc {
  private static DEBUG_INSTANCE: FMCMainDisplay;

  /** Naughty hack. We assume that we're always subclassed by A320_Neo_CDU_MainDisplay. */
  private readonly mcdu = this as unknown as A320_Neo_CDU_MainDisplay;

  public readonly navDatabaseBackend = NavigationDatabaseBackend.Msfs;
  public readonly currFlightPhaseManager = new FlightPhaseManager(this.bus);
  public readonly currFlightPlanService = new FlightPlanService(this.bus, new A320FlightPlanPerformanceData());
  public readonly rpcServer = new FlightPlanRpcServer(this.bus, this.currFlightPlanService);
  public readonly currNavigationDatabaseService = NavigationDatabaseService;
  public readonly navigationDatabase = new NavigationDatabase(this.bus, NavigationDatabaseBackend.Msfs);

  private readonly flightPhaseUpdateThrottler = new UpdateThrottler(800);
  private readonly fmsUpdateThrottler = new UpdateThrottler(250);
  private readonly _progBrgDistUpdateThrottler = new UpdateThrottler(2000);
  private readonly _apCooldown = 500;
  private lastFlightPlanVersion = 0;
  private readonly _messageQueue = new A32NX_MessageQueue(this.mcdu);

  public _deltaTime = 0;

  /** Declaration of every variable used (NOT initialization) */
  private maxCruiseFL = 390;
  private recMaxCruiseFL = 398;
  public coRoute = { routeNumber: undefined, routes: undefined };
  public perfTOTemp = NaN;
  private _routeFinalFuelWeight = 0;
  private _routeFinalFuelTime = 30;
  private _routeFinalFuelTimeDefault = 30;
  private _routeReservedWeight = 0;
  private _routeReservedPercent = 5;
  public takeOffWeight = NaN;
  public landingWeight = NaN;
  /** +ve for tailwind, -ve for headwind */
  public averageWind = 0;
  public perfApprQNH = NaN;
  public perfApprTemp = NaN;
  public perfApprWindHeading: number | null = null;
  public perfApprWindSpeed: number | null = null;
  public unconfirmedV1Speed = undefined;
  public unconfirmedVRSpeed = undefined;
  public unconfirmedV2Speed = undefined;
  public _toFlexChecked = true;
  private toRunway = undefined;
  public vApp = NaN;
  public perfApprMDA: number | null = null;
  public perfApprDH: 'NO DH' | number | null = null;
  public perfApprFlaps3 = false;
  private _debug = undefined;
  public _zeroFuelWeightZFWCGEntered = false;
  public _taxiEntered = false;
  private _DistanceToAlt = undefined;
  private _routeAltFuelWeight: number | null = 0;
  private _routeAltFuelTime: number | null = 0;
  private _routeTripFuelWeight = 0;
  public _routeTripTime = 0;
  private _defaultTaxiFuelWeight = 0.2;
  public _rteRsvPercentOOR = false;
  public _rteReservedWeightEntered = false;
  public _rteReservedPctEntered = false;
  private _rteFinalCoeffecient = undefined;
  public _rteFinalWeightEntered = false;
  public _rteFinalTimeEntered = false;
  public _routeAltFuelEntered = false;
  public _minDestFob = 0;
  public _minDestFobEntered = false;
  public _isBelowMinDestFob = false;
  private _defaultRouteFinalTime = undefined;
  public _fuelPredDone = false;
  public _fuelPlanningPhase = undefined;
  public _blockFuelEntered = false;
  private _initMessageSettable = undefined;
  public _checkWeightSettable = true;
  private _gwInitDisplayed = undefined;
  /* CPDLC Fields */
  private _destDataChecked = undefined;
  private _towerHeadwind = undefined;
  private _EfobBelowMinClr = undefined;
  public simbrief = undefined;
  public aocTimes = {
    doors: 0,
    off: 0,
    out: 0,
    on: 0,
    in: 0,
  };
  public winds = {
    climb: [],
    cruise: [],
    des: [],
    alternate: null,
  };
  public computedVgd?: number;
  public computedVfs?: number;
  public computedVss?: number;
  public computedVls?: number;
  public approachSpeeds?: NXSpeedsApp; // based on selected config, not current config
  public constraintAlt = 0;
  private _forceNextAltitudeUpdate = undefined;
  private _lastUpdateAPTime = undefined;
  private updateAutopilotCooldown = undefined;
  private _apMasterStatus = undefined;
  private _lastRequestedFLCModeWaypointIndex = undefined;

  private _progBrgDist?: {
    icao: string;
    ident: string;
    coordinates: Coordinates;
    bearing: number;
    distance: number;
  };
  public preSelectedClbSpeed?: number;
  public preSelectedCrzSpeed?: number;
  public managedSpeedTarget = NaN;
  public managedSpeedTargetIsMach = false;
  public managedSpeedClimb = 290;
  private managedSpeedClimbIsPilotEntered = false;
  public managedSpeedClimbMach = 0.78;
  // private managedSpeedClimbMachIsPilotEntered = undefined;
  public managedSpeedCruise = 290;
  public managedSpeedCruiseIsPilotEntered = false;
  public managedSpeedCruiseMach = 0.78;
  // private managedSpeedCruiseMachIsPilotEntered = undefined;
  public managedSpeedDescend = 290;
  public managedSpeedDescendPilot?: number;
  public managedSpeedDescendMach = 0.78;
  public managedSpeedDescendMachPilot?: number;
  // private managedSpeedDescendMachIsPilotEntered = undefined;
  private cruiseFlightLevelTimeOut?: ReturnType<typeof setTimeout>;
  /** Takeoff config entered on PERF TO */
  public flaps?: 0 | 1 | 2 | 3 | null = undefined;
  public ths?: number | null;
  public cruiseTemperature?: number;
  public taxiFuelWeight = 0.2;
  public blockFuel?: number;
  public zeroFuelWeight?: number;
  public zeroFuelWeightMassCenter?: number;
  private activeWpIdx = undefined;
  private efisSymbolsLeft?: EfisSymbols<A320EfisNdRangeValue>;
  private efisSymbolsRight?: EfisSymbols<A320EfisNdRangeValue>;
  public groundTempAuto?: number = undefined;
  public groundTempPilot?: number = undefined;
  /**
   * Landing elevation in feet MSL.
   * This is the destination runway threshold elevation, or airport elevation if runway is not selected.
   */
  private landingElevation = undefined;
  /*
   * Latitude part of the touch down coordinate.
   * This is the destination runway coordinate, or airport coordinate if runway is not selected
   */
  private destinationLatitude = undefined;
  /*
   * Latitude part of the touch down coordinate.
   * This is the destination runway coordinate, or airport coordinate if runway is not selected
   */
  private destinationLongitude = undefined;
  /** Speed in KCAS when the first engine failed during takeoff */
  private takeoffEngineOutSpeed = undefined;
  private checkSpeedModeMessageActive = undefined;
  public perfClbPredToAltitudePilot = undefined;
  public perfDesPredToAltitudePilot = undefined;

  // ATSU data
  public atsu?: FmsClient;
  public holdSpeedTarget = undefined;
  public holdIndex = 0;
  public holdDecelReached = false;
  private setHoldSpeedMessageActive = undefined;
  private managedProfile = new Map<
    number,
    {
      descentSpeed: number;
      previousDescentSpeed: number;
      climbSpeed: number;
      previousClimbSpeed: number;
      climbAltitude: number;
      descentAltitude: number;
    }
  >();
  private speedLimitExceeded = undefined;
  private toSpeedsNotInserted = false;
  private toSpeedsTooLow = false;
  private vSpeedDisagree = false;
  public isTrueRefMode = false;

  public onAirport = () => {};
  // FIXME always false!
  public _activeCruiseFlightLevelDefaulToFcu = false;

  // arinc bus output words
  private readonly arincDiscreteWord2 = new FmArinc429OutputWord('DISCRETE_WORD_2');
  private readonly arincDiscreteWord3 = new FmArinc429OutputWord('DISCRETE_WORD_3');
  private readonly arincTakeoffPitchTrim = new FmArinc429OutputWord('TO_PITCH_TRIM');
  private readonly arincLandingElevation = new FmArinc429OutputWord('LANDING_ELEVATION');
  private readonly arincDestinationLatitude = new FmArinc429OutputWord('DEST_LAT');
  private readonly arincDestinationLongitude = new FmArinc429OutputWord('DEST_LONG');
  private readonly arincMDA = new FmArinc429OutputWord('MINIMUM_DESCENT_ALTITUDE');
  private readonly arincDH = new FmArinc429OutputWord('DECISION_HEIGHT');
  private readonly arincThrustReductionAltitude = new FmArinc429OutputWord('THR_RED_ALT');
  private readonly arincAccelerationAltitude = new FmArinc429OutputWord('ACC_ALT');
  private readonly arincEoAccelerationAltitude = new FmArinc429OutputWord('EO_ACC_ALT');
  private readonly arincMissedThrustReductionAltitude = new FmArinc429OutputWord('MISSED_THR_RED_ALT');
  private readonly arincMissedAccelerationAltitude = new FmArinc429OutputWord('MISSED_ACC_ALT');
  private readonly arincMissedEoAccelerationAltitude = new FmArinc429OutputWord('MISSED_EO_ACC_ALT');
  private readonly arincTransitionAltitude = new FmArinc429OutputWord('TRANS_ALT');
  private readonly arincTransitionLevel = new FmArinc429OutputWord('TRANS_LVL');
  /** contains fm messages (not yet implemented) and nodh bit */
  private readonly arincEisWord2 = new FmArinc429OutputWord('EIS_DISCRETE_WORD_2');
  private readonly arincFlightNumber1 = new FmArinc429OutputWord('FLIGHT_NUMBER_1');
  private readonly arincFlightNumber2 = new FmArinc429OutputWord('FLIGHT_NUMBER_2');
  private readonly arincFlightNumber3 = new FmArinc429OutputWord('FLIGHT_NUMBER_3');
  private readonly arincFlightNumber4 = new FmArinc429OutputWord('FLIGHT_NUMBER_4');

  /** These arinc words will be automatically written to the bus, and automatically set to 0/NCD when the FMS resets */
  private readonly arincBusOutputs = [
    this.arincDiscreteWord2,
    this.arincDiscreteWord3,
    this.arincTakeoffPitchTrim,
    this.arincLandingElevation,
    this.arincDestinationLatitude,
    this.arincDestinationLongitude,
    this.arincMDA,
    this.arincDH,
    this.arincThrustReductionAltitude,
    this.arincAccelerationAltitude,
    this.arincEoAccelerationAltitude,
    this.arincMissedThrustReductionAltitude,
    this.arincMissedAccelerationAltitude,
    this.arincMissedEoAccelerationAltitude,
    this.arincTransitionAltitude,
    this.arincTransitionLevel,
    this.arincEisWord2,
    this.arincFlightNumber1,
    this.arincFlightNumber2,
    this.arincFlightNumber3,
    this.arincFlightNumber4,
  ];

  private navDbIdent: DatabaseIdent | null = null;

  private A32NXCore?: A32NX_Core;
  public dataManager?: DataManager;
  public efisInterfaces?: Record<EfisSide, EfisInterface>;
  public guidanceController?: GuidanceController;
  public navigation?: Navigation;

  public casToMachManualCrossoverCurve;
  public machToCasManualCrossoverCurve;

  constructor(public readonly bus: EventBus) {
    FMCMainDisplay.DEBUG_INSTANCE = this;

    this.currFlightPlanService.createFlightPlans();
    this.currNavigationDatabaseService.activeDatabase = this.navigationDatabase;
  }

  public get flightPhaseManager() {
    return this.currFlightPhaseManager;
  }

  get flightPlanService() {
    return this.currFlightPlanService;
  }

  public getFlightPlan(index: FlightPlanIndex) {
    return index === FlightPlanIndex.Active
      ? this.flightPlanService.activeOrTemporary
      : this.flightPlanService.get(index);
  }

  public getAlternateFlightPlan(index: FlightPlanIndex) {
    return this.getFlightPlan(index).alternateFlightPlan;
  }

  public get navigationDatabaseService() {
    return this.currNavigationDatabaseService;
  }

  protected Init() {
    this.initVariables();

    this.A32NXCore = new A32NX_Core();
    this.A32NXCore.init();

    this.dataManager = new DataManager(this);

    this.efisInterfaces = {
      L: new EfisInterface('L', this.currFlightPlanService),
      R: new EfisInterface('R', this.currFlightPlanService),
    };
    this.navigation = new Navigation(this.bus, this.currFlightPlanService);
    this.guidanceController = new GuidanceController(
      this.bus,
      this,
      this.currFlightPlanService,
      this.efisInterfaces,
      this.navigation,
      a320EfisRangeSettings,
      A320AircraftConfig,
    );
<<<<<<< HEAD
    this.efisSymbols = new EfisSymbols(
=======
    this.navigation = new Navigation(this.bus, this.currFlightPlanService);
    this.efisSymbolsLeft = new EfisSymbols(
>>>>>>> 0242466d
      this.bus,
      'L',
      this.guidanceController,
      this.currFlightPlanService,
      this.navigation.getNavaidTuner(),
      this.efisInterfaces.L,
      a320EfisRangeSettings,
    );
    this.efisSymbolsRight = new EfisSymbols(
      this.bus,
      'R',
      this.guidanceController,
      this.currFlightPlanService,
      this.navigation.getNavaidTuner(),
      this.efisInterfaces.R,
      a320EfisRangeSettings,
    );

    initComponents(this.navigation, this.guidanceController, this.flightPlanService);

    this.guidanceController.init();
    this.efisSymbolsLeft.init();
    this.efisSymbolsRight.init();
    this.navigation.init();

    // This is used to determine the Mach number corresponding to a CAS at the manual crossover altitude
    // The curve was calculated numerically and approximated using a few interpolated values
    this.casToMachManualCrossoverCurve = new Avionics.Curve();
    this.casToMachManualCrossoverCurve.interpolationFunction = Avionics.CurveTool.NumberInterpolation;
    this.casToMachManualCrossoverCurve.add(0, 0);
    this.casToMachManualCrossoverCurve.add(100, 0.27928);
    this.casToMachManualCrossoverCurve.add(150, 0.41551);
    this.casToMachManualCrossoverCurve.add(200, 0.54806);
    this.casToMachManualCrossoverCurve.add(250, 0.67633);
    this.casToMachManualCrossoverCurve.add(300, 0.8);
    this.casToMachManualCrossoverCurve.add(350, 0.82);

    // This is used to determine the CAS corresponding to a Mach number at the manual crossover altitude
    // Effectively, the manual crossover altitude is FL305 up to M.80, then decreases linearly to the crossover altitude of (VMO, MMO)
    this.machToCasManualCrossoverCurve = new Avionics.Curve();
    this.machToCasManualCrossoverCurve.interpolationFunction = Avionics.CurveTool.NumberInterpolation;
    this.machToCasManualCrossoverCurve.add(0, 0);
    this.machToCasManualCrossoverCurve.add(0.27928, 100);
    this.machToCasManualCrossoverCurve.add(0.41551, 150);
    this.machToCasManualCrossoverCurve.add(0.54806, 200);
    this.machToCasManualCrossoverCurve.add(0.67633, 250);
    this.machToCasManualCrossoverCurve.add(0.8, 300);
    this.machToCasManualCrossoverCurve.add(0.82, 350);

    this.updatePerfSpeeds();

    this.flightPhaseManager.init();
    this.flightPhaseManager.addOnPhaseChanged(this.onFlightPhaseChanged.bind(this));

    // Start the check routine for system health and status
    setInterval(() => {
      if (this.flightPhaseManager.phase === FmgcFlightPhase.Cruise && !this._destDataChecked) {
        const distanceToDestination = this.getDistanceToDestination();
        if (Number.isFinite(distanceToDestination) && distanceToDestination !== -1 && distanceToDestination < 180) {
          this._destDataChecked = true;
          this.checkDestData();
        }
      }
    }, 15000);

    SimVar.SetSimVarValue('L:A32NX_FM_LS_COURSE', 'number', -1);

    this.navigationDatabaseService.activeDatabase.getDatabaseIdent().then((dbIdent) => (this.navDbIdent = dbIdent));

    this.atsu?.init();
  }

  protected initVariables(resetTakeoffData = true) {
    this.costIndex = undefined;
    this.maxCruiseFL = 390;
    this.recMaxCruiseFL = 398;
    this.resetCoroute();
    this._routeFinalFuelWeight = 0;
    this._routeFinalFuelTime = 30;
    this._routeFinalFuelTimeDefault = 30;
    this._routeReservedWeight = 0;
    this._routeReservedPercent = 5;
    this.takeOffWeight = NaN;
    this.landingWeight = NaN;
    // +ve for tailwind, -ve for headwind
    this.averageWind = 0;
    this.perfApprQNH = NaN;
    this.perfApprTemp = NaN;
    this.perfApprWindHeading = null;
    this.perfApprWindSpeed = null;
    this.unconfirmedV1Speed = undefined;
    this.unconfirmedVRSpeed = undefined;
    this.unconfirmedV2Speed = undefined;
    this._toFlexChecked = true;
    this.toRunway = '';
    this.vApp = NaN;
    this.perfApprMDA = null;
    this.perfApprDH = null;
    this.perfApprFlaps3 = false;
    this._debug = 0;
    this._zeroFuelWeightZFWCGEntered = false;
    this._taxiEntered = false;
    this._DistanceToAlt = 0;
    this._routeAltFuelWeight = 0;
    this._routeAltFuelTime = 0;
    this._routeTripFuelWeight = 0;
    this._routeTripTime = 0;
    this._defaultTaxiFuelWeight = 0.2;
    this._rteRsvPercentOOR = false;
    this._rteReservedWeightEntered = false;
    this._rteReservedPctEntered = false;
    this._rteFinalCoeffecient = 0;
    this._rteFinalWeightEntered = false;
    this._rteFinalTimeEntered = false;
    this._routeAltFuelEntered = false;
    this._minDestFob = 0;
    this._minDestFobEntered = false;
    this._isBelowMinDestFob = false;
    this._defaultRouteFinalTime = 45;
    this._fuelPredDone = false;
    this._fuelPlanningPhase = FuelPlanningPhases.PLANNING;
    this._blockFuelEntered = false;
    this._initMessageSettable = false;
    this._checkWeightSettable = true;
    this._gwInitDisplayed = 0;
    /* CPDLC Fields */
    this.tropo = undefined;
    this._destDataChecked = false;
    this._towerHeadwind = 0;
    this._EfobBelowMinClr = false;
    this.simbrief = {
      route: '',
      cruiseAltitude: '',
      originIcao: '',
      destinationIcao: '',
      blockFuel: '',
      paxCount: '',
      cargo: undefined,
      payload: undefined,
      estZfw: '',
      sendStatus: 'READY',
      costIndex: '',
      navlog: [],
      callsign: '',
      alternateIcao: '',
      avgTropopause: '',
      ete: '',
      blockTime: '',
      outTime: '',
      onTime: '',
      inTime: '',
      offTime: '',
      taxiFuel: '',
      tripFuel: '',
    };
    this.aocTimes.doors = 0;
    this.aocTimes.off = 0;
    this.aocTimes.out = 0;
    this.aocTimes.on = 0;
    this.aocTimes.in = 0;
    this.winds.climb.length = 0;
    this.winds.cruise.length = 0;
    this.winds.des.length = 0;
    this.winds.alternate = null;
    this.computedVls = undefined;
    this.approachSpeeds = undefined; // based on selected config, not current config
    this._blockFuelEntered = false;
    this.constraintAlt = 0;
    this._forceNextAltitudeUpdate = false;
    this._lastUpdateAPTime = NaN;
    this.updateAutopilotCooldown = 0;
    this._apMasterStatus = false;
    this._lastRequestedFLCModeWaypointIndex = -1;

    this._activeCruiseFlightLevelDefaulToFcu = false;
    this._progBrgDist = undefined;
    this.preSelectedClbSpeed = undefined;
    this.preSelectedCrzSpeed = undefined;
    this.managedSpeedTarget = NaN;
    this.managedSpeedTargetIsMach = false;
    this.managedSpeedClimb = 290;
    this.managedSpeedClimbIsPilotEntered = false;
    this.managedSpeedClimbMach = 0.78;
    // this.managedSpeedClimbMachIsPilotEntered = false;
    this.managedSpeedCruise = 290;
    this.managedSpeedCruiseIsPilotEntered = false;
    this.managedSpeedCruiseMach = 0.78;
    // this.managedSpeedCruiseMachIsPilotEntered = false;
    this.managedSpeedDescend = 290;
    this.managedSpeedDescendPilot = undefined;
    this.managedSpeedDescendMach = 0.78;
    this.managedSpeedDescendMachPilot = undefined;
    // this.managedSpeedDescendMachIsPilotEntered = false;
    this.cruiseFlightLevelTimeOut = undefined;
    this.flightNumber = undefined;
    // this.flightNumber = undefined;
    this.cruiseTemperature = undefined;
    this.taxiFuelWeight = 0.2;
    this.blockFuel = undefined;
    this.zeroFuelWeight = undefined;
    this.zeroFuelWeightMassCenter = undefined;
    this.holdSpeedTarget = undefined;
    this.holdIndex = 0;
    this.holdDecelReached = false;
    this.setHoldSpeedMessageActive = false;
    this.managedProfile.clear();
    this.speedLimitExceeded = false;
    this.groundTempAuto = undefined;
    this.groundTempPilot = undefined;
    this.landingElevation = undefined;
    this.destinationLatitude = undefined;
    this.destinationLongitude = undefined;
    this.toSpeedsNotInserted = false;
    this.toSpeedsTooLow = false;
    this.vSpeedDisagree = false;
    this.takeoffEngineOutSpeed = undefined;
    this.checkSpeedModeMessageActive = false;
    this.perfClbPredToAltitudePilot = undefined;
    this.perfDesPredToAltitudePilot = undefined;

    this.onAirport = () => {};

    if (this.navigation) {
      this.navigation.requiredPerformance.clearPilotRnp();
    }

    // FIXME WTF! Why create a whole new instance each time the FMS is cleared!
    // ATSU data
    this.atsu = new FmsClient(this, this.flightPlanService);

    // Reset SimVars
    SimVar.SetSimVarValue('L:A32NX_SPEEDS_MANAGED_PFD', 'knots', 0);
    SimVar.SetSimVarValue('L:A32NX_SPEEDS_MANAGED_ATHR', 'knots', 0);

    SimVar.SetSimVarValue('L:A32NX_MachPreselVal', 'mach', -1);
    SimVar.SetSimVarValue('L:A32NX_SpeedPreselVal', 'knots', -1);

    SimVar.SetSimVarValue('L:AIRLINER_DECISION_HEIGHT', 'feet', -1);
    SimVar.SetSimVarValue('L:AIRLINER_MINIMUM_DESCENT_ALTITUDE', 'feet', 0);

    SimVar.SetSimVarValue('L:A32NX_FG_ALTITUDE_CONSTRAINT', 'feet', this.constraintAlt);
    SimVar.SetSimVarValue('L:A32NX_TO_CONFIG_NORMAL', 'Bool', 0);
    SimVar.SetSimVarValue('L:A32NX_CABIN_READY', 'Bool', 0);
    SimVar.SetSimVarValue('L:A32NX_FM_GROSS_WEIGHT', 'Number', 0);

    if (SimVar.GetSimVarValue('L:A32NX_AUTOTHRUST_DISABLED', 'number') === 1) {
      SimVar.SetSimVarValue('K:A32NX.ATHR_RESET_DISABLE', 'number', 1);
    }

    SimVar.SetSimVarValue('L:A32NX_PFD_MSG_SET_HOLD_SPEED', 'bool', false);

    if (resetTakeoffData) {
      // FMGC Message Queue
      this._messageQueue.resetQueue();

      this.computedVgd = undefined;
      this.computedVfs = undefined;
      this.computedVss = undefined;
      this.perfTOTemp = NaN;
      this.setTakeoffFlaps(null);
      this.setTakeoffTrim(null);
      this.unconfirmedV1Speed = undefined;
      this.unconfirmedVRSpeed = undefined;
      this.unconfirmedV2Speed = undefined;
      this._toFlexChecked = true;
    }

    this.arincBusOutputs.forEach((word) => {
      word.setRawValue(0);
      word.setSsm(Arinc429SignStatusMatrix.NoComputedData);
    });

    this.toSpeedsChecks();

    this.setRequest('FMGC');
  }

  public onUpdate(_deltaTime) {
    this._deltaTime = _deltaTime;
    // this.flightPlanManager.update(_deltaTime);
    const flightPlanChanged = this.flightPlanService.activeOrTemporary.version !== this.lastFlightPlanVersion;
    if (flightPlanChanged) {
      this.lastFlightPlanVersion = this.flightPlanService.activeOrTemporary.version;
      this.setRequest('FMGC');
    }

    updateComponents(_deltaTime);

    this.isTrueRefMode = SimVar.GetSimVarValue('L:A32NX_FMGC_TRUE_REF', 'boolean');

    if (this._debug++ > 180) {
      this._debug = 0;
    }
    const flightPhaseManagerDelta = this.flightPhaseUpdateThrottler.canUpdate(_deltaTime);
    if (flightPhaseManagerDelta !== -1) {
      this.flightPhaseManager.shouldActivateNextPhase(flightPhaseManagerDelta);
    }

    if (this.fmsUpdateThrottler.canUpdate(_deltaTime) !== -1) {
      this.checkSpeedLimit();
      this.navigation.update(_deltaTime);
      this.getGW();
      this.checkGWParams();
      this.toSpeedsChecks();
      this.thrustReductionAccelerationChecks();
      this.updateThrustReductionAcceleration();
      this.updateTransitionAltitudeLevel();
      this.updateMinimums();
      this.updateIlsCourse();
      this.updatePerfPageAltPredictions();
      this.checkEFOBBelowMin();
    }

    this.A32NXCore.update();

    if (flightPlanChanged) {
      this.updateManagedProfile();
      this.updateDestinationData();
    }

    this.updateAutopilot();

    if (this._progBrgDistUpdateThrottler.canUpdate(_deltaTime) !== -1) {
      this.updateProgDistance();
    }

    if (this.guidanceController) {
      this.guidanceController.update(_deltaTime);
    }

    this.efisSymbolsLeft?.update();
    this.efisSymbolsRight.update();

    this.arincBusOutputs.forEach((word) => word.writeToSimVarIfDirty());

    this.atsu?.onUpdate();
  }

  protected onFmPowerStateChanged(newState) {
    SimVar.SetSimVarValue('L:A32NX_FM1_HEALTHY_DISCRETE', 'boolean', newState);
    SimVar.SetSimVarValue('L:A32NX_FM2_HEALTHY_DISCRETE', 'boolean', newState);
  }

  public async switchNavDatabase() {
    // Only performing a reset of the MCDU for now, no secondary database
    // Speed AP returns to selected
    //const isSelected = Simplane.getAutoPilotAirspeedSelected();
    //if (isSelected == false)
    //    SimVar.SetSimVarValue("H:A320_Neo_FCU_SPEED_PULL", "boolean", 1);
    // flight plan
    this.resetCoroute();
    this.atsu.resetAtisAutoUpdate();
    await this.flightPlanService.reset();
    // stored data
    this.dataManager.deleteAllStoredWaypoints();
    // Reset MCDU apart from TakeOff config
    this.initVariables(false);

    this.navigation.resetState();
  }

  /**
   * This method is called by the FlightPhaseManager after a flight phase change
   * This method initializes AP States, initiates CDUPerformancePage changes and other set other required states
   * @param prevPhase Previous FmgcFlightPhase
   * @param nextPhase New FmgcFlightPhase
   */
  private onFlightPhaseChanged(prevPhase: FmgcFlightPhase, nextPhase: FmgcFlightPhase) {
    this.updateConstraints();
    this.updateManagedSpeed();

    this.setRequest('FMGC');

    SimVar.SetSimVarValue('L:A32NX_CABIN_READY', 'Bool', 0);

    switch (nextPhase) {
      case FmgcFlightPhase.Takeoff: {
        this._destDataChecked = false;

        const plan = this.flightPlanService.active;

        if (plan.performanceData.accelerationAltitude === null) {
          // it's important to set this immediately as we don't want to immediately sequence to the climb phase
          plan.setPerformanceData(
            'pilotAccelerationAltitude',
            SimVar.GetSimVarValue('INDICATED ALTITUDE', 'feet') + parseInt(NXDataStore.get('CONFIG_ACCEL_ALT', '1500')),
          );
          this.updateThrustReductionAcceleration();
        }
        if (plan.performanceData.engineOutAccelerationAltitude === null) {
          // it's important to set this immediately as we don't want to immediately sequence to the climb phase
          plan.setPerformanceData(
            'pilotEngineOutAccelerationAltitude',
            SimVar.GetSimVarValue('INDICATED ALTITUDE', 'feet') + parseInt(NXDataStore.get('CONFIG_ACCEL_ALT', '1500')),
          );
          this.updateThrustReductionAcceleration();
        }

        if (this.page.Current === this.page.PerformancePageTakeoff) {
          CDUPerformancePage.ShowTAKEOFFPage(this.mcdu);
        } else if (this.page.Current === this.page.ProgressPage) {
          CDUProgressPage.ShowPage(this.mcdu);
        }

        /** Arm preselected speed/mach for next flight phase */
        this.updatePreSelSpeedMach(this.preSelectedClbSpeed);

        this._rteRsvPercentOOR = false;
        this._rteReservedWeightEntered = false;
        this._rteReservedPctEntered = false;

        break;
      }

      case FmgcFlightPhase.Climb: {
        this._destDataChecked = false;

        if (this.page.Current === this.page.ProgressPage) {
          CDUProgressPage.ShowPage(this.mcdu);
        } else {
          this.tryUpdatePerfPage(prevPhase, nextPhase);
        }

        /** Activate pre selected speed/mach */
        if (prevPhase === FmgcFlightPhase.Takeoff) {
          this.activatePreSelSpeedMach(this.preSelectedClbSpeed);
        }

        /** Arm preselected speed/mach for next flight phase */
        this.updatePreSelSpeedMach(this.preSelectedCrzSpeed);

        if (!this.cruiseLevel) {
          this.cruiseLevel = Simplane.getAutoPilotDisplayedAltitudeLockValue('feet') / 100;
        }

        break;
      }

      case FmgcFlightPhase.Cruise: {
        if (this.page.Current === this.page.ProgressPage) {
          CDUProgressPage.ShowPage(this.mcdu);
        } else {
          this.tryUpdatePerfPage(prevPhase, nextPhase);
        }

        SimVar.SetSimVarValue('L:A32NX_GOAROUND_PASSED', 'bool', 0);

        /** Activate pre selected speed/mach */
        if (prevPhase === FmgcFlightPhase.Climb) {
          this.triggerCheckSpeedModeMessage(this.preSelectedCrzSpeed);
          this.activatePreSelSpeedMach(this.preSelectedCrzSpeed);
        }

        /** Disarm preselected speed/mach for next flight phase */
        this.updatePreSelSpeedMach(undefined);

        break;
      }

      case FmgcFlightPhase.Descent: {
        if (this.page.Current === this.page.ProgressPage) {
          CDUProgressPage.ShowPage(this.mcdu);
        } else {
          this.tryUpdatePerfPage(prevPhase, nextPhase);
        }

        this.checkDestData();

        this.triggerCheckSpeedModeMessage(undefined);

        this.cruiseLevel = null;

        break;
      }

      case FmgcFlightPhase.Approach: {
        if (this.page.Current === this.page.ProgressPage) {
          CDUProgressPage.ShowPage(this.mcdu);
        } else {
          this.tryUpdatePerfPage(prevPhase, nextPhase);
        }

        SimVar.SetSimVarValue('L:A32NX_GOAROUND_PASSED', 'bool', 0);

        this.checkDestData();

        break;
      }

      case FmgcFlightPhase.GoAround: {
        SimVar.SetSimVarValue('L:A32NX_GOAROUND_INIT_SPEED', 'number', Simplane.getIndicatedSpeed());

        this.flightPlanService.stringMissedApproach(
          /** @type {FlightPlanLeg} */ (map) => {
            this.addMessageToQueue(NXSystemMessages.cstrDelUpToWpt.getModifiedMessage(map.ident));
          },
        );

        const activePlan = this.flightPlanService.active;
        if (activePlan.performanceData.missedAccelerationAltitude === null) {
          // it's important to set this immediately as we don't want to immediately sequence to the climb phase
          activePlan.setPerformanceData(
            'pilotMissedAccelerationAltitude',
            SimVar.GetSimVarValue('INDICATED ALTITUDE', 'feet') +
              parseInt(NXDataStore.get('CONFIG_ENG_OUT_ACCEL_ALT', '1500')),
          );
          this.updateThrustReductionAcceleration();
        }
        if (activePlan.performanceData.missedEngineOutAccelerationAltitude === null) {
          // it's important to set this immediately as we don't want to immediately sequence to the climb phase
          activePlan.setPerformanceData(
            'pilotMissedEngineOutAccelerationAltitude',
            SimVar.GetSimVarValue('INDICATED ALTITUDE', 'feet') +
              parseInt(NXDataStore.get('CONFIG_ENG_OUT_ACCEL_ALT', '1500')),
          );
          this.updateThrustReductionAcceleration();
        }

        if (this.page.Current === this.page.ProgressPage) {
          CDUProgressPage.ShowPage(this.mcdu);
        } else {
          this.tryUpdatePerfPage(prevPhase, nextPhase);
        }

        break;
      }

      case FmgcFlightPhase.Done:
        CDUIdentPage.ShowPage(this.mcdu);

        this.flightPlanService
          .reset()
          .then(() => {
            this.initVariables();
            this.dataManager.deleteAllStoredWaypoints();
            this.setScratchpadText('');
            SimVar.SetSimVarValue('L:A32NX_COLD_AND_DARK_SPAWN', 'Bool', true).then(() => {
              CDUIdentPage.ShowPage(this.mcdu);
            });
          })
          .catch(console.error);
        break;
    }
  }

  private triggerCheckSpeedModeMessage(preselectedSpeed) {
    const isSpeedSelected = !Simplane.getAutoPilotAirspeedManaged();
    const hasPreselectedSpeed = preselectedSpeed !== undefined;

    if (!this.checkSpeedModeMessageActive && isSpeedSelected && !hasPreselectedSpeed) {
      this.checkSpeedModeMessageActive = true;
      this.addMessageToQueue(
        NXSystemMessages.checkSpeedMode,
        () => !this.checkSpeedModeMessageActive,
        () => {
          this.checkSpeedModeMessageActive = false;
          SimVar.SetSimVarValue('L:A32NX_PFD_MSG_CHECK_SPEED_MODE', 'bool', false);
        },
      );
      SimVar.SetSimVarValue('L:A32NX_PFD_MSG_CHECK_SPEED_MODE', 'bool', true);
    }
  }

  private clearCheckSpeedModeMessage() {
    if (this.checkSpeedModeMessageActive && Simplane.getAutoPilotAirspeedManaged()) {
      this.checkSpeedModeMessageActive = false;
      this.removeMessageFromQueue(NXSystemMessages.checkSpeedMode.text);
      SimVar.SetSimVarValue('L:A32NX_PFD_MSG_CHECK_SPEED_MODE', 'bool', false);
    }
  }

  /** FIXME these functions are in the new VNAV but not in this branch, remove when able */
  /**
   *
   * @param alt geopotential altitude in feet
   * @returns °C
   */
  public getIsaTemp(alt: number): number {
    if (alt > (this.tropo ? this.tropo : 36090)) {
      return -56.5;
    }
    return 15 - 0.0019812 * alt;
  }

  /**
   * @param alt geopotential altitude in feet
   * @param isaDev temperature deviation from ISA conditions in degrees celcius
   * @returns hPa
   */
  private getPressure(alt: number, isaDev: number = 0) {
    if (alt > (this.tropo ? this.tropo : 36090)) {
      return ((216.65 + isaDev) / 288.15) ** 5.25588 * 1013.2;
    }
    return ((288.15 - 0.0019812 * alt + isaDev) / 288.15) ** 5.25588 * 1013.2;
  }

  private getPressureAltAtElevation(elev: number, qnh = 1013.2) {
    const p0 = qnh < 500 ? 29.92 : 1013.2;
    return elev + 145442.15 * (1 - Math.pow(qnh / p0, 0.190263));
  }

  private getPressureAlt() {
    for (let n = 1; n <= 3; n++) {
      const zp = Arinc429Word.fromSimVarValue(`L:A32NX_ADIRS_ADR_${n}_ALTITUDE`);
      if (zp.isNormalOperation()) {
        return zp.value;
      }
    }
    return null;
  }

  private getBaroCorrection1() {
    // FIXME hook up to ADIRU or FCU
    return Simplane.getPressureValue('millibar');
  }

  /**
   * @returns temperature deviation from ISA conditions in degrees celsius
   */
  private getIsaDeviation(): number {
    const geoAlt = SimVar.GetSimVarValue('INDICATED ALTITUDE', 'feet');
    const temperature = SimVar.GetSimVarValue('AMBIENT TEMPERATURE', 'celsius');
    return temperature - this.getIsaTemp(geoAlt);
  }
  /** FIXME ^these functions are in the new VNAV but not in this branch, remove when able */

  // TODO better decel distance calc
  private calculateDecelDist(fromSpeed: number, toSpeed: number): number {
    return Math.min(20, Math.max(3, (fromSpeed - toSpeed) * 0.15));
  }

  /*
        When the aircraft is in the holding, predictions assume that the leg is flown at holding speed
        with a vertical speed equal to - 1000 ft/mn until reaching a restrictive altitude constraint, the
        FCU altitude or the exit fix. If FCU or constraint altitude is reached first, the rest of the
        pattern is assumed to be flown level at that altitude
        */
  private getHoldingSpeed(speedConstraint = undefined, altitude = undefined) {
    const fcuAltitude = SimVar.GetSimVarValue('AUTOPILOT ALTITUDE LOCK VAR:3', 'feet');
    const alt = Math.max(fcuAltitude, altitude ? altitude : 0);

    let kcas = SimVar.GetSimVarValue('L:A32NX_SPEEDS_GD', 'number');
    if (this.flightPhaseManager.phase === FmgcFlightPhase.Approach) {
      kcas = this.getAppManagedSpeed();
    }

    if (speedConstraint > 100) {
      kcas = Math.min(kcas, speedConstraint);
    }

    // apply icao limits
    if (alt < 14000) {
      kcas = Math.min(230, kcas);
    } else if (alt < 20000) {
      kcas = Math.min(240, kcas);
    } else if (alt < 34000) {
      kcas = Math.min(265, kcas);
    } else {
      const isaDeviation = this.getIsaDeviation();
      const pressure = this.getPressure(alt, isaDeviation);
      kcas = Math.min(MathUtils.convertMachToKCas(0.83, pressure), kcas);
    }

    // apply speed limit/alt
    if (this.flightPhaseManager.phase <= FmgcFlightPhase.Cruise) {
      if (this.climbSpeedLimit !== null && alt <= this.climbSpeedLimitAlt) {
        kcas = Math.min(this.climbSpeedLimit, kcas);
      }
    } else if (this.flightPhaseManager.phase < FmgcFlightPhase.GoAround) {
      if (this.descentSpeedLimit !== null && alt <= this.descentSpeedLimitAlt) {
        kcas = Math.min(this.descentSpeedLimit, kcas);
      }
    }

    kcas = Math.max(kcas, this.computedVls);

    return Math.ceil(kcas);
  }

  private updateHoldingSpeed() {
    const plan = this.flightPlanService.active;
    const currentLegIndex = plan.activeLegIndex;
    const nextLegIndex = currentLegIndex + 1;
    const currentLegConstraints = this.managedProfile.get(currentLegIndex);
    const nextLegConstraints = this.managedProfile.get(nextLegIndex);

    const currentLeg = plan.maybeElementAt(currentLegIndex);
    const nextLeg = plan.maybeElementAt(nextLegIndex);

    const casWord = ADIRS.getCalibratedAirspeed();
    const cas = casWord.isNormalOperation() ? casWord.value : 0;

    let enableHoldSpeedWarning = false;
    let holdSpeedTarget = 0;
    let holdDecelReached = this.holdDecelReached;
    // FIXME big hack until VNAV can do this
    if (currentLeg && currentLeg.isDiscontinuity === false && currentLeg.type === 'HM') {
      holdSpeedTarget = this.getHoldingSpeed(
        currentLegConstraints?.descentSpeed,
        currentLegConstraints?.descentAltitude,
      );
      holdDecelReached = true;
      enableHoldSpeedWarning = !Simplane.getAutoPilotAirspeedManaged();
      this.holdIndex = plan.activeLegIndex;
    } else if (nextLeg && nextLeg.isDiscontinuity === false && nextLeg.type === 'HM') {
      const adirLat = ADIRS.getLatitude();
      const adirLong = ADIRS.getLongitude();

      if (adirLat.isNormalOperation() && adirLong.isNormalOperation()) {
        holdSpeedTarget = this.getHoldingSpeed(nextLegConstraints?.descentSpeed, nextLegConstraints?.descentAltitude);

        const dtg = this.guidanceController.activeLegDtg;
        // decel range limits are [3, 20] NM
        const decelDist = this.calculateDecelDist(cas, holdSpeedTarget);
        if (dtg < decelDist) {
          holdDecelReached = true;
        }

        const gsWord = ADIRS.getGroundSpeed();
        const gs = gsWord.isNormalOperation() ? gsWord.value : 0;
        const warningDist = decelDist + gs / 120;
        if (!Simplane.getAutoPilotAirspeedManaged() && dtg <= warningDist) {
          enableHoldSpeedWarning = true;
        }
      }
      this.holdIndex = plan.activeLegIndex + 1;
    } else {
      this.holdIndex = 0;
      holdDecelReached = false;
    }

    if (holdDecelReached !== this.holdDecelReached) {
      this.holdDecelReached = holdDecelReached;
      SimVar.SetSimVarValue('L:A32NX_FM_HOLD_DECEL', 'bool', this.holdDecelReached);
    }

    if (holdSpeedTarget !== this.holdSpeedTarget) {
      this.holdSpeedTarget = holdSpeedTarget;
      SimVar.SetSimVarValue('L:A32NX_FM_HOLD_SPEED', 'number', this.holdSpeedTarget);
    }

    if (enableHoldSpeedWarning && cas - this.holdSpeedTarget > 5) {
      if (!this.setHoldSpeedMessageActive) {
        this.setHoldSpeedMessageActive = true;
        this.addMessageToQueue(
          NXSystemMessages.setHoldSpeed,
          () => !this.setHoldSpeedMessageActive,
          () => SimVar.SetSimVarValue('L:A32NX_PFD_MSG_SET_HOLD_SPEED', 'bool', false),
        );
        SimVar.SetSimVarValue('L:A32NX_PFD_MSG_SET_HOLD_SPEED', 'bool', true);
      }
    } else if (this.setHoldSpeedMessageActive) {
      SimVar.SetSimVarValue('L:A32NX_PFD_MSG_SET_HOLD_SPEED', 'bool', false);
      this.setHoldSpeedMessageActive = false;
    }
  }

  private getManagedTargets(v, m) {
    //const vM = _convertMachToKCas(m, _convertCtoK(Simplane.getAmbientTemperature()), SimVar.GetSimVarValue("AMBIENT PRESSURE", "millibar"));
    const vM = SimVar.GetGameVarValue('FROM MACH TO KIAS', 'number', m);
    return v > vM ? [vM, true] : [v, false];
  }

  private updateManagedSpeeds() {
    if (!this.managedSpeedClimbIsPilotEntered) {
      this.managedSpeedClimb = this.getClbManagedSpeedFromCostIndex();
    }
    if (!this.managedSpeedCruiseIsPilotEntered) {
      this.managedSpeedCruise = this.getCrzManagedSpeedFromCostIndex();
    }

    this.managedSpeedDescend = this.getDesManagedSpeedFromCostIndex();
  }

  private updateManagedSpeed() {
    let vPfd = 0;
    let isMach = false;

    this.updateHoldingSpeed();
    this.clearCheckSpeedModeMessage();

    if (SimVar.GetSimVarValue('L:A32NX_FMA_EXPEDITE_MODE', 'number') === 1) {
      const verticalMode = SimVar.GetSimVarValue('L:A32NX_FMA_VERTICAL_MODE', 'number');
      if (verticalMode === 12) {
        switch (SimVar.GetSimVarValue('L:A32NX_FLAPS_HANDLE_INDEX', 'Number')) {
          case 0: {
            this.managedSpeedTarget = SimVar.GetSimVarValue('L:A32NX_SPEEDS_GD', 'number');
            break;
          }
          case 1: {
            this.managedSpeedTarget = SimVar.GetSimVarValue('L:A32NX_SPEEDS_S', 'number');
            break;
          }
          default: {
            this.managedSpeedTarget = SimVar.GetSimVarValue('L:A32NX_SPEEDS_F', 'number');
          }
        }
      } else if (verticalMode === 13) {
        this.managedSpeedTarget =
          SimVar.GetSimVarValue('L:A32NX_FLAPS_HANDLE_INDEX', 'Number') === 0
            ? Math.min(340, SimVar.GetGameVarValue('FROM MACH TO KIAS', 'number', 0.8))
            : SimVar.GetSimVarValue('L:A32NX_SPEEDS_VMAX', 'number') - 10;
      }
      vPfd = this.managedSpeedTarget;
    } else if (this.holdDecelReached) {
      vPfd = this.holdSpeedTarget;
      this.managedSpeedTarget = this.holdSpeedTarget;
    } else {
      if (this.setHoldSpeedMessageActive) {
        this.setHoldSpeedMessageActive = false;
        SimVar.SetSimVarValue('L:A32NX_PFD_MSG_SET_HOLD_SPEED', 'bool', false);
        this.removeMessageFromQueue(NXSystemMessages.setHoldSpeed.text);
      }

      const engineOut = !this.isAllEngineOn();

      switch (this.flightPhaseManager.phase) {
        case FmgcFlightPhase.Preflight: {
          if (this.v2Speed) {
            vPfd = this.v2Speed;
            this.managedSpeedTarget = this.v2Speed + 10;
          }
          break;
        }
        case FmgcFlightPhase.Takeoff: {
          if (this.v2Speed) {
            vPfd = this.v2Speed;
            this.managedSpeedTarget = engineOut
              ? Math.min(
                  this.v2Speed + 15,
                  Math.max(this.v2Speed, this.takeoffEngineOutSpeed ? this.takeoffEngineOutSpeed : 0),
                )
              : this.v2Speed + 10;
          }
          break;
        }
        case FmgcFlightPhase.Climb: {
          let speed = this.managedSpeedClimb;

          if (
            this.climbSpeedLimit !== undefined &&
            SimVar.GetSimVarValue('INDICATED ALTITUDE', 'feet') < this.climbSpeedLimitAlt
          ) {
            speed = Math.min(speed, this.climbSpeedLimit);
          }

          speed = Math.min(speed, this.getSpeedConstraint());

          [this.managedSpeedTarget, isMach] = this.getManagedTargets(speed, this.managedSpeedClimbMach);
          vPfd = this.managedSpeedTarget;
          break;
        }
        case FmgcFlightPhase.Cruise: {
          let speed = this.managedSpeedCruise;

          if (
            this.climbSpeedLimit !== undefined &&
            SimVar.GetSimVarValue('INDICATED ALTITUDE', 'feet') < this.climbSpeedLimitAlt
          ) {
            speed = Math.min(speed, this.climbSpeedLimit);
          }

          [this.managedSpeedTarget, isMach] = this.getManagedTargets(speed, this.managedSpeedCruiseMach);
          vPfd = this.managedSpeedTarget;
          break;
        }
        case FmgcFlightPhase.Descent: {
          // We fetch this data from VNAV
          vPfd = SimVar.GetSimVarValue('L:A32NX_SPEEDS_MANAGED_PFD', 'knots');
          this.managedSpeedTarget = SimVar.GetSimVarValue('L:A32NX_SPEEDS_MANAGED_ATHR', 'knots');

          // Whether to use Mach or not should be based on the original managed speed, not whatever VNAV uses under the hood to vary it.
          // Also, VNAV already does the conversion from Mach if necessary
          isMach = this.getManagedTargets(this.getManagedDescentSpeed(), this.getManagedDescentSpeedMach())[1];
          break;
        }
        case FmgcFlightPhase.Approach: {
          // the displayed target is Vapp (with GSmini)
          // the guidance target is lower limited by FAC manouvering speeds (O, S, F) unless in landing config
          // constraints are not considered
          const speed = this.getAppManagedSpeed();
          vPfd = this.getVAppGsMini();

          this.managedSpeedTarget = Math.max(speed, vPfd);
          break;
        }
        case FmgcFlightPhase.GoAround: {
          if (SimVar.GetSimVarValue('L:A32NX_FMA_VERTICAL_MODE', 'number') === 41 /* SRS GA */) {
            const speed = Math.min(
              this.computedVls + (engineOut ? 15 : 25),
              Math.max(SimVar.GetSimVarValue('L:A32NX_GOAROUND_INIT_SPEED', 'number'), this.getVApp()),
              SimVar.GetSimVarValue('L:A32NX_SPEEDS_VMAX', 'number') - 5,
            );

            vPfd = speed;
            this.managedSpeedTarget = speed;
          } else {
            const speedConstraint = this.getSpeedConstraint();
            const speed = Math.min(this.computedVgd, speedConstraint);

            vPfd = speed;
            this.managedSpeedTarget = speed;
          }
          break;
        }
      }
    }

    // Automatically change fcu mach/speed mode
    if (this.managedSpeedTargetIsMach !== isMach) {
      if (isMach) {
        SimVar.SetSimVarValue('K:AP_MANAGED_SPEED_IN_MACH_ON', 'number', 1);
      } else {
        SimVar.SetSimVarValue('K:AP_MANAGED_SPEED_IN_MACH_OFF', 'number', 1);
      }
      this.managedSpeedTargetIsMach = isMach;
    }

    // Overspeed protection
    const Vtap = Math.min(this.managedSpeedTarget, SimVar.GetSimVarValue('L:A32NX_SPEEDS_VMAX', 'number'));

    SimVar.SetSimVarValue('L:A32NX_SPEEDS_MANAGED_PFD', 'knots', vPfd);
    SimVar.SetSimVarValue('L:A32NX_SPEEDS_MANAGED_ATHR', 'knots', Vtap);

    if (this.isAirspeedManaged()) {
      Coherent.call('AP_SPD_VAR_SET', 0, Vtap).catch(console.error);
    }

    // Reset V1/R/2 speed after the TAKEOFF phase
    if (this.flightPhaseManager.phase > FmgcFlightPhase.Takeoff) {
      this.v1Speed = null;
      this.vRSpeed = null;
      this.v2Speed = null;
    }
  }

  private activatePreSelSpeedMach(preSel) {
    if (preSel) {
      SimVar.SetSimVarValue('K:A32NX.FMS_PRESET_SPD_ACTIVATE', 'number', 1);
    }
  }

  private updatePreSelSpeedMach(preSel: number | undefined) {
    // The timeout is required to create a delay for the current value to be read and the new one to be set
    setTimeout(() => {
      if (preSel) {
        if (preSel > 1) {
          SimVar.SetSimVarValue('L:A32NX_SpeedPreselVal', 'knots', preSel);
          SimVar.SetSimVarValue('L:A32NX_MachPreselVal', 'mach', -1);
        } else {
          SimVar.SetSimVarValue('L:A32NX_SpeedPreselVal', 'knots', -1);
          SimVar.SetSimVarValue('L:A32NX_MachPreselVal', 'mach', preSel);
        }
      } else {
        SimVar.SetSimVarValue('L:A32NX_SpeedPreselVal', 'knots', -1);
        SimVar.SetSimVarValue('L:A32NX_MachPreselVal', 'mach', -1);
      }
    }, 200);
  }

  private checkSpeedLimit() {
    let speedLimit;
    let speedLimitAlt;
    switch (this.flightPhaseManager.phase) {
      case FmgcFlightPhase.Climb:
      case FmgcFlightPhase.Cruise:
        speedLimit = this.climbSpeedLimit;
        speedLimitAlt = this.climbSpeedLimitAlt;
        break;
      case FmgcFlightPhase.Descent:
        speedLimit = this.descentSpeedLimit;
        speedLimitAlt = this.descentSpeedLimitAlt;
        break;
      default:
        // no speed limit in other phases
        this.speedLimitExceeded = false;
        return;
    }

    if (speedLimit === undefined) {
      this.speedLimitExceeded = false;
      return;
    }

    const cas = ADIRS.getCalibratedAirspeed();
    const alt = ADIRS.getBaroCorrectedAltitude();

    if (this.speedLimitExceeded) {
      const resetLimitExceeded =
        !cas.isNormalOperation() ||
        !alt.isNormalOperation() ||
        alt.value > speedLimitAlt ||
        cas.value <= speedLimit + 5;
      if (resetLimitExceeded) {
        this.speedLimitExceeded = false;
        this.removeMessageFromQueue(NXSystemMessages.spdLimExceeded.text);
      }
    } else if (cas.isNormalOperation() && alt.isNormalOperation()) {
      const setLimitExceeded = alt.value < speedLimitAlt - 150 && cas.value > speedLimit + 10;
      if (setLimitExceeded) {
        this.speedLimitExceeded = true;
        this.addMessageToQueue(NXSystemMessages.spdLimExceeded, () => !this.speedLimitExceeded);
      }
    }
  }

  private updateAutopilot() {
    const now = performance.now();
    const dt = now - this._lastUpdateAPTime;
    let apLogicOn = this._apMasterStatus || Simplane.getAutoPilotFlightDirectorActive(1);
    this._lastUpdateAPTime = now;
    if (isFinite(dt)) {
      this.updateAutopilotCooldown -= dt;
    }
    if (SimVar.GetSimVarValue('L:AIRLINER_FMC_FORCE_NEXT_UPDATE', 'number') === 1) {
      SimVar.SetSimVarValue('L:AIRLINER_FMC_FORCE_NEXT_UPDATE', 'number', 0);
      this.updateAutopilotCooldown = -1;
    }

    if (
      this.flightPhaseManager.phase === FmgcFlightPhase.Takeoff &&
      !this.isAllEngineOn() &&
      this.takeoffEngineOutSpeed === undefined
    ) {
      const casWord = ADIRS.getCalibratedAirspeed();
      this.takeoffEngineOutSpeed = casWord.isNormalOperation() ? casWord.value : undefined;
    }

    if (this.updateAutopilotCooldown < 0) {
      this.updatePerfSpeeds();
      this.updateConstraints();
      this.updateManagedSpeed();
      const currentApMasterStatus = SimVar.GetSimVarValue('AUTOPILOT MASTER', 'boolean');
      if (currentApMasterStatus !== this._apMasterStatus) {
        this._apMasterStatus = currentApMasterStatus;
        apLogicOn = this._apMasterStatus || Simplane.getAutoPilotFlightDirectorActive(1);
        this._forceNextAltitudeUpdate = true;
        console.log('Enforce AP in Altitude Lock mode. Cause : AP Master Status has changed.');
        SimVar.SetSimVarValue('L:A320_NEO_FCU_FORCE_IDLE_VS', 'Number', 1);
        if (this._apMasterStatus) {
          if (this.flightPlanService.hasActive && this.flightPlanService.active.legCount === 0) {
            this._onModeSelectedAltitude();
            this._onModeSelectedHeading();
          }
        }
      }
      if (apLogicOn) {
        if (!Simplane.getAutoPilotFLCActive() && !SimVar.GetSimVarValue('AUTOPILOT AIRSPEED HOLD', 'Boolean')) {
          SimVar.SetSimVarValue('K:AP_PANEL_SPEED_HOLD', 'Number', 1);
        }
        if (!SimVar.GetSimVarValue('AUTOPILOT HEADING LOCK', 'Boolean')) {
          if (!SimVar.GetSimVarValue('AUTOPILOT APPROACH HOLD', 'Boolean')) {
            SimVar.SetSimVarValue('K:AP_PANEL_HEADING_HOLD', 'Number', 1);
          }
        }
      }

      if (this.isAltitudeManaged()) {
        const plan = this.flightPlanService.active;

        const prevWaypoint = plan.hasElement(plan.activeLegIndex - 1);
        const nextWaypoint = plan.hasElement(plan.activeLegIndex + 1);

        if (prevWaypoint && nextWaypoint) {
          const activeWpIdx = plan.activeLegIndex;

          if (activeWpIdx !== this.activeWpIdx) {
            this.activeWpIdx = activeWpIdx;
            this.updateConstraints();
          }
          if (this.constraintAlt) {
            Coherent.call('AP_ALT_VAR_SET_ENGLISH', 2, this.constraintAlt, this._forceNextAltitudeUpdate).catch(
              console.error,
            );
            this._forceNextAltitudeUpdate = false;
          } else {
            const altitude = Simplane.getAutoPilotSelectedAltitudeLockValue('feet');
            if (isFinite(altitude)) {
              Coherent.call('AP_ALT_VAR_SET_ENGLISH', 2, altitude, this._forceNextAltitudeUpdate).catch(console.error);
              this._forceNextAltitudeUpdate = false;
            }
          }
        } else {
          const altitude = Simplane.getAutoPilotSelectedAltitudeLockValue('feet');
          if (isFinite(altitude)) {
            SimVar.SetSimVarValue('L:A32NX_FG_ALTITUDE_CONSTRAINT', 'feet', 0);
            Coherent.call('AP_ALT_VAR_SET_ENGLISH', 2, altitude, this._forceNextAltitudeUpdate).catch(console.error);
            this._forceNextAltitudeUpdate = false;
          }
        }
      }

      if (
        Simplane.getAutoPilotAltitudeManaged() &&
        this.flightPlanService.hasActive &&
        SimVar.GetSimVarValue('L:A320_NEO_FCU_STATE', 'number') !== 1
      ) {
        const currentWaypointIndex = this.flightPlanService.active.activeLegIndex;
        if (currentWaypointIndex !== this._lastRequestedFLCModeWaypointIndex) {
          this._lastRequestedFLCModeWaypointIndex = currentWaypointIndex;
          setTimeout(() => {
            if (Simplane.getAutoPilotAltitudeManaged()) {
              this._onModeManagedAltitude();
            }
          }, 1000);
        }
      }

      if (this.flightPhaseManager.phase === FmgcFlightPhase.GoAround && apLogicOn) {
        //depending if on HDR/TRK or NAV mode, select appropriate Alt Mode (WIP)
        //this._onModeManagedAltitude();
        this._onModeSelectedAltitude();
      }
      this.updateAutopilotCooldown = this._apCooldown;
    }
  }

  /**
   * Updates performance speeds such as GD, F, S, Vls and approach speeds
   */
  public updatePerfSpeeds() {
    this.computedVgd = SimVar.GetSimVarValue('L:A32NX_SPEEDS_GD', 'number');
    this.computedVfs = SimVar.GetSimVarValue('L:A32NX_SPEEDS_F', 'number');
    this.computedVss = SimVar.GetSimVarValue('L:A32NX_SPEEDS_S', 'number');
    this.computedVls = SimVar.GetSimVarValue('L:A32NX_SPEEDS_VLS', 'number');

    let weight = this.tryEstimateLandingWeight();
    const vnavPrediction = this.guidanceController.vnavDriver.getDestinationPrediction();
    // Actual weight is used during approach phase (FCOM bulletin 46/2), and we also assume during go-around
    // Fallback gross weight set to 64.3T (MZFW), which is replaced by FMGW once input in FMS to avoid function returning undefined results.
    if (this.flightPhaseManager.phase >= FmgcFlightPhase.Approach || !isFinite(weight)) {
      weight = this.getGW() == 0 ? 64.3 : this.getGW();
    } else if (vnavPrediction && Number.isFinite(vnavPrediction.estimatedFuelOnBoard)) {
      weight = this.zeroFuelWeight + Math.max(0, (vnavPrediction.estimatedFuelOnBoard * 0.4535934) / 1000);
    }
    // if pilot has set approach wind in MCDU we use it, otherwise fall back to current measured wind
    if (this.perfApprWindSpeed !== null && this.perfApprWindHeading !== null) {
      this.approachSpeeds = new NXSpeedsApp(weight, this.perfApprFlaps3, this._towerHeadwind);
    } else {
      this.approachSpeeds = new NXSpeedsApp(weight, this.perfApprFlaps3);
    }
    this.approachSpeeds.valid = this.flightPhaseManager.phase >= FmgcFlightPhase.Approach || isFinite(weight);
  }

  public updateConstraints() {
    const activeFpIndex = this.flightPlanService.activeLegIndex;
    const constraints = this.managedProfile.get(activeFpIndex);
    const fcuSelAlt = Simplane.getAutoPilotDisplayedAltitudeLockValue('feet');

    let constraintAlt = 0;
    if (constraints) {
      // Altitude constraints are not sent in GA phase. While we cannot engage CLB anyways, ALT counts as a managed mode, so we don't want to show
      // a magenta altitude in ALT due to a constraint
      if (
        this.flightPhaseManager.phase < FmgcFlightPhase.Cruise &&
        isFinite(constraints.climbAltitude) &&
        constraints.climbAltitude < fcuSelAlt
      ) {
        constraintAlt = constraints.climbAltitude;
      }

      if (
        this.flightPhaseManager.phase > FmgcFlightPhase.Cruise &&
        this.flightPhaseManager.phase < FmgcFlightPhase.GoAround &&
        isFinite(constraints.descentAltitude) &&
        constraints.descentAltitude > fcuSelAlt
      ) {
        constraintAlt = constraints.descentAltitude;
      }
    }

    if (constraintAlt !== this.constraintAlt) {
      this.constraintAlt = constraintAlt;
      SimVar.SetSimVarValue('L:A32NX_FG_ALTITUDE_CONSTRAINT', 'feet', this.constraintAlt);
    }
  }

  // TODO/VNAV: Speed constraint
  private getSpeedConstraint() {
    if (!this.navModeEngaged()) {
      return Infinity;
    }

    return this.getNavModeSpeedConstraint();
  }

  public getNavModeSpeedConstraint(): number {
    const activeLegIndex =
      this.guidanceController.activeTransIndex >= 0
        ? this.guidanceController.activeTransIndex
        : this.guidanceController.activeLegIndex;
    const constraints = this.managedProfile.get(activeLegIndex);
    if (constraints) {
      if (
        this.flightPhaseManager.phase < FmgcFlightPhase.Cruise ||
        this.flightPhaseManager.phase === FmgcFlightPhase.GoAround
      ) {
        return constraints.climbSpeed;
      }

      if (
        this.flightPhaseManager.phase > FmgcFlightPhase.Cruise &&
        this.flightPhaseManager.phase < FmgcFlightPhase.GoAround
      ) {
        // FIXME proper decel calc
        if (
          this.guidanceController.activeLegDtg <
          this.calculateDecelDist(
            Math.min(constraints.previousDescentSpeed, this.getManagedDescentSpeed()),
            constraints.descentSpeed,
          )
        ) {
          return constraints.descentSpeed;
        } else {
          return constraints.previousDescentSpeed;
        }
      }
    }

    return Infinity;
  }

  private updateManagedProfile() {
    this.managedProfile.clear();

    const plan = this.flightPlanService.active;

    const destination = plan.destinationAirport;
    const destinationElevation = destination ? destination.location.alt : 0;

    // TODO should we save a constraint already propagated to the current leg?

    // propagate descent speed constraints forward
    let currentSpeedConstraint = Infinity;
    let previousSpeedConstraint = Infinity;
    for (let index = 0; index < Math.min(plan.firstMissedApproachLegIndex, plan.legCount); index++) {
      const leg = plan.elementAt(index);

      if (leg.isDiscontinuity === true) {
        continue;
      }

      if (leg.constraintType === 2 /** DES */) {
        if (leg.speedConstraint) {
          currentSpeedConstraint = Math.min(currentSpeedConstraint, Math.round(leg.speedConstraint.speed));
        }
      }

      this.managedProfile.set(index, {
        descentSpeed: currentSpeedConstraint,
        previousDescentSpeed: previousSpeedConstraint,
        climbSpeed: Infinity,
        previousClimbSpeed: Infinity,
        climbAltitude: Infinity,
        descentAltitude: -Infinity,
      });

      previousSpeedConstraint = currentSpeedConstraint;
    }

    // propagate climb speed constraints backward
    // propagate alt constraints backward
    currentSpeedConstraint = Infinity;
    previousSpeedConstraint = Infinity;
    let currentDesConstraint = -Infinity;
    let currentClbConstraint = Infinity;

    for (let index = Math.min(plan.firstMissedApproachLegIndex, plan.legCount) - 1; index >= 0; index--) {
      const leg = plan.elementAt(index);

      if (leg.isDiscontinuity === true) {
        continue;
      }

      const altConstraint = leg.altitudeConstraint;
      const speedConstraint = leg.speedConstraint;

      if (leg.constraintType === 1 /** CLB */) {
        if (speedConstraint) {
          currentSpeedConstraint = Math.min(currentSpeedConstraint, Math.round(speedConstraint.speed));
        }

        if (altConstraint) {
          switch (altConstraint.altitudeDescriptor) {
            case '@': // at alt 1
            case '-': // at or below alt 1
            case 'B': // between alt 1 and alt 2
              currentClbConstraint = Math.min(currentClbConstraint, Math.round(altConstraint.altitude1));
              break;
            default:
            // not constraining
          }
        }
      } else if (leg.constraintType === 2 /** DES */) {
        if (altConstraint) {
          switch (altConstraint.altitudeDescriptor) {
            case '@': // at alt 1
            case '+': // at or above alt 1
            case 'I': // alt1 is at for FACF, Alt2 is glidelope intercept
            case 'J': // alt1 is at or above for FACF, Alt2 is glideslope intercept
            case 'V': // alt1 is procedure alt for step-down, Alt2 is at alt for vertical path angle
            case 'X': // alt 1 is at, Alt 2 is on the vertical angle
              currentDesConstraint = Math.max(currentDesConstraint, Math.round(altConstraint.altitude1));
              break;
            case 'B': // between alt 1 and alt 2
              currentDesConstraint = Math.max(currentDesConstraint, Math.round(altConstraint.altitude2));
              break;
            default:
            // not constraining
          }
        }
      }

      const profilePoint = this.managedProfile.get(index);
      profilePoint.climbSpeed = currentSpeedConstraint;
      profilePoint.previousClimbSpeed = previousSpeedConstraint;
      profilePoint.climbAltitude = currentClbConstraint;
      profilePoint.descentAltitude = Math.max(destinationElevation, currentDesConstraint);
      previousSpeedConstraint = currentSpeedConstraint;
    }
  }

  private async updateDestinationData() {
    let landingElevation;
    let latitude;
    let longitude;

    const runway = this.flightPlanService.active.destinationRunway;

    if (runway) {
      landingElevation = runway.thresholdLocation.alt;
      latitude = runway.thresholdLocation.lat;
      longitude = runway.thresholdLocation.long;
    } else {
      const airport = this.flightPlanService.active.destinationAirport;

      if (airport) {
        const ele = airport.location.alt;

        landingElevation = isFinite(ele) ? ele : undefined;
        latitude = airport.location.lat;
        longitude = airport.location.long;
      }
    }

    if (this.landingElevation !== landingElevation) {
      this.landingElevation = landingElevation;

      const ssm =
        landingElevation !== undefined
          ? Arinc429SignStatusMatrix.NormalOperation
          : Arinc429SignStatusMatrix.NoComputedData;

      this.arincLandingElevation.setBnrValue(landingElevation ? landingElevation : 0, ssm, 14, 16384, -2048);
    }

    if (this.destinationLatitude !== latitude) {
      this.destinationLatitude = latitude;

      const ssm =
        latitude !== undefined ? Arinc429SignStatusMatrix.NormalOperation : Arinc429SignStatusMatrix.NoComputedData;

      this.arincDestinationLatitude.setBnrValue(latitude ? latitude : 0, ssm, 18, 180, -180);
    }

    if (this.destinationLongitude !== longitude) {
      this.destinationLongitude = longitude;

      const ssm =
        longitude !== undefined ? Arinc429SignStatusMatrix.NormalOperation : Arinc429SignStatusMatrix.NoComputedData;

      this.arincDestinationLongitude.setBnrValue(longitude ? longitude : 0, ssm, 18, 180, -180);
    }
  }

  private updateMinimums() {
    const inRange = this.shouldTransmitMinimums();

    const mdaValid = inRange && this.perfApprMDA !== null;
    const dhValid = !mdaValid && inRange && typeof this.perfApprDH === 'number';

    const mdaSsm = mdaValid ? Arinc429SignStatusMatrix.NormalOperation : Arinc429SignStatusMatrix.NoComputedData;
    const dhSsm = dhValid ? Arinc429SignStatusMatrix.NormalOperation : Arinc429SignStatusMatrix.NoComputedData;

    this.arincMDA.setBnrValue(mdaValid ? this.perfApprMDA : 0, mdaSsm, 17, 131072, 0);
    this.arincDH.setBnrValue(dhValid && typeof this.perfApprDH === 'number' ? this.perfApprDH : 0, dhSsm, 16, 8192, 0);
    this.arincEisWord2.setBitValue(29, inRange && this.perfApprDH === 'NO DH');
    // FIXME we need to handle these better
    this.arincEisWord2.setSsm(Arinc429SignStatusMatrix.NormalOperation);
  }

  private shouldTransmitMinimums() {
    const phase = this.flightPhaseManager.phase;
    const distanceToDestination = this.getDistanceToDestination();
    const isCloseToDestination = Number.isFinite(distanceToDestination) ? distanceToDestination < 250 : true;

    return phase > FmgcFlightPhase.Cruise || (phase === FmgcFlightPhase.Cruise && isCloseToDestination);
  }

  private getClbManagedSpeedFromCostIndex() {
    const dCI = ((this.costIndex ? this.costIndex : 0) / 999) ** 2;
    return 290 * (1 - dCI) + 330 * dCI;
  }

  private getCrzManagedSpeedFromCostIndex() {
    const dCI = ((this.costIndex ? this.costIndex : 0) / 999) ** 2;
    return 290 * (1 - dCI) + 310 * dCI;
  }

  private getDesManagedSpeedFromCostIndex() {
    const dCI = (this.costIndex ? this.costIndex : 0) / 999;
    return 288 * (1 - dCI) + 300 * dCI;
  }

  private getAppManagedSpeed() {
    switch (SimVar.GetSimVarValue('L:A32NX_FLAPS_HANDLE_INDEX', 'Number')) {
      case 0:
        return this.computedVgd;
      case 1:
        return this.computedVss;
      case 3:
        return this.perfApprFlaps3 ? this.getVApp() : this.computedVfs;
      case 4:
        return this.getVApp();
      default:
        return this.computedVfs;
    }
  }

  /* FMS EVENTS */

  public onPowerOn() {
    const gpsDriven = SimVar.GetSimVarValue('GPS DRIVES NAV1', 'Bool');
    if (!gpsDriven) {
      SimVar.SetSimVarValue('K:TOGGLE_GPS_DRIVES_NAV1', 'Bool', 0);
    }

    this._onModeSelectedHeading();
    this._onModeSelectedAltitude();

    SimVar.SetSimVarValue('K:VS_SLOT_INDEX_SET', 'number', 1);

    this.taxiFuelWeight = 0.2;
    CDUInitPage.updateTowIfNeeded(this.mcdu);
  }

  protected onEvent(_event) {
    if (_event === 'MODE_SELECTED_HEADING') {
      if (Simplane.getAutoPilotHeadingManaged()) {
        if (SimVar.GetSimVarValue('L:A320_FCU_SHOW_SELECTED_HEADING', 'number') === 0) {
          const currentHeading = Simplane.getHeadingMagnetic();

          Coherent.call('HEADING_BUG_SET', 1, currentHeading).catch(console.error);
        }
      }
      this._onModeSelectedHeading();
    }
    if (_event === 'MODE_MANAGED_HEADING') {
      if (this.flightPlanService.active.legCount === 0) {
        return;
      }

      this._onModeManagedHeading();
    }
    if (_event === 'MODE_SELECTED_ALTITUDE') {
      const dist = Number.isFinite(this.getDistanceToDestination()) ? this.getDistanceToDestination() : -1;
      this.flightPhaseManager.handleFcuAltKnobPushPull(dist);
      this._onModeSelectedAltitude();
      this._onStepClimbDescent();
    }
    if (_event === 'MODE_MANAGED_ALTITUDE') {
      const dist = Number.isFinite(this.getDistanceToDestination()) ? this.getDistanceToDestination() : -1;
      this.flightPhaseManager.handleFcuAltKnobPushPull(dist);
      this._onModeManagedAltitude();
      this._onStepClimbDescent();
    }
    if (_event === 'AP_DEC_ALT' || _event === 'AP_INC_ALT') {
      const dist = Number.isFinite(this.getDistanceToDestination()) ? this.getDistanceToDestination() : -1;
      this.flightPhaseManager.handleFcuAltKnobTurn(dist);
      this._onTrySetCruiseFlightLevel();
    }
    if (_event === 'AP_DEC_HEADING' || _event === 'AP_INC_HEADING') {
      if (SimVar.GetSimVarValue('L:A320_FCU_SHOW_SELECTED_HEADING', 'number') === 0) {
        const currentHeading = Simplane.getHeadingMagnetic();
        Coherent.call('HEADING_BUG_SET', 1, currentHeading).catch(console.error);
      }
      SimVar.SetSimVarValue('L:A320_FCU_SHOW_SELECTED_HEADING', 'number', 1);
    }
    if (_event === 'VS') {
      const dist = Number.isFinite(this.getDistanceToDestination()) ? this.getDistanceToDestination() : -1;
      this.flightPhaseManager.handleFcuVSKnob(dist, this._onStepClimbDescent.bind(this));
    }
  }

  private _onModeSelectedHeading() {
    if (SimVar.GetSimVarValue('AUTOPILOT APPROACH HOLD', 'boolean')) {
      return;
    }
    if (!SimVar.GetSimVarValue('AUTOPILOT HEADING LOCK', 'Boolean')) {
      SimVar.SetSimVarValue('K:AP_PANEL_HEADING_HOLD', 'Number', 1);
    }
    SimVar.SetSimVarValue('K:HEADING_SLOT_INDEX_SET', 'number', 1);
  }

  private _onModeManagedHeading() {
    if (SimVar.GetSimVarValue('AUTOPILOT APPROACH HOLD', 'boolean')) {
      return;
    }
    if (!SimVar.GetSimVarValue('AUTOPILOT HEADING LOCK', 'Boolean')) {
      SimVar.SetSimVarValue('K:AP_PANEL_HEADING_HOLD', 'Number', 1);
    }
    SimVar.SetSimVarValue('K:HEADING_SLOT_INDEX_SET', 'number', 2);
    SimVar.SetSimVarValue('L:A320_FCU_SHOW_SELECTED_HEADING', 'number', 0);
  }

  private _onModeSelectedAltitude() {
    if (!Simplane.getAutoPilotGlideslopeHold()) {
      SimVar.SetSimVarValue('L:A320_NEO_FCU_FORCE_IDLE_VS', 'Number', 1);
    }
    SimVar.SetSimVarValue('K:ALTITUDE_SLOT_INDEX_SET', 'number', 1);
    Coherent.call(
      'AP_ALT_VAR_SET_ENGLISH',
      1,
      Simplane.getAutoPilotDisplayedAltitudeLockValue(),
      this._forceNextAltitudeUpdate,
    ).catch(console.error);
  }

  private _onModeManagedAltitude() {
    SimVar.SetSimVarValue('K:ALTITUDE_SLOT_INDEX_SET', 'number', 2);
    Coherent.call(
      'AP_ALT_VAR_SET_ENGLISH',
      1,
      Simplane.getAutoPilotDisplayedAltitudeLockValue(),
      this._forceNextAltitudeUpdate,
    ).catch(console.error);
    Coherent.call(
      'AP_ALT_VAR_SET_ENGLISH',
      2,
      Simplane.getAutoPilotDisplayedAltitudeLockValue(),
      this._forceNextAltitudeUpdate,
    ).catch(console.error);
    if (!Simplane.getAutoPilotGlideslopeHold()) {
      requestAnimationFrame(() => {
        SimVar.SetSimVarValue('L:A320_NEO_FCU_FORCE_IDLE_VS', 'Number', 1);
      });
    }
  }

  private _onStepClimbDescent() {
    if (
      !(
        this.flightPhaseManager.phase === FmgcFlightPhase.Climb ||
        this.flightPhaseManager.phase === FmgcFlightPhase.Cruise
      )
    ) {
      return;
    }

    const _targetFl = Simplane.getAutoPilotDisplayedAltitudeLockValue() / 100;

    if (
      (this.flightPhaseManager.phase === FmgcFlightPhase.Climb && _targetFl > this.cruiseLevel) ||
      (this.flightPhaseManager.phase === FmgcFlightPhase.Cruise && _targetFl !== this.cruiseLevel)
    ) {
      this.deleteOutdatedCruiseSteps(this.cruiseLevel, _targetFl);
      this.addMessageToQueue(NXSystemMessages.newCrzAlt.getModifiedMessage(_targetFl * 100));

      this.cruiseLevel = _targetFl;
    }
  }

  private deleteOutdatedCruiseSteps(oldCruiseLevel, newCruiseLevel) {
    const isClimbVsDescent = newCruiseLevel > oldCruiseLevel;

    const activePlan = this.flightPlanService.active;

    for (let i = activePlan.activeLegIndex; i < activePlan.legCount; i++) {
      const element = activePlan.elementAt(i);

      if (!element || element.isDiscontinuity === true || !element.cruiseStep) {
        continue;
      }

      const stepLevel = Math.round(element.cruiseStep.toAltitude / 100);

      if (
        (isClimbVsDescent && stepLevel >= oldCruiseLevel && stepLevel <= newCruiseLevel) ||
        (!isClimbVsDescent && stepLevel <= oldCruiseLevel && stepLevel >= newCruiseLevel)
      ) {
        element.cruiseStep = undefined; // TODO call a method on FPS so that we sync this (fms-v2)
        this.removeMessageFromQueue(NXSystemMessages.stepAhead.text);
      }
    }
  }

  /***
   * Executed on every alt knob turn, checks whether or not the crz fl can be changed to the newly selected fcu altitude
   * It creates a timeout to simulate real life delay which resets every time the fcu knob alt increases or decreases.
   * @private
   */
  private _onTrySetCruiseFlightLevel() {
    if (
      !(
        this.flightPhaseManager.phase === FmgcFlightPhase.Climb ||
        this.flightPhaseManager.phase === FmgcFlightPhase.Cruise
      )
    ) {
      return;
    }

    const activeVerticalMode = SimVar.GetSimVarValue('L:A32NX_FMA_VERTICAL_MODE', 'enum');

    if (
      (activeVerticalMode >= 11 && activeVerticalMode <= 15) ||
      (activeVerticalMode >= 21 && activeVerticalMode <= 23)
    ) {
      const fcuFl = Simplane.getAutoPilotDisplayedAltitudeLockValue() / 100;

      if (
        (this.flightPhaseManager.phase === FmgcFlightPhase.Climb && fcuFl > this.cruiseLevel) ||
        (this.flightPhaseManager.phase === FmgcFlightPhase.Cruise && fcuFl !== this.cruiseLevel)
      ) {
        if (this.cruiseFlightLevelTimeOut) {
          clearTimeout(this.cruiseFlightLevelTimeOut);
          this.cruiseFlightLevelTimeOut = undefined;
        }

        this.cruiseFlightLevelTimeOut = setTimeout(() => {
          if (
            fcuFl === Simplane.getAutoPilotDisplayedAltitudeLockValue() / 100 &&
            ((this.flightPhaseManager.phase === FmgcFlightPhase.Climb && fcuFl > this.cruiseLevel) ||
              (this.flightPhaseManager.phase === FmgcFlightPhase.Cruise && fcuFl !== this.cruiseLevel))
          ) {
            this.addMessageToQueue(NXSystemMessages.newCrzAlt.getModifiedMessage(fcuFl * 100));
            this.cruiseLevel = fcuFl;

            if (this.page.Current === this.page.ProgressPage) {
              CDUProgressPage.ShowPage(this.mcdu);
            }
          }
        }, 3000);
      }
    }
  }

  /* END OF FMS EVENTS */
  /* FMS CHECK ROUTINE */

  private checkDestData() {
    this.addMessageToQueue(NXSystemMessages.enterDestData, () => {
      return (
        isFinite(this.perfApprQNH) &&
        isFinite(this.perfApprTemp) &&
        this.perfApprWindHeading !== null &&
        this.perfApprWindSpeed !== null
      );
    });
  }

  private checkGWParams() {
    const fmGW = SimVar.GetSimVarValue('L:A32NX_FM_GROSS_WEIGHT', 'Number');
    const eng1state = SimVar.GetSimVarValue('L:A32NX_ENGINE_STATE:1', 'Number');
    const eng2state = SimVar.GetSimVarValue('L:A32NX_ENGINE_STATE:2', 'Number');
    const gs = SimVar.GetSimVarValue('GPS GROUND SPEED', 'knots');
    const actualGrossWeight = SimVar.GetSimVarValue('TOTAL WEIGHT', 'Kilograms') / 1000; //TO-DO Source to be replaced with FAC-GW
    const gwMismatch = Math.abs(fmGW - actualGrossWeight) > 7 ? true : false;

    if (eng1state == 2 || eng2state == 2) {
      if (this._gwInitDisplayed < 1 && this.flightPhaseManager.phase < FmgcFlightPhase.Takeoff) {
        this._initMessageSettable = true;
      }
    }
    //INITIALIZE WEIGHT/CG
    if (this.isAnEngineOn() && fmGW === 0 && this._initMessageSettable) {
      this.addMessageToQueue(NXSystemMessages.initializeWeightOrCg);
      this._gwInitDisplayed++;
      this._initMessageSettable = false;
    }

    //CHECK WEIGHT
    //TO-DO Ground Speed used for redundancy and to simulate delay (~10s) for FAC parameters to be calculated, remove once FAC is available.
    if (!this.isOnGround() && gwMismatch && this._checkWeightSettable && gs > 180) {
      this.addMessageToQueue(NXSystemMessages.checkWeight);
      this._checkWeightSettable = false;
    } else if (!gwMismatch) {
      this.removeMessageFromQueue(NXSystemMessages.checkWeight.text);
      this._checkWeightSettable = true;
    }
  }

  /* END OF FMS CHECK ROUTINE */
  /* MCDU GET/SET METHODS */

  public setCruiseFlightLevelAndTemperature(input: string): boolean {
    if (input === Keypad.clrValue) {
      this.cruiseLevel = null;
      this.cruiseTemperature = undefined;
      return true;
    }
    const flString = input.split('/')[0].replace('FL', '');
    const tempString = input.split('/')[1];
    const onlyTemp = flString.length === 0;

    if (!!flString && !onlyTemp && this.trySetCruiseFl(parseFloat(flString))) {
      if (
        SimVar.GetSimVarValue('L:A32NX_CRZ_ALT_SET_INITIAL', 'bool') === 1 &&
        SimVar.GetSimVarValue('L:A32NX_GOAROUND_PASSED', 'bool') === 1
      ) {
        SimVar.SetSimVarValue('L:A32NX_NEW_CRZ_ALT', 'number', this.cruiseLevel);
      } else {
        SimVar.SetSimVarValue('L:A32NX_CRZ_ALT_SET_INITIAL', 'bool', 1);
      }
      if (!tempString) {
        return true;
      }
    }
    if (tempString) {
      let temp = parseInt(tempString);
      if (isFinite(temp) && this.cruiseLevel) {
        if (!tempString.startsWith('+') && !tempString.startsWith('-')) {
          temp = -temp;
        }
        if (temp > -270 && temp < 100) {
          this.cruiseTemperature = temp;
          return true;
        } else {
          this.setScratchpadMessage(NXSystemMessages.entryOutOfRange);
          return false;
        }
      } else {
        this.setScratchpadMessage(NXSystemMessages.notAllowed);
        return false;
      }
    }
    this.setScratchpadMessage(NXSystemMessages.formatError);
    return false;
  }

  public tryUpdateCostIndex(costIndex: string): boolean {
    const value = parseInt(costIndex);
    if (isFinite(value)) {
      if (value >= 0) {
        if (value < 1000) {
          this.costIndex = value;
          this.updateManagedSpeeds();
          return true;
        } else {
          this.setScratchpadMessage(NXSystemMessages.entryOutOfRange);
          return false;
        }
      }
    }
    this.setScratchpadMessage(NXSystemMessages.notAllowed);
    return false;
  }

  /**
   * Any tropopause altitude up to 60,000 ft is able to be entered
   * @param tropo Format: NNNN or NNNNN Leading 0’s must be included. Entry is rounded to the nearest 10 ft
   * @return Whether tropopause could be set or not
   */
  public tryUpdateTropo(tropo: string): boolean {
    if (tropo === Keypad.clrValue) {
      if (this.tropo) {
        this.tropo = undefined;
        return true;
      }
      this.setScratchpadMessage(NXSystemMessages.notAllowed);
      return false;
    }

    if (!tropo.match(/^(?=(\D*\d){4,5}\D*$)/g)) {
      this.setScratchpadMessage(NXSystemMessages.formatError);
      return false;
    }

    const value = parseInt(tropo);
    if (isFinite(value) && value >= 0 && value <= 60000) {
      this.tropo = Math.round(value / 10) * 10;
      return true;
    }

    this.setScratchpadMessage(NXSystemMessages.entryOutOfRange);
    return false;
  }

  //-----------------------------------------------------------------------------------
  // TODO:FPM REWRITE: Start of functions to refactor
  //-----------------------------------------------------------------------------------

  private resetCoroute() {
    this.coRoute.routeNumber = undefined;
    this.coRoute.routes = [];
  }

  /** MCDU Init page method for FROM/TO, NOT for programmatic use */
  public tryUpdateFromTo(fromTo: string, callback = EmptyCallback.Boolean) {
    if (fromTo === Keypad.clrValue) {
      this.setScratchpadMessage(NXSystemMessages.notAllowed);
      return callback(false);
    }

    const match = fromTo.match(/^([A-Z]{4})\/([A-Z]{4})$/);
    if (match === null) {
      this.setScratchpadMessage(NXSystemMessages.formatError);
      return callback(false);
    }
    const [, from, to] = match;

    this.resetCoroute();

    this.setFromTo(from, to)
      .then(() => {
        this.getCoRouteList()
          .then(() => callback(true))
          .catch(console.log);
      })
      .catch((e) => {
        if (e instanceof McduMessage) {
          this.setScratchpadMessage(e);
        } else {
          console.warn(e);
        }
        callback(false);
      });
  }

  /**
   * Programmatic method to set from/to
   * @param from 4-letter icao code for origin airport
   * @param to 4-letter icao code for destination airport
   * @throws NXSystemMessage on error (you are responsible for pushing to the scratchpad if appropriate)
   */
  private async setFromTo(from: string, to: string) {
    let airportFrom, airportTo;
    try {
      airportFrom = await this.navigationDatabaseService.activeDatabase.searchAirport(from);
      airportTo = await this.navigationDatabaseService.activeDatabase.searchAirport(to);

      if (!airportFrom || !airportTo) {
        throw NXSystemMessages.notInDatabase;
      }
    } catch (e) {
      console.log(e);
      throw NXSystemMessages.notInDatabase;
    }

    this.atsu.resetAtisAutoUpdate();

    return this.flightPlanService.newCityPair(from, to).then(() => {
      this.setGroundTempFromOrigin();
    });
  }

  /**
   * Computes distance between destination and alternate destination
   */
  private tryUpdateDistanceToAlt() {
    const activePlan = this.flightPlanService.active;

    if (activePlan && activePlan.destinationAirport && activePlan.alternateDestinationAirport) {
      this._DistanceToAlt = Avionics.Utils.computeGreatCircleDistance(
        activePlan.destinationAirport.location,
        activePlan.alternateDestinationAirport.location,
      );
    } else {
      this._DistanceToAlt = 0;
    }
  }

  //-----------------------------------------------------------------------------------
  // TODO:FPM REWRITE: End of functions to refactor
  //-----------------------------------------------------------------------------------

  // only used by trySetRouteAlternateFuel
  private isAltFuelInRange(fuel) {
    if (Number.isFinite(this.blockFuel)) {
      return 0 < fuel && fuel < this.blockFuel - this._routeTripFuelWeight;
    }

    return 0 < fuel;
  }

  public async trySetRouteAlternateFuel(altFuel: string): Promise<boolean> {
    if (altFuel === Keypad.clrValue) {
      this._routeAltFuelEntered = false;
      return true;
    }
    if (
      !this.flightPlanService ||
      !this.flightPlanService.active ||
      !this.flightPlanService.active.alternateDestinationAirport
    ) {
      this.setScratchpadMessage(NXSystemMessages.notAllowed);
      return false;
    }

    const value = NXUnits.userToKg(parseFloat(altFuel));
    if (isFinite(value)) {
      if (this.isAltFuelInRange(value)) {
        this._routeAltFuelEntered = true;
        this._routeAltFuelWeight = value;
        this._routeAltFuelTime = null;
        return true;
      } else {
        this.setScratchpadMessage(NXSystemMessages.entryOutOfRange);
        return false;
      }
    }
    this.setScratchpadMessage(NXSystemMessages.formatError);
    return false;
  }

  public async trySetMinDestFob(fuel: string): Promise<boolean> {
    if (fuel === Keypad.clrValue) {
      this._minDestFobEntered = false;
      return true;
    }
    if (!this.representsDecimalNumber(fuel)) {
      this.setScratchpadMessage(NXSystemMessages.formatError);
      return false;
    }

    const value = NXUnits.userToKg(parseFloat(fuel));
    if (isFinite(value)) {
      if (this.isMinDestFobInRange(value)) {
        this._minDestFobEntered = true;
        if (value < this._routeAltFuelWeight + this.getRouteFinalFuelWeight()) {
          this.addMessageToQueue(NXSystemMessages.checkMinDestFob);
        }
        this._minDestFob = value;
        return true;
      } else {
        this.setScratchpadMessage(NXSystemMessages.entryOutOfRange);
        return false;
      }
    }
    this.setScratchpadMessage(NXSystemMessages.formatError);
    return false;
  }

  public async tryUpdateAltDestination(altDestIdent: string): Promise<boolean> {
    if (!altDestIdent || altDestIdent === 'NONE' || altDestIdent === Keypad.clrValue) {
      this.atsu.resetAtisAutoUpdate();
      this.flightPlanService.setAlternate(undefined);
      this._DistanceToAlt = 0;
      return true;
    }

    const airportAltDest = await this.navigationDatabaseService.activeDatabase.searchAirport(altDestIdent);
    if (airportAltDest) {
      this.atsu.resetAtisAutoUpdate();
      await this.flightPlanService.setAlternate(altDestIdent);
      this.tryUpdateDistanceToAlt();
      return true;
    }

    this.setScratchpadMessage(NXSystemMessages.notInDatabase);
    return false;
  }

  /**
   * Updates the Fuel weight cell to tons. Uses a place holder FL120 for 30 min
   */
  public tryUpdateRouteFinalFuel() {
    if (this._routeFinalFuelTime <= 0) {
      this._routeFinalFuelTime = this._defaultRouteFinalTime;
    }
    this._routeFinalFuelWeight = A32NX_FuelPred.computeHoldingTrackFF(this.zeroFuelWeight, 120) / 1000;
    this._rteFinalCoeffecient = A32NX_FuelPred.computeHoldingTrackFF(this.zeroFuelWeight, 120) / 30;
  }

  /**
   * Updates the alternate fuel and time values using a place holder FL of 330 until that can be set
   */
  public tryUpdateRouteAlternate() {
    if (this._DistanceToAlt < 20) {
      this._routeAltFuelWeight = 0;
      this._routeAltFuelTime = 0;
    } else {
      const placeholderFl = 120;
      const airDistance = A32NX_FuelPred.computeAirDistance(Math.round(this._DistanceToAlt), this.averageWind);

      const deviation =
        (this.zeroFuelWeight + this._routeFinalFuelWeight - A32NX_FuelPred.refWeight) *
        A32NX_FuelPred.computeNumbers(airDistance, placeholderFl, A32NX_FuelPred.computations.CORRECTIONS, true);
      if (20 < airDistance && airDistance < 200 && 100 < placeholderFl && placeholderFl < 290) {
        //This will always be true until we can setup alternate routes
        this._routeAltFuelWeight =
          (A32NX_FuelPred.computeNumbers(airDistance, placeholderFl, A32NX_FuelPred.computations.FUEL, true) +
            deviation) /
          1000;
        this._routeAltFuelTime = this._routeAltFuelEntered
          ? null
          : A32NX_FuelPred.computeNumbers(airDistance, placeholderFl, A32NX_FuelPred.computations.TIME, true);
      }
    }
  }

  /**
   * Attempts to calculate trip information. Is dynamic in that it will use liveDistanceTo the destination rather than a
   * static distance. Works down to 20NM airDistance and FL100 Up to 3100NM airDistance and FL390, anything out of those ranges and values
   * won't be updated.
   */
  public tryUpdateRouteTrip(_dynamic = false) {
    // TODO Use static distance for `dynamic = false` (fms-v2)
    const groundDistance = Number.isFinite(this.getDistanceToDestination()) ? this.getDistanceToDestination() : -1;
    const airDistance = A32NX_FuelPred.computeAirDistance(groundDistance, this.averageWind);

    let altToUse = this.cruiseLevel;
    // Use the cruise level for calculations otherwise after cruise use descent altitude down to 10,000 feet.
    if (this.flightPhaseManager.phase >= FmgcFlightPhase.Descent) {
      altToUse = SimVar.GetSimVarValue('PLANE ALTITUDE', 'Feet') / 100;
    }

    if (20 <= airDistance && airDistance <= 3100 && 100 <= altToUse && altToUse <= 390) {
      const deviation =
        (this.zeroFuelWeight + this._routeFinalFuelWeight + this._routeAltFuelWeight - A32NX_FuelPred.refWeight) *
        A32NX_FuelPred.computeNumbers(airDistance, altToUse, A32NX_FuelPred.computations.CORRECTIONS, false);

      this._routeTripFuelWeight =
        (A32NX_FuelPred.computeNumbers(airDistance, altToUse, A32NX_FuelPred.computations.FUEL, false) + deviation) /
        1000;
      this._routeTripTime = A32NX_FuelPred.computeNumbers(
        airDistance,
        altToUse,
        A32NX_FuelPred.computations.TIME,
        false,
      );
    }
  }

  public tryUpdateMinDestFob() {
    this._minDestFob = this._routeAltFuelWeight + this.getRouteFinalFuelWeight();
  }

  public tryUpdateTOW() {
    this.takeOffWeight = this.zeroFuelWeight + this.blockFuel - this.taxiFuelWeight;
  }

  public tryUpdateLW() {
    this.landingWeight = this.takeOffWeight - this._routeTripFuelWeight;
  }

  /**
   * Computes extra fuel
   * @param useFOB - States whether to use the FOB rather than block fuel when computing extra fuel
   */
  public tryGetExtraFuel(useFOB: boolean = false): number {
    if (useFOB) {
      return (
        this.getFOB() -
        this.getTotalTripFuelCons() -
        this._minDestFob -
        this.taxiFuelWeight -
        this.getRouteReservedWeight()
      );
    } else {
      return (
        this.blockFuel -
        this.getTotalTripFuelCons() -
        this._minDestFob -
        this.taxiFuelWeight -
        this.getRouteReservedWeight()
      );
    }
  }

  /**getRouteReservedWeight
   * EXPERIMENTAL
   * Attempts to calculate the extra time
   */
  public tryGetExtraTime(useFOB = false) {
    if (this.tryGetExtraFuel(useFOB) <= 0) {
      return 0;
    }
    const tempWeight = this.getGW() - this._minDestFob;
    const tempFFCoefficient = A32NX_FuelPred.computeHoldingTrackFF(tempWeight, 180) / 30;
    return (this.tryGetExtraFuel(useFOB) * 1000) / tempFFCoefficient;
  }

  public getRouteAltFuelWeight() {
    return this._routeAltFuelWeight;
  }

  public getRouteAltFuelTime() {
    return this._routeAltFuelTime;
  }

  //-----------------------------------------------------------------------------------
  // TODO:FPM REWRITE: Start of functions to refactor
  //-----------------------------------------------------------------------------------

  // FIXME remove A32NX_FM_LS_COURSE
  private async updateIlsCourse() {
    let course = -1;
    const mmr = this.navigation.getNavaidTuner().getMmrRadioTuningStatus(1);
    if (mmr.course !== null) {
      course = mmr.course;
    } else if (mmr.frequency !== null && SimVar.GetSimVarValue('L:A32NX_RADIO_RECEIVER_LOC_IS_VALID', 'number') === 1) {
      course = SimVar.GetSimVarValue('NAV LOCALIZER:3', 'degrees');
    }

    return SimVar.SetSimVarValue('L:A32NX_FM_LS_COURSE', 'number', course);
  }

  public async updateFlightNo(flightNo: string, callback = EmptyCallback.Boolean): Promise<void> {
    if (flightNo.length > 7) {
      this.setScratchpadMessage(NXSystemMessages.formatError);
      return callback(false);
    }

    this.flightNumber = flightNo;

    this.arincFlightNumber1.setIso5Value(this.flightNumber.substring(0, 2), Arinc429SignStatusMatrix.NormalOperation);
    this.arincFlightNumber2.setIso5Value(this.flightNumber.substring(2, 4), Arinc429SignStatusMatrix.NormalOperation);
    this.arincFlightNumber3.setIso5Value(this.flightNumber.substring(4, 6), Arinc429SignStatusMatrix.NormalOperation);
    this.arincFlightNumber4.setIso5Value(this.flightNumber.substring(6, 7), Arinc429SignStatusMatrix.NormalOperation);

    // Send to the sim for third party stuff.
    SimVar.SetSimVarValue('ATC FLIGHT NUMBER', 'string', flightNo, 'FMC');

    // FIXME move ATSU code to ATSU, and use the ARINC word above
    const code = await this.atsu.connectToNetworks(flightNo);
    if (code !== AtsuStatusCodes.Ok) {
      this.addNewAtsuMessage(code);
    }

    return callback(true);
  }

  public async updateCoRoute(coRouteNum, callback = EmptyCallback.Boolean) {
    try {
      if (coRouteNum.length > 2 && coRouteNum !== Keypad.clrValue) {
        if (coRouteNum.length < 10) {
          if (coRouteNum === 'NONE') {
            this.resetCoroute();
          } else {
            const { success, data } = await CompanyRoute.getCoRoute(coRouteNum);
            if (success) {
              this.coRoute['originIcao'] = data.origin.icao_code;
              this.coRoute['destinationIcao'] = data.destination.icao_code;
              this.coRoute['route'] = data.general.route;
              if (data.alternate) {
                this.coRoute['alternateIcao'] = data.alternate.icao_code;
              }
              this.coRoute['navlog'] = data.navlog.fix;

              // FIXME this whole thing is a mess. Create proper functions to create a CoRoute from whatever CompanyRoute.getCoRoute returns
              // and untangle uplinks from route loading (to cater for database routes).
              await CoRouteUplinkAdapter.uplinkFlightPlanFromCoRoute(this, this.flightPlanService, this.coRoute as any);
              await this.flightPlanService.uplinkInsert();
              this.setGroundTempFromOrigin();

              this.coRoute['routeNumber'] = coRouteNum;
            } else {
              this.setScratchpadMessage(NXSystemMessages.notInDatabase);
            }
          }
          return callback(true);
        }
      }
      this.setScratchpadMessage(NXSystemMessages.notAllowed);
      return callback(false);
    } catch (error) {
      console.error(`Error retrieving coroute from SimBridge ${error}`);
      this.setScratchpadMessage(NXFictionalMessages.unknownDownlinkErr);
      return callback(false);
    }
  }

  // FIXME bad name for something with no return value!
  public async getCoRouteList(): Promise<void> {
    try {
      const origin = this.flightPlanService.active.originAirport.ident;
      const dest = this.flightPlanService.active.destinationAirport.ident;
      const { success, data } = await CompanyRoute.getRouteList(origin, dest);

      if (success) {
        data.forEach((route) => {
          this.coRoute.routes.push({
            originIcao: route.origin.icao_code,
            destinationIcao: route.destination.icao_code,
            alternateIcao: route.alternate ? route.alternate.icao_code : undefined,
            route: route.general.route,
            navlog: route.navlog.fix,
            routeName: route.name,
          });
        });
      } else {
        this.setScratchpadMessage(NXSystemMessages.notInDatabase);
      }
    } catch (error) {
      console.info(`Error retrieving coroute list ${error}`);
    }
  }

  public getTotalTripTime() {
    return this._routeTripTime;
  }

  public getTotalTripFuelCons() {
    return this._routeTripFuelWeight;
  }

  public onUplinkInProgress() {
    this.setScratchpadMessage(NXSystemMessages.uplinkInsertInProg);
  }

  public onUplinkDone() {
    this.removeMessageFromQueue(NXSystemMessages.uplinkInsertInProg.text);
    this.setScratchpadMessage(NXSystemMessages.aocActFplnUplink);
  }

  public deduplicateFacilities<T extends DatabaseItem<any>>(items: T[]): Promise<T | undefined> {
    if (items.length === 0) {
      return undefined;
    }
    if (items.length === 1) {
      return Promise.resolve(items[0]);
    }

    return new Promise((resolve) => {
      A320_Neo_CDU_SelectWptPage.ShowPage(this.mcdu, items, resolve);
    });
  }

  /**
   * Shows a scratchpad message based on the FMS error thrown
   * @param type
   */
  public showFmsErrorMessage(type: FmsErrorType) {
    switch (type) {
      case FmsErrorType.NotInDatabase:
        this.setScratchpadMessage(NXSystemMessages.notInDatabase);
        break;
      case FmsErrorType.NotYetImplemented:
        this.setScratchpadMessage(NXFictionalMessages.notYetImplemented);
        break;
      case FmsErrorType.FormatError:
        this.setScratchpadMessage(NXSystemMessages.formatError);
        break;
      case FmsErrorType.EntryOutOfRange:
        this.setScratchpadMessage(NXSystemMessages.entryOutOfRange);
        break;
      case FmsErrorType.ListOf99InUse:
        this.setScratchpadMessage(NXSystemMessages.listOf99InUse);
        break;
      case FmsErrorType.AwyWptMismatch:
        this.setScratchpadMessage(NXSystemMessages.awyWptMismatch);
        break;
    }
  }

  public createNewWaypoint(ident: string): Promise<Waypoint | undefined> {
    return new Promise<Waypoint>((resolve, reject) => {
      CDUNewWaypoint.ShowPage(
        this.mcdu,
        (waypoint) => {
          if (waypoint) {
            resolve(waypoint.waypoint);
          } else {
            reject();
          }
        },
        { ident },
      );
    });
  }

  public createLatLonWaypoint(coordinates, stored, ident = undefined) {
    return this.dataManager.createLatLonWaypoint(coordinates, stored, ident);
  }

  public createPlaceBearingPlaceBearingWaypoint(place1, bearing1, place2, bearing2, stored, ident = undefined) {
    return this.dataManager.createPlaceBearingPlaceBearingWaypoint(place1, bearing1, place2, bearing2, stored, ident);
  }

  public createPlaceBearingDistWaypoint(place, bearing, distance, stored, ident = undefined) {
    return this.dataManager.createPlaceBearingDistWaypoint(place, bearing, distance, stored, ident);
  }

  public getStoredWaypointsByIdent(ident) {
    return this.dataManager.getStoredWaypointsByIdent(ident);
  }

  //-----------------------------------------------------------------------------------
  // TODO:FPM REWRITE: Start of functions to refactor
  //-----------------------------------------------------------------------------------

  private _getOrSelectWaypoints(
    getter: (ident: string) => Promise<(Fix | IlsNavaid)[]>,
    ident: string,
    callback: (fix: Fix | IlsNavaid) => void,
  ) {
    getter(ident).then((waypoints) => {
      if (waypoints.length === 0) {
        return callback(undefined);
      }
      if (waypoints.length === 1) {
        return callback(waypoints[0]);
      }
      A320_Neo_CDU_SelectWptPage.ShowPage(this.mcdu, waypoints, callback);
    });
  }

  public getOrSelectILSsByIdent(ident: string, callback: (navaid: IlsNavaid) => void): void {
    this._getOrSelectWaypoints(this.navigationDatabase.searchIls.bind(this.navigationDatabase), ident, callback);
  }

  public getOrSelectVORsByIdent(ident: string, callback: (navaid: VhfNavaid) => void): void {
    this._getOrSelectWaypoints(this.navigationDatabase.searchVor.bind(this.navigationDatabase), ident, callback);
  }

  public getOrSelectNDBsByIdent(ident: string, callback: (navaid: NdbNavaid) => void): void {
    this._getOrSelectWaypoints(this.navigationDatabase.searchNdb.bind(this.navigationDatabase), ident, callback);
  }

  public getOrSelectNavaidsByIdent(
    ident: string,
    callback: (navaid: EnrouteNdbNavaid | TerminalNdbNavaid | VhfNavaid) => void,
  ): void {
    this._getOrSelectWaypoints(this.navigationDatabase.searchAllNavaid.bind(this.navigationDatabase), ident, callback);
  }

  /**
   * This function only finds waypoints, not navaids. Some fixes may exist as a VOR and a waypoint in the database, this will only return the waypoint.
   * Use @see WaypointEntryUtils.getOrCreateWaypoint instead if you don't want that
   */
  public getOrSelectWaypointByIdent(ident: string, callback: (fix: Fix) => void): void {
    this._getOrSelectWaypoints(this.navigationDatabase.searchWaypoint.bind(this.navigationDatabase), ident, callback);
  }

  public insertWaypoint(
    newWaypointTo,
    fpIndex,
    forAlternate,
    index,
    before = false,
    callback = EmptyCallback.Boolean,
    bypassTmpy = false,
  ) {
    if (newWaypointTo === '' || newWaypointTo === Keypad.clrValue) {
      return callback(false);
    }
    try {
      WaypointEntryUtils.getOrCreateWaypoint(this, newWaypointTo, true)
        .then(
          /**
           * @param {Waypoint} waypoint
           */
          (waypoint) => {
            if (!waypoint) {
              return callback(false);
            }
            if (bypassTmpy) {
              if (fpIndex === FlightPlanIndex.Active && this.flightPlanService.hasTemporary) {
                this.setScratchpadMessage(NXSystemMessages.notAllowed);
                return callback(false);
              }

              if (before) {
                this.flightPlanService
                  .insertWaypointBefore(index, waypoint, fpIndex, forAlternate)
                  .then(() => callback(true));
              } else {
                this.flightPlanService.nextWaypoint(index, waypoint, fpIndex, forAlternate).then(() => callback(true));
              }
            } else {
              if (before) {
                this.flightPlanService
                  .insertWaypointBefore(index, waypoint, fpIndex, forAlternate)
                  .then(() => callback(true));
              } else {
                this.flightPlanService.nextWaypoint(index, waypoint, fpIndex, forAlternate).then(() => callback(true));
              }
            }
          },
        )
        .catch((err) => {
          if (err instanceof FmsError && err.type !== undefined) {
            this.showFmsErrorMessage(err.type);
          } else if (err instanceof McduMessage) {
            this.setScratchpadMessage(err);
          } else if (err) {
            console.error(err);
          }
          return callback(false);
        });
    } catch (err) {
      if (err.type !== undefined) {
        this.showFmsErrorMessage(err.type);
      } else if (err instanceof McduMessage) {
        this.setScratchpadMessage(err);
      } else {
        console.error(err);
      }
      return callback(false);
    }
  }

  public toggleWaypointOverfly(index, fpIndex, forAlternate, callback = EmptyCallback.Void) {
    if (this.flightPlanService.hasTemporary) {
      this.setScratchpadMessage(NXSystemMessages.notAllowed);
      return callback();
    }

    this.flightPlanService.toggleOverfly(index, fpIndex, forAlternate);
    callback();
  }

  public eraseTemporaryFlightPlan(callback = EmptyCallback.Void) {
    if (this.flightPlanService.hasTemporary) {
      this.flightPlanService.temporaryDelete();

      SimVar.SetSimVarValue('L:FMC_FLIGHT_PLAN_IS_TEMPORARY', 'number', 0);
      SimVar.SetSimVarValue('L:MAP_SHOW_TEMPORARY_FLIGHT_PLAN', 'number', 0);
      callback();
    } else {
      callback();
    }
  }

  public insertTemporaryFlightPlan(callback = EmptyCallback.Void) {
    if (this.flightPlanService.hasTemporary) {
      const oldCostIndex = this.costIndex;
      const oldDestination = this.currFlightPlanService.active.destinationAirport
        ? this.currFlightPlanService.active.destinationAirport.ident
        : undefined;
      const oldCruiseLevel = this.cruiseLevel;
      this.flightPlanService.temporaryInsert();
      this.checkCostIndex(oldCostIndex);
      // FIXME I don't know if it is actually possible to insert TMPY with no FROM/TO, but we should not crash here, so check this for now
      if (oldDestination !== undefined) {
        this.checkDestination(oldDestination);
      }
      this.checkCruiseLevel(oldCruiseLevel);

      SimVar.SetSimVarValue('L:FMC_FLIGHT_PLAN_IS_TEMPORARY', 'number', 0);
      SimVar.SetSimVarValue('L:MAP_SHOW_TEMPORARY_FLIGHT_PLAN', 'number', 0);

      this.guidanceController.vnavDriver.invalidateFlightPlanProfile();
      callback();
    }
  }

  private checkCostIndex(oldCostIndex) {
    if (this.costIndex !== oldCostIndex) {
      this.setScratchpadMessage(NXSystemMessages.usingCostIndex.getModifiedMessage(this.costIndex.toFixed(0)));
    }
  }

  private checkDestination(oldDestination) {
    const newDestination = this.currFlightPlanService.active.destinationAirport.ident;

    // Enabling alternate or new DEST should sequence out of the GO AROUND phase
    if (newDestination !== oldDestination) {
      this.flightPhaseManager.handleNewDestinationAirportEntered();
    }
  }

  private checkCruiseLevel(oldCruiseLevel) {
    const newLevel = this.cruiseLevel;
    // Keep simvar in sync for the flight phase manager
    if (newLevel !== oldCruiseLevel) {
      SimVar.SetSimVarValue(
        'L:A32NX_AIRLINER_CRUISE_ALTITUDE',
        'number',
        Number.isFinite(newLevel * 100) ? newLevel * 100 : 0,
      );
    }
  }

  //-----------------------------------------------------------------------------------
  // TODO:FPM REWRITE: End of functions to refactor
  //-----------------------------------------------------------------------------------

  private vSpeedsValid() {
    return (
      (!!this.v1Speed && !!this.vRSpeed ? this.v1Speed <= this.vRSpeed : true) &&
      (!!this.vRSpeed && !!this.v2Speed ? this.vRSpeed <= this.v2Speed : true) &&
      (!!this.v1Speed && !!this.v2Speed ? this.v1Speed <= this.v2Speed : true)
    );
  }

  /**
   * Gets the departure runway elevation in feet, if available.
   * @returns departure runway elevation in feet, or null if not available.
   */
  public getDepartureElevation() {
    const activePlan = this.flightPlanService.active;

    let departureElevation = null;
    if (activePlan.originRunway) {
      departureElevation = activePlan.originRunway.thresholdLocation.alt;
    } else if (activePlan.originAirport) {
      departureElevation = activePlan.originAirport.location.alt;
    }

    return departureElevation;
  }

  /**
   * Gets the gross weight, if available.
   * Prior to engine start this is based on ZFW + Fuel entries,
   * after engine start ZFW entry + FQI FoB.
   * @returns {number | null} gross weight in tons or null if not available.
   */
  public getGrossWeight() {
    const fob = this.getFOB();

    if (this.zeroFuelWeight === undefined || fob === undefined) {
      return null;
    }

    return this.zeroFuelWeight + fob;
  }

  private getToSpeedsTooLow() {
    const grossWeight = this.getGrossWeight();

    if (this.flaps === null || grossWeight === null) {
      return false;
    }

    const departureElevation = this.getDepartureElevation();

    const zp =
      departureElevation !== null
        ? this.getPressureAltAtElevation(departureElevation, this.getBaroCorrection1())
        : this.getPressureAlt();
    if (zp === null) {
      return false;
    }

    const tow = grossWeight - (this.isAnEngineOn() || this.taxiFuelWeight === undefined ? 0 : this.taxiFuelWeight);

    return (
      (this.v1Speed == null ? Infinity : this.v1Speed) < Math.trunc(NXSpeedsUtils.getVmcg(zp)) ||
      (this.vRSpeed == null ? Infinity : this.vRSpeed) < Math.trunc(1.05 * NXSpeedsUtils.getVmca(zp)) ||
      (this.v2Speed == null ? Infinity : this.v2Speed) < Math.trunc(1.1 * NXSpeedsUtils.getVmca(zp)) ||
      (isFinite(tow) &&
        (this.v2Speed == null ? Infinity : this.v2Speed) <
          Math.trunc(1.13 * NXSpeedsUtils.getVs1g(tow, this.flaps, true)))
    );
  }

  private toSpeedsChecks() {
    const toSpeedsNotInserted = !this.v1Speed || !this.vRSpeed || !this.v2Speed;
    if (toSpeedsNotInserted !== this.toSpeedsNotInserted) {
      this.toSpeedsNotInserted = toSpeedsNotInserted;
    }

    const toSpeedsTooLow = this.getToSpeedsTooLow();
    if (toSpeedsTooLow !== this.toSpeedsTooLow) {
      this.toSpeedsTooLow = toSpeedsTooLow;
      if (toSpeedsTooLow) {
        this.addMessageToQueue(NXSystemMessages.toSpeedTooLow, () => !this.getToSpeedsTooLow());
      }
    }

    const vSpeedDisagree = !this.vSpeedsValid();
    if (vSpeedDisagree !== this.vSpeedDisagree) {
      this.vSpeedDisagree = vSpeedDisagree;
      if (vSpeedDisagree) {
        this.addMessageToQueue(NXSystemMessages.vToDisagree, this.vSpeedsValid.bind(this));
      }
    }

    this.arincDiscreteWord3.setBitValue(16, vSpeedDisagree);
    this.arincDiscreteWord3.setBitValue(17, toSpeedsTooLow);
    this.arincDiscreteWord3.setBitValue(18, toSpeedsNotInserted);
    this.arincDiscreteWord3.setSsm(Arinc429SignStatusMatrix.NormalOperation);
  }

  public get v1Speed() {
    return this.flightPlanService.active.performanceData.v1;
  }

  public set v1Speed(speed) {
    this.flightPlanService.setPerformanceData('v1', speed);
    SimVar.SetSimVarValue('L:AIRLINER_V1_SPEED', 'knots', speed ? speed : NaN);
  }

  public get vRSpeed() {
    return this.flightPlanService.active.performanceData.vr;
  }

  public set vRSpeed(speed) {
    this.flightPlanService.setPerformanceData('vr', speed);
    SimVar.SetSimVarValue('L:AIRLINER_VR_SPEED', 'knots', speed ? speed : NaN);
  }

  public get v2Speed() {
    return this.flightPlanService.active.performanceData.v2;
  }

  public set v2Speed(speed) {
    this.flightPlanService.setPerformanceData('v2', speed);
    SimVar.SetSimVarValue('L:AIRLINER_V2_SPEED', 'knots', speed ? speed : NaN);
  }

  public trySetV1Speed(s: string): boolean {
    if (s === Keypad.clrValue) {
      this.setScratchpadMessage(NXSystemMessages.notAllowed);
      return false;
    }
    const v = parseInt(s);
    if (!isFinite(v) || !/^\d{2,3}$/.test(s)) {
      this.setScratchpadMessage(NXSystemMessages.formatError);
      return false;
    }
    if (v < 90 || v > 350) {
      this.setScratchpadMessage(NXSystemMessages.entryOutOfRange);
      return false;
    }
    this.removeMessageFromQueue(NXSystemMessages.checkToData.text);
    this.unconfirmedV1Speed = undefined;
    this.v1Speed = v;
    return true;
  }

  public trySetVRSpeed(s: string): boolean {
    if (s === Keypad.clrValue) {
      this.setScratchpadMessage(NXSystemMessages.notAllowed);
      return false;
    }
    const v = parseInt(s);
    if (!isFinite(v) || !/^\d{2,3}$/.test(s)) {
      this.setScratchpadMessage(NXSystemMessages.formatError);
      return false;
    }
    if (v < 90 || v > 350) {
      this.setScratchpadMessage(NXSystemMessages.entryOutOfRange);
      return false;
    }
    this.removeMessageFromQueue(NXSystemMessages.checkToData.text);
    this.unconfirmedVRSpeed = undefined;
    this.vRSpeed = v;
    return true;
  }

  public trySetV2Speed(s: string): boolean {
    if (s === Keypad.clrValue) {
      this.setScratchpadMessage(NXSystemMessages.notAllowed);
      return false;
    }
    const v = parseInt(s);
    if (!isFinite(v) || !/^\d{2,3}$/.test(s)) {
      this.setScratchpadMessage(NXSystemMessages.formatError);
      return false;
    }
    if (v < 90 || v > 350) {
      this.setScratchpadMessage(NXSystemMessages.entryOutOfRange);
      return false;
    }
    this.removeMessageFromQueue(NXSystemMessages.checkToData.text);
    this.unconfirmedV2Speed = undefined;
    this.v2Speed = v;
    return true;
  }

  public trySetTakeOffTransAltitude(s: string): boolean {
    if (s === Keypad.clrValue) {
      this.flightPlanService.setPerformanceData('pilotTransitionAltitude', null);
      this.updateTransitionAltitudeLevel();
      return true;
    }

    let value = parseInt(s);
    if (!isFinite(value) || !/^\d{4,5}$/.test(s)) {
      this.setScratchpadMessage(NXSystemMessages.formatError);
      return false;
    }

    value = Math.round(value / 10) * 10;
    if (value < 1000 || value > 45000) {
      this.setScratchpadMessage(NXSystemMessages.entryOutOfRange);
      return false;
    }

    this.flightPlanService.setPerformanceData('pilotTransitionAltitude', value);
    this.updateTransitionAltitudeLevel();
    return true;
  }

  public async trySetThrustReductionAccelerationAltitude(s: string): Promise<boolean> {
    const plan = this.flightPlanService.active;

    if (this.flightPhaseManager.phase >= FmgcFlightPhase.Takeoff || !plan.originAirport) {
      this.setScratchpadMessage(NXSystemMessages.notAllowed);
      return false;
    }

    if (s === Keypad.clrValue) {
      const hasDefaultThrRed = plan.performanceData.defaultThrustReductionAltitude !== null;
      const hasDefaultAcc = plan.performanceData.defaultAccelerationAltitude !== null;

      if (hasDefaultThrRed && hasDefaultAcc) {
        plan.setPerformanceData('pilotThrustReductionAltitude', null);
        plan.setPerformanceData('pilotAccelerationAltitude', null);
        return true;
      }

      this.setScratchpadMessage(NXSystemMessages.notAllowed);
      return false;
    }

    const match = s.match(/^(([0-9]{4,5})\/?)?(\/([0-9]{4,5}))?$/);
    if (match === null || (match[2] === undefined && match[4] === undefined) || s.split('/').length > 2) {
      this.setScratchpadMessage(NXSystemMessages.formatError);
      return false;
    }

    const thrRed = match[2] !== undefined ? MathUtils.round(parseInt(match[2]), 10) : null;
    const accAlt = match[4] !== undefined ? MathUtils.round(parseInt(match[4]), 10) : null;

    const origin = this.flightPlanService.active.originAirport;

    let elevation = 0;
    if (origin) {
      elevation = origin.location.alt;
    }

    const minimumAltitude = elevation + 400;

    const newThrRed = thrRed !== null ? thrRed : plan.performanceData.thrustReductionAltitude;
    const newAccAlt = accAlt !== null ? accAlt : plan.performanceData.accelerationAltitude;

    if (
      (thrRed !== null && (thrRed < minimumAltitude || thrRed > 45000)) ||
      (accAlt !== null && (accAlt < minimumAltitude || accAlt > 45000)) ||
      (newThrRed !== null && newAccAlt !== null && thrRed > accAlt)
    ) {
      this.setScratchpadMessage(NXSystemMessages.entryOutOfRange);
      return false;
    }

    if (thrRed !== null) {
      plan.setPerformanceData('pilotThrustReductionAltitude', thrRed);
    }

    if (accAlt !== null) {
      plan.setPerformanceData('pilotAccelerationAltitude', accAlt);
    }

    return true;
  }

  public async trySetEngineOutAcceleration(s: string): Promise<boolean> {
    const plan = this.flightPlanService.active;

    if (this.flightPhaseManager.phase >= FmgcFlightPhase.Takeoff || !plan.originAirport) {
      this.setScratchpadMessage(NXSystemMessages.notAllowed);
      return false;
    }

    if (s === Keypad.clrValue) {
      const hasDefaultEngineOutAcc = plan.performanceData.defaultEngineOutAccelerationAltitude !== null;

      if (hasDefaultEngineOutAcc) {
        plan.setPerformanceData('pilotEngineOutAccelerationAltitude', null);
        return true;
      }

      this.setScratchpadMessage(NXSystemMessages.notAllowed);
      return false;
    }

    const match = s.match(/^([0-9]{4,5})$/);
    if (match === null) {
      this.setScratchpadMessage(NXSystemMessages.formatError);
      return false;
    }

    const accAlt = parseInt(match[1]);

    const origin = plan.originAirport;
    const elevation = origin.location.alt !== undefined ? origin.location.alt : 0;
    const minimumAltitude = elevation + 400;

    if (accAlt < minimumAltitude || accAlt > 45000) {
      this.setScratchpadMessage(NXSystemMessages.entryOutOfRange);
      return false;
    }

    plan.setPerformanceData('pilotEngineOutAccelerationAltitude', accAlt);

    return true;
  }

  public async trySetThrustReductionAccelerationAltitudeGoaround(s: string): Promise<boolean> {
    const plan = this.flightPlanService.active;

    if (this.flightPhaseManager.phase >= FmgcFlightPhase.GoAround || !plan.destinationAirport) {
      this.setScratchpadMessage(NXSystemMessages.notAllowed);
      return false;
    }

    if (s === Keypad.clrValue) {
      const hasDefaultMissedThrRed = plan.performanceData.defaultMissedThrustReductionAltitude !== null;
      const hasDefaultMissedAcc = plan.performanceData.defaultMissedAccelerationAltitude !== null;

      if (hasDefaultMissedThrRed && hasDefaultMissedAcc) {
        plan.setPerformanceData('pilotMissedThrustReductionAltitude', null);
        plan.setPerformanceData('pilotMissedAccelerationAltitude', null);
        return true;
      }

      this.setScratchpadMessage(NXSystemMessages.notAllowed);
      return false;
    }

    const match = s.match(/^(([0-9]{4,5})\/?)?(\/([0-9]{4,5}))?$/);
    if (match === null || (match[2] === undefined && match[4] === undefined) || s.split('/').length > 2) {
      this.setScratchpadMessage(NXSystemMessages.formatError);
      return false;
    }

    const thrRed = match[2] !== undefined ? MathUtils.round(parseInt(match[2]), 10) : null;
    const accAlt = match[4] !== undefined ? MathUtils.round(parseInt(match[4]), 10) : null;

    const destination = plan.destinationAirport;
    const elevation = destination.location.alt !== undefined ? destination.location.alt : 0;
    const minimumAltitude = elevation + 400;

    const newThrRed = thrRed !== null ? thrRed : plan.performanceData.missedThrustReductionAltitude;
    const newAccAlt = accAlt !== null ? accAlt : plan.performanceData.missedAccelerationAltitude;

    if (
      (thrRed !== null && (thrRed < minimumAltitude || thrRed > 45000)) ||
      (accAlt !== null && (accAlt < minimumAltitude || accAlt > 45000)) ||
      (newThrRed !== null && newAccAlt !== null && thrRed > accAlt)
    ) {
      this.setScratchpadMessage(NXSystemMessages.entryOutOfRange);
      return false;
    }

    if (thrRed !== null) {
      plan.setPerformanceData('pilotMissedThrustReductionAltitude', thrRed);
    }

    if (accAlt !== null) {
      plan.setPerformanceData('pilotMissedAccelerationAltitude', accAlt);
    }

    return true;
  }

  public async trySetEngineOutAccelerationAltitudeGoaround(s: string): Promise<boolean> {
    const plan = this.flightPlanService.active;

    if (this.flightPhaseManager.phase >= FmgcFlightPhase.GoAround || !plan.destinationAirport) {
      this.setScratchpadMessage(NXSystemMessages.notAllowed);
      return false;
    }

    if (s === Keypad.clrValue) {
      const hasDefaultMissedEOAcc = plan.performanceData.defaultMissedEngineOutAccelerationAltitude !== null;

      if (hasDefaultMissedEOAcc) {
        plan.setPerformanceData('pilotMissedEngineOutAccelerationAltitude', null);
        return true;
      }

      this.setScratchpadMessage(NXSystemMessages.notAllowed);
      return false;
    }

    const match = s.match(/^([0-9]{4,5})$/);
    if (match === null) {
      this.setScratchpadMessage(NXSystemMessages.formatError);
      return false;
    }

    const accAlt = parseInt(match[1]);

    const destination = plan.destinationAirport;
    const elevation = destination.location.alt !== undefined ? destination.location.alt : 0;
    const minimumAltitude = elevation + 400;

    if (accAlt < minimumAltitude || accAlt > 45000) {
      this.setScratchpadMessage(NXSystemMessages.entryOutOfRange);
      return false;
    }

    plan.setPerformanceData('pilotMissedEngineOutAccelerationAltitude', accAlt);

    return true;
  }

  public thrustReductionAccelerationChecks() {
    const activePlan = this.flightPlanService.active;

    if (activePlan.reconcileAccelerationWithConstraints()) {
      this.addMessageToQueue(
        NXSystemMessages.newAccAlt.getModifiedMessage(activePlan.performanceData.accelerationAltitude.toFixed(0)),
      );
    }

    if (activePlan.reconcileThrustReductionWithConstraints()) {
      this.addMessageToQueue(
        NXSystemMessages.newThrRedAlt.getModifiedMessage(activePlan.performanceData.thrustReductionAltitude.toFixed(0)),
      );
    }
  }

  private updateThrustReductionAcceleration() {
    const activePerformanceData = this.flightPlanService.active.performanceData;

    this.arincThrustReductionAltitude.setBnrValue(
      activePerformanceData.thrustReductionAltitude !== null ? activePerformanceData.thrustReductionAltitude : 0,
      activePerformanceData.thrustReductionAltitude !== null
        ? Arinc429SignStatusMatrix.NormalOperation
        : Arinc429SignStatusMatrix.NoComputedData,
      17,
      131072,
      0,
    );
    this.arincAccelerationAltitude.setBnrValue(
      activePerformanceData.accelerationAltitude !== null ? activePerformanceData.accelerationAltitude : 0,
      activePerformanceData.accelerationAltitude !== null
        ? Arinc429SignStatusMatrix.NormalOperation
        : Arinc429SignStatusMatrix.NoComputedData,
      17,
      131072,
      0,
    );
    this.arincEoAccelerationAltitude.setBnrValue(
      activePerformanceData.engineOutAccelerationAltitude !== null
        ? activePerformanceData.engineOutAccelerationAltitude
        : 0,
      activePerformanceData.engineOutAccelerationAltitude !== null
        ? Arinc429SignStatusMatrix.NormalOperation
        : Arinc429SignStatusMatrix.NoComputedData,
      17,
      131072,
      0,
    );

    this.arincMissedThrustReductionAltitude.setBnrValue(
      activePerformanceData.missedThrustReductionAltitude !== null
        ? activePerformanceData.missedThrustReductionAltitude
        : 0,
      activePerformanceData.missedThrustReductionAltitude !== null
        ? Arinc429SignStatusMatrix.NormalOperation
        : Arinc429SignStatusMatrix.NoComputedData,
      17,
      131072,
      0,
    );
    this.arincMissedAccelerationAltitude.setBnrValue(
      activePerformanceData.missedAccelerationAltitude !== null ? activePerformanceData.missedAccelerationAltitude : 0,
      activePerformanceData.missedAccelerationAltitude !== null
        ? Arinc429SignStatusMatrix.NormalOperation
        : Arinc429SignStatusMatrix.NoComputedData,
      17,
      131072,
      0,
    );
    this.arincMissedEoAccelerationAltitude.setBnrValue(
      activePerformanceData.missedEngineOutAccelerationAltitude !== null
        ? activePerformanceData.missedEngineOutAccelerationAltitude
        : 0,
      activePerformanceData.missedEngineOutAccelerationAltitude !== null
        ? Arinc429SignStatusMatrix.NormalOperation
        : Arinc429SignStatusMatrix.NoComputedData,
      17,
      131072,
      0,
    );
  }

  private updateTransitionAltitudeLevel() {
    const originTransitionAltitude = this.getOriginTransitionAltitude();
    this.arincTransitionAltitude.setBnrValue(
      originTransitionAltitude !== null ? originTransitionAltitude : 0,
      originTransitionAltitude !== null
        ? Arinc429SignStatusMatrix.NormalOperation
        : Arinc429SignStatusMatrix.NoComputedData,
      17,
      131072,
      0,
    );

    const destinationTansitionLevel = this.getDestinationTransitionLevel();
    this.arincTransitionLevel.setBnrValue(
      destinationTansitionLevel !== null ? destinationTansitionLevel : 0,
      destinationTansitionLevel !== null
        ? Arinc429SignStatusMatrix.NormalOperation
        : Arinc429SignStatusMatrix.NoComputedData,
      9,
      512,
      0,
    );
  }

  public setPerfTOFlexTemp(s: string): boolean {
    if (s === Keypad.clrValue) {
      this.perfTOTemp = NaN;
      // In future we probably want a better way of checking this, as 0 is
      // in the valid flex temperature range (-99 to 99).
      SimVar.SetSimVarValue('L:A32NX_AIRLINER_TO_FLEX_TEMP', 'Number', 0);
      return true;
    }
    let value = parseInt(s);
    if (!isFinite(value) || !/^[+-]?\d{1,2}$/.test(s)) {
      this.setScratchpadMessage(NXSystemMessages.formatError);
      return false;
    }
    if (value < -99 || value > 99) {
      this.setScratchpadMessage(NXSystemMessages.entryOutOfRange);
      return false;
    }
    // As the sim uses 0 as a sentinel value to detect that no flex
    // temperature is set, we'll just use 0.1 as the actual value for flex 0
    // and make sure we never display it with decimals.
    if (value === 0) {
      value = 0.1;
    }
    this.perfTOTemp = value;
    SimVar.SetSimVarValue('L:A32NX_AIRLINER_TO_FLEX_TEMP', 'Number', value);
    return true;
  }

  /**
   * Attempts to predict required block fuel for trip
   */
  //TODO: maybe make this part of an update routine?
  public tryFuelPlanning(): boolean {
    if (this._fuelPlanningPhase === FuelPlanningPhases.IN_PROGRESS) {
      this._blockFuelEntered = true;
      this._fuelPlanningPhase = FuelPlanningPhases.COMPLETED;
      return true;
    }
    const tempRouteFinalFuelTime = this._routeFinalFuelTime;
    this.tryUpdateRouteFinalFuel();
    this.tryUpdateRouteAlternate();
    this.tryUpdateRouteTrip();

    this._routeFinalFuelTime = tempRouteFinalFuelTime;
    this._routeFinalFuelWeight = (this._routeFinalFuelTime * this._rteFinalCoeffecient) / 1000;

    this.tryUpdateMinDestFob();

    this.blockFuel =
      this.getTotalTripFuelCons() + this._minDestFob + this.taxiFuelWeight + this.getRouteReservedWeight();
    this._fuelPlanningPhase = FuelPlanningPhases.IN_PROGRESS;
    return true;
  }

  public trySetTaxiFuelWeight(s: string): boolean {
    if (s === Keypad.clrValue) {
      this.taxiFuelWeight = this._defaultTaxiFuelWeight;
      this._taxiEntered = false;
      return true;
    }
    if (!this.representsDecimalNumber(s)) {
      this.setScratchpadMessage(NXSystemMessages.formatError);
      return false;
    }
    const value = NXUnits.userToKg(parseFloat(s));
    if (isFinite(value)) {
      if (this.isTaxiFuelInRange(value)) {
        this._taxiEntered = true;
        this.taxiFuelWeight = value;
        return true;
      } else {
        this.setScratchpadMessage(NXSystemMessages.entryOutOfRange);
        return false;
      }
    }
    this.setScratchpadMessage(NXSystemMessages.notAllowed);
    return false;
  }

  public getRouteFinalFuelWeight() {
    if (isFinite(this._routeFinalFuelWeight)) {
      this._routeFinalFuelWeight = (this._routeFinalFuelTime * this._rteFinalCoeffecient) / 1000;
      return this._routeFinalFuelWeight;
    }
  }

  public getRouteFinalFuelTime() {
    return this._routeFinalFuelTime;
  }

  /**
   * This method is used to set initial Final Time for when INIT B is making predictions
   * @param {String} s - containing time value
   * @returns {boolean}
   */
  public async trySetRouteFinalTime(s: string): Promise<boolean> {
    if (s) {
      if (s === Keypad.clrValue) {
        this._routeFinalFuelTime = this._routeFinalFuelTimeDefault;
        this._rteFinalWeightEntered = false;
        this._rteFinalTimeEntered = false;
        return true;
      }
      // Time entry must start with '/'
      if (s.startsWith('/')) {
        const rteFinalTime = s.slice(1);

        if (!/^\d{1,4}$/.test(rteFinalTime)) {
          this.setScratchpadMessage(NXSystemMessages.formatError);
          return false;
        }

        if (this.isFinalTimeInRange(rteFinalTime)) {
          this._rteFinalWeightEntered = false;
          this._rteFinalTimeEntered = true;
          this._routeFinalFuelTime = FmsFormatters.hhmmToMinutes(rteFinalTime.padStart(4, '0'));
          return true;
        } else {
          this.setScratchpadMessage(NXSystemMessages.entryOutOfRange);
          return false;
        }
      }
    }
    this.setScratchpadMessage(NXSystemMessages.notAllowed);
    return false;
  }

  public async trySetRouteFinalFuel(s: string): Promise<boolean> {
    if (s === Keypad.clrValue) {
      this._routeFinalFuelTime = this._routeFinalFuelTimeDefault;
      this._rteFinalWeightEntered = false;
      this._rteFinalTimeEntered = false;
      return true;
    }
    if (s) {
      // Time entry must start with '/'
      if (s.startsWith('/')) {
        return this.trySetRouteFinalTime(s);
      } else {
        // If not time, try to parse as weight
        // Weight can be entered with optional trailing slash, if so remove it before parsing the value
        const enteredValue = s.endsWith('/') ? s.slice(0, -1) : s;

        if (!this.representsDecimalNumber(enteredValue)) {
          this.setScratchpadMessage(NXSystemMessages.formatError);
          return false;
        }

        const rteFinalWeight = NXUnits.userToKg(parseFloat(enteredValue));

        if (this.isFinalFuelInRange(rteFinalWeight)) {
          this._rteFinalWeightEntered = true;
          this._rteFinalTimeEntered = false;
          this._routeFinalFuelWeight = rteFinalWeight;
          this._routeFinalFuelTime = (rteFinalWeight * 1000) / this._rteFinalCoeffecient;
          return true;
        } else {
          this.setScratchpadMessage(NXSystemMessages.entryOutOfRange);
          return false;
        }
      }
    }
    this.setScratchpadMessage(NXSystemMessages.notAllowed);
    return false;
  }

  public getRouteReservedWeight() {
    if (this.isFlying()) {
      return 0;
    }
    if (!this.routeReservedEntered() && this._rteFinalCoeffecient !== 0) {
      const fivePercentWeight = (this._routeReservedPercent * this._routeTripFuelWeight) / 100;
      const fiveMinuteHoldingWeight = (5 * this._rteFinalCoeffecient) / 1000;

      return fivePercentWeight > fiveMinuteHoldingWeight ? fivePercentWeight : fiveMinuteHoldingWeight;
    }
    if (isFinite(this._routeReservedWeight) && this._routeReservedWeight !== 0) {
      return this._routeReservedWeight;
    } else {
      return (this._routeReservedPercent * this._routeTripFuelWeight) / 100;
    }
  }

  public getRouteReservedPercent() {
    if (this.isFlying()) {
      return 0;
    }
    if (isFinite(this._routeReservedWeight) && isFinite(this.blockFuel) && this._routeReservedWeight !== 0) {
      return (this._routeReservedWeight / this._routeTripFuelWeight) * 100;
    }
    return this._routeReservedPercent;
  }

  public trySetRouteReservedPercent(s: string): boolean {
    if (!this.isFlying()) {
      if (s) {
        if (s === Keypad.clrValue) {
          this._rteReservedWeightEntered = false;
          this._rteReservedPctEntered = false;
          this._routeReservedWeight = 0;
          this._routeReservedPercent = 5;
          this._rteRsvPercentOOR = false;
          return true;
        }
        // Percentage entry must start with '/'
        if (s.startsWith('/')) {
          const enteredValue = s.slice(1);

          if (!this.representsDecimalNumber(enteredValue)) {
            this.setScratchpadMessage(NXSystemMessages.formatError);
            return false;
          }

          const rteRsvPercent = parseFloat(enteredValue);

          if (!this.isRteRsvPercentInRange(rteRsvPercent)) {
            this.setScratchpadMessage(NXSystemMessages.entryOutOfRange);
            return false;
          }

          this._rteRsvPercentOOR = false;
          this._rteReservedPctEntered = true;
          this._rteReservedWeightEntered = false;

          if (isFinite(rteRsvPercent)) {
            this._routeReservedWeight = NaN;
            this._routeReservedPercent = rteRsvPercent;
            return true;
          }
        }
      }
    }
    this.setScratchpadMessage(NXSystemMessages.notAllowed);
    return false;
  }

  /**
   * Checks input and passes to trySetCruiseFl()
   * @param input Altitude or FL
   * @returns input passed checks
   */
  public trySetCruiseFlCheckInput(input: string): boolean {
    if (input === Keypad.clrValue) {
      this.setScratchpadMessage(NXSystemMessages.notAllowed);
      return false;
    }
    const flString = input.replace('FL', '');
    if (!flString) {
      this.setScratchpadMessage(NXSystemMessages.notAllowed);
      return false;
    }
    return this.trySetCruiseFl(parseFloat(flString));
  }

  /**
   * Sets new Cruise FL if all conditions good
   * @param fl Altitude or FL
   * @returns input passed checks
   */
  private trySetCruiseFl(fl: number): boolean {
    if (!isFinite(fl)) {
      this.setScratchpadMessage(NXSystemMessages.notAllowed);
      return false;
    }
    if (fl >= 1000) {
      fl = Math.floor(fl / 100);
    }
    if (fl > this.maxCruiseFL) {
      this.setScratchpadMessage(NXSystemMessages.entryOutOfRange);
      return false;
    }
    const phase = this.flightPhaseManager.phase;
    const selFl = Math.floor(Math.max(0, Simplane.getAutoPilotDisplayedAltitudeLockValue('feet')) / 100);
    if (
      fl < selFl &&
      (phase === FmgcFlightPhase.Climb || phase === FmgcFlightPhase.Approach || phase === FmgcFlightPhase.GoAround)
    ) {
      this.setScratchpadMessage(NXSystemMessages.entryOutOfRange);
      return false;
    }

    if (fl <= 0 || fl > this.maxCruiseFL) {
      this.setScratchpadMessage(NXSystemMessages.entryOutOfRange);
      return false;
    }

    this.cruiseLevel = fl;
    this.onUpdateCruiseLevel(fl);

    return true;
  }

  private onUpdateCruiseLevel(newCruiseLevel) {
    this.cruiseTemperature = undefined;
    this.updateConstraints();

    this.flightPhaseManager.handleNewCruiseAltitudeEntered(newCruiseLevel);
  }

  public getCruiseAltitude(): number {
    return this.cruiseLevel * 100;
  }

  public trySetRouteReservedFuel(s: string): boolean {
    if (!this.isFlying()) {
      if (s) {
        if (s === Keypad.clrValue) {
          this._rteReservedWeightEntered = false;
          this._rteReservedPctEntered = false;
          this._routeReservedWeight = 0;
          this._routeReservedPercent = 5;
          this._rteRsvPercentOOR = false;
          return true;
        }
        // Percentage entry must start with '/'
        if (s.startsWith('/')) {
          return this.trySetRouteReservedPercent(s);
        } else {
          // If not percentage, try to parse as weight
          // Weight can be entered with optional trailing slash, if so remove it before parsing the value
          const enteredValue = s.endsWith('/') ? s.slice(0, -1) : s;

          if (!this.representsDecimalNumber(enteredValue)) {
            this.setScratchpadMessage(NXSystemMessages.formatError);
            return false;
          }

          const rteRsvWeight = NXUnits.userToKg(parseFloat(enteredValue));

          if (!this.isRteRsvFuelInRange(rteRsvWeight)) {
            this.setScratchpadMessage(NXSystemMessages.entryOutOfRange);
            return false;
          }

          this._rteReservedWeightEntered = true;
          this._rteReservedPctEntered = false;

          if (isFinite(rteRsvWeight)) {
            this._routeReservedWeight = rteRsvWeight;
            this._routeReservedPercent = 0;

            if (!this.isRteRsvPercentInRange(this.getRouteReservedPercent())) {
              // Bit of a hacky method due previous tight coupling of weight and percentage calculations
              this._rteRsvPercentOOR = true;
            }

            return true;
          }
        }
      }
    }
    this.setScratchpadMessage(NXSystemMessages.notAllowed);
    return false;
  }

  public trySetZeroFuelWeightZFWCG(s: string): boolean {
    if (s) {
      if (s.includes('/')) {
        const sSplit = s.split('/');
        const zfw = NXUnits.userToKg(parseFloat(sSplit[0]));
        const zfwcg = parseFloat(sSplit[1]);
        if (isFinite(zfw) && isFinite(zfwcg)) {
          if (this.isZFWInRange(zfw) && this.isZFWCGInRange(zfwcg)) {
            this._zeroFuelWeightZFWCGEntered = true;
            this.zeroFuelWeight = zfw;
            this.zeroFuelWeightMassCenter = zfwcg;
            return true;
          }
          this.setScratchpadMessage(NXSystemMessages.entryOutOfRange);
          return false;
        }
        if (!this._zeroFuelWeightZFWCGEntered) {
          this.setScratchpadMessage(NXSystemMessages.notAllowed);
          return false;
        }
        if (this.isZFWInRange(zfw)) {
          this.zeroFuelWeight = zfw;
          return true;
        }
        if (this.isZFWCGInRange(zfwcg)) {
          this.zeroFuelWeightMassCenter = zfwcg;
          return true;
        }
        this.setScratchpadMessage(NXSystemMessages.entryOutOfRange);
        return false;
      }
      if (!this._zeroFuelWeightZFWCGEntered) {
        this.setScratchpadMessage(NXSystemMessages.notAllowed);
        return false;
      }
      const zfw = NXUnits.userToKg(parseFloat(s));
      if (this.isZFWInRange(zfw)) {
        this.zeroFuelWeight = zfw;
        return true;
      }
      this.setScratchpadMessage(NXSystemMessages.entryOutOfRange);
      return false;
    }
    this.setScratchpadMessage(NXSystemMessages.formatError);
    return false;
  }

  /**
   *
   * @returns {number} Returns estimated fuel on board when arriving at the destination
   */
  public getDestEFOB(useFOB = false) {
    return (useFOB ? this.getFOB() : this.blockFuel) - this._routeTripFuelWeight - this.taxiFuelWeight;
  }

  /**
   * @returns {number} Returns EFOB when arriving at the alternate dest
   */
  public getAltEFOB(useFOB = false) {
    return this.getDestEFOB(useFOB) - this._routeAltFuelWeight;
  }

  public trySetBlockFuel(s: string): boolean {
    if (s === Keypad.clrValue) {
      this.blockFuel = undefined;
      this._blockFuelEntered = false;
      this._fuelPredDone = false;
      this._fuelPlanningPhase = FuelPlanningPhases.PLANNING;
      return true;
    }
    const value = NXUnits.userToKg(parseFloat(s));
    if (isFinite(value) && this.isBlockFuelInRange(value)) {
      if (this.isBlockFuelInRange(value)) {
        this.blockFuel = value;
        this._blockFuelEntered = true;
        return true;
      } else {
        this.setScratchpadMessage(NXSystemMessages.entryOutOfRange);
        return false;
      }
    }
    this.setScratchpadMessage(NXSystemMessages.notAllowed);
    return false;
  }

  public trySetAverageWind(s: string): boolean {
    const validDelims = ['TL', 'T', '+', 'HD', 'H', '-'];
    const matchedIndex = validDelims.findIndex((element) => s.startsWith(element));
    const digits = matchedIndex >= 0 ? s.replace(validDelims[matchedIndex], '') : s;
    const isNum = /^\d+$/.test(digits);
    if (!isNum) {
      this.setScratchpadMessage(NXSystemMessages.formatError);
      return false;
    }
    const wind = parseInt(digits);
    if (wind > 250) {
      this.setScratchpadMessage(NXSystemMessages.entryOutOfRange);
      return false;
    }
    this.averageWind = matchedIndex <= 2 ? wind : -wind;
    return true;
  }

  public trySetPreSelectedClimbSpeed(s: string): boolean {
    const isNextPhase = this.flightPhaseManager.phase === FmgcFlightPhase.Takeoff;
    if (s === Keypad.clrValue) {
      this.preSelectedClbSpeed = undefined;
      if (isNextPhase) {
        this.updatePreSelSpeedMach(undefined);
      }
      return true;
    }

    const SPD_REGEX = /\d{1,3}/;
    if (s.match(SPD_REGEX) === null) {
      this.setScratchpadMessage(NXSystemMessages.formatError);
      return false;
    }

    const spd = parseInt(s);
    if (!Number.isFinite(spd)) {
      this.setScratchpadMessage(NXSystemMessages.formatError);
      return false;
    }

    if (spd < 100 || spd > 350) {
      this.setScratchpadMessage(NXSystemMessages.entryOutOfRange);
      return false;
    }

    this.preSelectedClbSpeed = spd;
    if (isNextPhase) {
      this.updatePreSelSpeedMach(spd);
    }

    return true;
  }

  public trySetPreSelectedCruiseSpeed(s: string): boolean {
    const isNextPhase = this.flightPhaseManager.phase === FmgcFlightPhase.Climb;
    if (s === Keypad.clrValue) {
      this.preSelectedCrzSpeed = undefined;
      if (isNextPhase) {
        this.updatePreSelSpeedMach(undefined);
      }
      return true;
    }

    const MACH_OR_SPD_REGEX = /^(\.\d{1,2}|\d{1,3})$/;
    if (s.match(MACH_OR_SPD_REGEX) === null) {
      this.setScratchpadMessage(NXSystemMessages.formatError);
      return false;
    }

    const v = parseFloat(s);
    if (!Number.isFinite(v)) {
      this.setScratchpadMessage(NXSystemMessages.formatError);
      return false;
    }

    if (v < 1) {
      const mach = Math.round(v * 100) / 100;
      if (mach < 0.15 || mach > 0.82) {
        this.setScratchpadMessage(NXSystemMessages.entryOutOfRange);
        return false;
      }

      this.preSelectedCrzSpeed = mach;
    } else {
      const spd = Math.round(v);
      if (spd < 100 || spd > 350) {
        this.setScratchpadMessage(NXSystemMessages.entryOutOfRange);
        return false;
      }

      this.preSelectedCrzSpeed = spd;
    }

    if (isNextPhase) {
      this.updatePreSelSpeedMach(this.preSelectedCrzSpeed);
    }

    return true;
  }

  public setPerfApprQNH(s: string): boolean {
    if (s === Keypad.clrValue) {
      const dest = this.flightPlanService.active.destinationAirport;
      const distanceToDestination = Number.isFinite(this.getDistanceToDestination())
        ? this.getDistanceToDestination()
        : -1;

      if (dest && distanceToDestination < 180) {
        this.setScratchpadMessage(NXSystemMessages.notAllowed);
        return false;
      } else {
        this.perfApprQNH = NaN;
        return true;
      }
    }

    const value = parseFloat(s);
    const HPA_REGEX = /^[01]?[0-9]{3}$/;
    const INHG_REGEX = /^([23][0-9]|[0-9]{2}\.)[0-9]{2}$/;

    if (HPA_REGEX.test(s)) {
      if (value >= 745 && value <= 1050) {
        this.perfApprQNH = value;
        SimVar.SetSimVarValue('L:A32NX_DESTINATION_QNH', 'Millibar', this.perfApprQNH);
        return true;
      } else {
        this.setScratchpadMessage(NXSystemMessages.entryOutOfRange);
        return false;
      }
    } else if (INHG_REGEX.test(s)) {
      if (value >= 2200 && value <= 3100) {
        this.perfApprQNH = value / 100;
        SimVar.SetSimVarValue('L:A32NX_DESTINATION_QNH', 'Millibar', this.perfApprQNH * 33.8639);
        return true;
      } else if (value >= 22.0 && value <= 31.0) {
        this.perfApprQNH = value;
        SimVar.SetSimVarValue('L:A32NX_DESTINATION_QNH', 'Millibar', this.perfApprQNH * 33.8639);
        return true;
      } else {
        this.setScratchpadMessage(NXSystemMessages.entryOutOfRange);
        return false;
      }
    }
    this.setScratchpadMessage(NXSystemMessages.formatError);
    return false;
  }

  public setPerfApprTemp(s: string): boolean {
    if (s === Keypad.clrValue) {
      const dest = this.flightPlanService.active.destinationAirport;
      const distanceToDestination = Number.isFinite(this.getDistanceToDestination())
        ? this.getDistanceToDestination()
        : -1;

      if (dest && distanceToDestination < 180) {
        this.setScratchpadMessage(NXSystemMessages.notAllowed);
        return false;
      } else {
        this.perfApprTemp = NaN;
        return true;
      }
    }

    if (!/^[+-]?\d{1,2}$/.test(s)) {
      this.setScratchpadMessage(NXSystemMessages.formatError);
      return false;
    }
    this.perfApprTemp = parseInt(s);
    return true;
  }

  public setPerfApprWind(s: string): boolean {
    if (s === Keypad.clrValue) {
      this.perfApprWindHeading = null;
      this.perfApprWindSpeed = null;
      return true;
    }

    // both must be entered
    if (!/^\d{1,3}\/\d{1,3}$/.test(s)) {
      this.setScratchpadMessage(NXSystemMessages.formatError);
      return false;
    }
    const [dir, mag] = s.split('/').map((v) => parseInt(v));
    if (dir > 360 || mag > 500) {
      this.setScratchpadMessage(NXSystemMessages.entryOutOfRange);
      return false;
    }
    this.perfApprWindHeading = dir % 360; // 360 is displayed as 0
    this.perfApprWindSpeed = mag;
    return true;
  }

  public setPerfApprTransAlt(s: string): boolean {
    if (s === Keypad.clrValue) {
      this.flightPlanService.setPerformanceData('pilotTransitionLevel', null);
      this.updateTransitionAltitudeLevel();
      return true;
    }

    if (!/^\d{4,5}$/.test(s)) {
      this.setScratchpadMessage(NXSystemMessages.formatError);
      return false;
    }
    const value = Math.round(parseInt(s) / 10) * 10;
    if (value < 1000 || value > 45000) {
      this.setScratchpadMessage(NXSystemMessages.entryOutOfRange);
      return false;
    }

    this.flightPlanService.setPerformanceData('pilotTransitionLevel', Math.round(value / 100));
    this.updateTransitionAltitudeLevel();
    return true;
  }

  /**
   * VApp for _selected_ landing config
   */
  private getVApp() {
    if (isFinite(this.vApp)) {
      return this.vApp;
    }
    return this.approachSpeeds.vapp;
  }

  /**
   * VApp for _selected_ landing config with GSMini correction
   */
  private getVAppGsMini() {
    let vAppTarget = this.getVApp();
    if (this.perfApprWindSpeed !== null && this.perfApprWindHeading !== null) {
      vAppTarget = NXSpeedsUtils.getVtargetGSMini(vAppTarget, NXSpeedsUtils.getHeadWindDiff(this._towerHeadwind));
    }
    return vAppTarget;
  }

  public setPerfApprVApp(s: string): boolean {
    if (s === Keypad.clrValue) {
      if (isFinite(this.vApp)) {
        this.vApp = NaN;
        return true;
      }
    } else {
      if (s.includes('.')) {
        this.setScratchpadMessage(NXSystemMessages.formatError);
        return false;
      }
      const value = parseInt(s);
      if (isFinite(value) && value >= 90 && value <= 350) {
        this.vApp = value;
        return true;
      }
      this.setScratchpadMessage(NXSystemMessages.entryOutOfRange);
      return false;
    }
    this.setScratchpadMessage(NXSystemMessages.notAllowed);
    return false;
  }

  /**
   * Tries to estimate the landing weight at destination
   * NaN on failure
   */
  public tryEstimateLandingWeight() {
    const altActive = false;
    const landingWeight = this.zeroFuelWeight + (altActive ? this.getAltEFOB(true) : this.getDestEFOB(true));
    return isFinite(landingWeight) ? landingWeight : NaN;
  }

  public setPerfApprMDA(s: string): boolean {
    if (s === Keypad.clrValue) {
      this.perfApprMDA = null;
      SimVar.SetSimVarValue('L:AIRLINER_MINIMUM_DESCENT_ALTITUDE', 'feet', 0);
      return true;
    } else if (s.match(/^[0-9]{1,5}$/) !== null) {
      const value = parseInt(s);

      const activePlan = this.flightPlanService.active;

      let ldgRwy = activePlan.destinationRunway;

      if (!ldgRwy) {
        if (activePlan.availableDestinationRunways.length > 0) {
          ldgRwy = activePlan.availableDestinationRunways[0];
        }
      }

      const limitLo = ldgRwy ? ldgRwy.thresholdLocation.alt : 0;
      const limitHi = ldgRwy ? ldgRwy.thresholdLocation.alt + 5000 : 39000;

      if (value >= limitLo && value <= limitHi) {
        this.perfApprMDA = value;
        SimVar.SetSimVarValue('L:AIRLINER_MINIMUM_DESCENT_ALTITUDE', 'feet', this.perfApprMDA);
        return true;
      }
      this.setScratchpadMessage(NXSystemMessages.entryOutOfRange);
      return false;
    } else {
      this.setScratchpadMessage(NXSystemMessages.formatError);
      return false;
    }
  }

  public setPerfApprDH(s: string): boolean {
    if (s === Keypad.clrValue) {
      this.perfApprDH = null;
      return true;
    }

    if (s === 'NO' || s === 'NO DH' || s === 'NODH') {
      this.perfApprDH = 'NO DH';
      SimVar.SetSimVarValue('L:AIRLINER_DECISION_HEIGHT', 'feet', -2);
      return true;
    } else if (s.match(/^[0-9]{1,5}$/) !== null) {
      const value = parseInt(s);
      if (value >= 0 && value <= 5000) {
        this.perfApprDH = value;
        SimVar.SetSimVarValue('L:AIRLINER_DECISION_HEIGHT', 'feet', this.perfApprDH);
        return true;
      } else {
        this.setScratchpadMessage(NXSystemMessages.entryOutOfRange);
        return false;
      }
    } else {
      this.setScratchpadMessage(NXSystemMessages.formatError);
      return false;
    }
  }

  public setPerfApprFlaps3(s: boolean) {
    this.perfApprFlaps3 = s;
    SimVar.SetSimVarValue('L:A32NX_SPEEDS_LANDING_CONF3', 'boolean', s);
  }

  /** @param icao ID of the navaid to de-select */
  public deselectNavaid(icao: string): void {
    this.navigation.getNavaidTuner().deselectNavaid(icao);
  }

  public reselectNavaid(icao: string): void {
    this.navigation.getNavaidTuner().reselectNavaid(icao);
  }

  /** @returns icaos of deselected navaids */
  public get deselectedNavaids(): string[] {
    return this.navigation.getNavaidTuner().deselectedNavaids;
  }

  public getVorTuningData(index: 1 | 2): VorRadioTuningStatus {
    return this.navigation.getNavaidTuner().getVorRadioTuningStatus(index);
  }

  /**
   * Set a manually tuned VOR
   * @param index
   * @param facilityOrFrequency null to clear
   */
  public setManualVor(index: 1 | 2, facilityOrFrequency: number | VhfNavaid | null): void {
    return this.navigation.getNavaidTuner().setManualVor(index, facilityOrFrequency);
  }

  /**
   * Set a VOR course
   * @param index
   * @param course null to clear
   */
  public setVorCourse(index: 1 | 2, course: number): void {
    return this.navigation.getNavaidTuner().setVorCourse(index, course);
  }

  public getMmrTuningData(index: 1 | 2): MmrRadioTuningStatus {
    return this.navigation.getNavaidTuner().getMmrRadioTuningStatus(index);
  }

  /**
   * Set a manually tuned ILS
   * @param facilityOrFrequency null to clear
   */
  public async setManualIls(facilityOrFrequency: number | IlsNavaid | null): Promise<void> {
    return await this.navigation.getNavaidTuner().setManualIls(facilityOrFrequency);
  }

  /**
   * Set an ILS course
   * @param course null to clear
   * @param backcourse Whether the course is a backcourse/backbeam.
   */
  public setIlsCourse(course: number | null, backcourse = false): void {
    return this.navigation.getNavaidTuner().setIlsCourse(course, backcourse);
  }

  public getAdfTuningData(index: 1 | 2): AdfRadioTuningStatus {
    return this.navigation.getNavaidTuner().getAdfRadioTuningStatus(index);
  }

  /**
   * Set a manually tuned NDB
   * @param index
   * @param facilityOrFrequency null to clear
   */
  public setManualAdf(index: 1 | 2, facilityOrFrequency: number | NdbNavaid | null): void {
    return this.navigation.getNavaidTuner().setManualAdf(index, facilityOrFrequency);
  }

  public isMmrTuningLocked() {
    return this.navigation.getNavaidTuner().isMmrTuningLocked();
  }

  public isFmTuningActive() {
    return this.navigation.getNavaidTuner().isFmTuningActive();
  }

  /**
   * Get the currently selected navaids
   */
  public getSelectedNavaids(): SelectedNavaid[] {
    // FIXME 2 when serving CDU 2
    return this.navigation.getSelectedNavaids(1);
  }

  /**
   * Set the takeoff flap config
   */
  private setTakeoffFlaps(flaps: 0 | 1 | 2 | 3 | null): void {
    if (flaps !== this.flaps) {
      this.flaps = flaps;
      SimVar.SetSimVarValue('L:A32NX_TO_CONFIG_FLAPS', 'number', this.flaps !== null ? this.flaps : -1);

      this.arincDiscreteWord2.setBitValue(13, this.flaps === 0);
      this.arincDiscreteWord2.setBitValue(14, this.flaps === 1);
      this.arincDiscreteWord2.setBitValue(15, this.flaps === 2);
      this.arincDiscreteWord2.setBitValue(16, this.flaps === 3);
      this.arincDiscreteWord2.setSsm(Arinc429SignStatusMatrix.NormalOperation);
    }
  }

  /**
   * Set the takeoff trim config
   */
  private setTakeoffTrim(ths: number | null): void {
    if (ths !== this.ths) {
      this.ths = ths;
      // legacy vars
      SimVar.SetSimVarValue('L:A32NX_TO_CONFIG_THS', 'degree', this.ths ? this.ths : 0);
      SimVar.SetSimVarValue('L:A32NX_TO_CONFIG_THS_ENTERED', 'bool', this.ths !== null);

      const ssm =
        this.ths !== null ? Arinc429SignStatusMatrix.NormalOperation : Arinc429SignStatusMatrix.NoComputedData;

      this.arincTakeoffPitchTrim.setBnrValue(this.ths ? -this.ths : 0, ssm, 12, 180, -180);
    }
  }

  public trySetFlapsTHS(s: string): boolean {
    if (s === Keypad.clrValue) {
      this.setTakeoffFlaps(null);
      this.setTakeoffTrim(null);
      this.tryCheckToData();
      return true;
    }

    let newFlaps = null;
    let newThs = null;

    // eslint-disable-next-line prefer-const
    let [flapStr, thsStr] = s.split('/');

    if (flapStr && flapStr.length > 0) {
      if (!/^\d$/.test(flapStr)) {
        this.setScratchpadMessage(NXSystemMessages.formatError);
        return false;
      }

      const flaps = parseInt(flapStr);
      if (flaps < 0 || flaps > 3) {
        this.setScratchpadMessage(NXSystemMessages.entryOutOfRange);
        return false;
      }

      newFlaps = flaps;
    }

    if (thsStr && thsStr.length > 0) {
      // allow AAN.N and N.NAA, where AA is UP or DN
      if (!/^(UP|DN)(\d|\d?\.\d|\d\.\d?)|(\d|\d?\.\d|\d\.\d?)(UP|DN)$/.test(thsStr)) {
        this.setScratchpadMessage(NXSystemMessages.formatError);
        return false;
      }

      let direction = null;
      thsStr = thsStr.replace(/(UP|DN)/g, (substr) => {
        direction = substr;
        return '';
      });

      if (direction) {
        let ths = parseFloat(thsStr);
        if (direction === 'DN') {
          // Note that 0 *= -1 will result in -0, which is strictly
          // the same as 0 (that is +0 === -0) and doesn't make a
          // difference for the calculation itself. However, in order
          // to differentiate between DN0.0 and UP0.0 we'll do check
          // later when displaying this value using Object.is to
          // determine whether the pilot entered DN0.0 or UP0.0.
          ths *= -1;
        }
        if (!isFinite(ths) || ths < -5 || ths > 7) {
          this.setScratchpadMessage(NXSystemMessages.entryOutOfRange);
          return false;
        }
        newThs = ths;
      }
    }

    if (newFlaps !== null) {
      if (this.flaps !== null) {
        this.tryCheckToData();
      }
      this.setTakeoffFlaps(newFlaps);
    }
    if (newThs !== null) {
      if (this.ths !== null) {
        this.tryCheckToData();
      }
      this.setTakeoffTrim(newThs);
    }
    return true;
  }

  public checkEFOBBelowMin() {
    if (this._fuelPredDone) {
      if (!this._minDestFobEntered) {
        this.tryUpdateMinDestFob();
      }

      if (this._minDestFob) {
        // round & only use 100kgs precision since thats how it is displayed in fuel pred
        const destEfob = Math.round(this.getDestEFOB(this.isAnEngineOn()) * 10) / 10;
        const roundedMinDestFob = Math.round(this._minDestFob * 10) / 10;
        if (!this._isBelowMinDestFob) {
          if (destEfob < roundedMinDestFob) {
            this._isBelowMinDestFob = true;
            // TODO should be in flight only and if fuel is below min dest efob for 2 minutes
            if (this.isAnEngineOn()) {
              setTimeout(() => {
                this.addMessageToQueue(
                  NXSystemMessages.destEfobBelowMin,
                  () => {
                    return this._EfobBelowMinClr === true;
                  },
                  () => {
                    this._EfobBelowMinClr = true;
                  },
                );
              }, 120000);
            } else {
              this.addMessageToQueue(
                NXSystemMessages.destEfobBelowMin,
                () => {
                  return this._EfobBelowMinClr === true;
                },
                () => {
                  this._EfobBelowMinClr = true;
                },
              );
            }
          }
        } else {
          // check if we are at least 300kgs above min dest efob to show green again & the ability to trigger the message
          if (roundedMinDestFob) {
            if (destEfob - roundedMinDestFob >= 0.3) {
              this._isBelowMinDestFob = false;
              this.removeMessageFromQueue(NXSystemMessages.destEfobBelowMin.text);
            }
          }
        }
      }
    }
  }

  public updateTowerHeadwind() {
    if (this.perfApprWindHeading !== null && this.perfApprWindSpeed !== null) {
      const activePlan = this.flightPlanService.active;

      if (activePlan.destinationRunway) {
        this._towerHeadwind = NXSpeedsUtils.getHeadwind(
          this.perfApprWindSpeed,
          this.perfApprWindHeading,
          activePlan.destinationRunway.magneticBearing,
        );
      }
    }
  }

  /**
   * Called after Flaps or THS change
   */
  private tryCheckToData() {
    if (isFinite(this.v1Speed) || isFinite(this.vRSpeed) || isFinite(this.v2Speed)) {
      this.addMessageToQueue(NXSystemMessages.checkToData);
    }
  }

  /**
   * Called after runway change
   * - Sets confirmation prompt state for every entry whether it is defined or not
   * - Adds message when at least one entry needs to be confirmed
   * Additional:
   *   Only prompt the confirmation of FLEX TEMP when the TO runway was changed, not on initial insertion of the runway
   */
  public onToRwyChanged() {
    const activePlan = this.flightPlanService.active;
    const selectedRunway = activePlan.originRunway;

    if (selectedRunway) {
      const toRunway = Avionics.Utils.formatRunway(selectedRunway.ident);
      if (toRunway === this.toRunway) {
        return;
      }
      if (this.toRunway) {
        this.toRunway = toRunway;
        this._toFlexChecked = !isFinite(this.perfTOTemp);
        this.unconfirmedV1Speed = this.v1Speed;
        this.unconfirmedVRSpeed = this.vRSpeed;
        this.unconfirmedV2Speed = this.v2Speed;
        this.v1Speed = undefined;
        this.vRSpeed = undefined;
        this.v2Speed = undefined;

        if (!this.unconfirmedV1Speed && !this.unconfirmedVRSpeed && !this.unconfirmedV2Speed) {
          return;
        }
        this.addMessageToQueue(
          NXSystemMessages.checkToData,
          (mcdu) =>
            !this.unconfirmedV1Speed && !this.unconfirmedVRSpeed && !this.unconfirmedV2Speed && mcdu._toFlexChecked,
        );
      }
      this.toRunway = toRunway;
    }
  }

  /**
   * Switches to the next/new perf page (if new flight phase is in order) or reloads the current page
   */
  private tryUpdatePerfPage(_old: FmgcFlightPhase, _new: FmgcFlightPhase) {
    // Ensure we have a performance page selected...
    if (this.page.Current < this.page.PerformancePageTakeoff || this.page.Current > this.page.PerformancePageGoAround) {
      return;
    }

    const curPerfPagePhase = (() => {
      switch (this.page.Current) {
        case this.page.PerformancePageTakeoff:
          return FmgcFlightPhase.Takeoff;
        case this.page.PerformancePageClb:
          return FmgcFlightPhase.Climb;
        case this.page.PerformancePageCrz:
          return FmgcFlightPhase.Cruise;
        case this.page.PerformancePageDes:
          return FmgcFlightPhase.Descent;
        case this.page.PerformancePageAppr:
          return FmgcFlightPhase.Approach;
        case this.page.PerformancePageGoAround:
          return FmgcFlightPhase.GoAround;
      }
    })();

    if (_new > _old) {
      if (_new >= curPerfPagePhase) {
        CDUPerformancePage.ShowPage(this.mcdu, _new);
      }
    } else if (_old === curPerfPagePhase) {
      CDUPerformancePage.ShowPage(this.mcdu, _old);
    }
  }

  public routeReservedEntered() {
    return this._rteReservedWeightEntered || this._rteReservedPctEntered;
  }

  public routeFinalEntered() {
    return this._rteFinalWeightEntered || this._rteFinalTimeEntered;
  }

  /**
   * Set the progress page bearing/dist location
   * @param {string} ident ident of the waypoint or runway, will be replaced by "ENTRY" if brg/dist offset are specified
   * @param {LatLongAlt} coordinates co-ordinates of the waypoint/navaid/runway, without brg/dist offset
   * @param {string?} icao icao database id of the waypoint if applicable
   */
  private _setProgLocation(ident, coordinates, icao) {
    console.log(`progLocation: ${ident} ${coordinates}`);
    this._progBrgDist = {
      icao,
      ident,
      coordinates,
      bearing: -1,
      distance: -1,
    };

    this.updateProgDistance();
  }

  /**
   * Try to set the progress page bearing/dist waypoint/location
   * @param s scratchpad entry
   * @param callback callback taking boolean arg for success/failure
   */
  public trySetProgWaypoint(s: string, callback = EmptyCallback.Boolean) {
    if (s === Keypad.clrValue) {
      this._progBrgDist = undefined;
      return callback(true);
    }

    WaypointEntryUtils.getOrCreateWaypoint(this, s, false, 'ENTRY')
      .then((wp) => {
        this._setProgLocation(wp.ident, wp.location, wp.databaseId);
        return callback(true);
      })
      .catch((err) => {
        // Rethrow if error is not an FMS message to display
        if (err.type === undefined) {
          throw err;
        }

        this.showFmsErrorMessage(err.type);
        return callback(false);
      });
  }

  /**
   * Recalculate the bearing and distance for progress page
   */
  private updateProgDistance() {
    if (!this._progBrgDist) {
      return;
    }

    const latitude = ADIRS.getLatitude();
    const longitude = ADIRS.getLongitude();

    if (!latitude.isNormalOperation() || !longitude.isNormalOperation()) {
      this._progBrgDist.distance = -1;
      this._progBrgDist.bearing = -1;
      return;
    }

    const planeLl = new LatLong(latitude.value, longitude.value);
    this._progBrgDist.distance = Avionics.Utils.computeGreatCircleDistance(planeLl, this._progBrgDist.coordinates);
    this._progBrgDist.bearing = A32NX_Util.trueToMagnetic(
      Avionics.Utils.computeGreatCircleHeading(planeLl, this._progBrgDist.coordinates),
    );
  }

  public get progBearing() {
    return this._progBrgDist ? this._progBrgDist.bearing : -1;
  }

  public get progDistance() {
    return this._progBrgDist ? this._progBrgDist.distance : -1;
  }

  public get progWaypointIdent() {
    return this._progBrgDist ? this._progBrgDist.ident : undefined;
  }

  public isWaypointInUse(wpt: Waypoint): Promise<boolean> {
    return this.flightPlanService
      .isWaypointInUse(wpt)
      .then(
        (inUseByFlightPlan) => inUseByFlightPlan || (this._progBrgDist && this._progBrgDist.icao === wpt.databaseId),
      );
  }

  public setGroundTempFromOrigin() {
    const origin = this.flightPlanService.active.originAirport;

    if (!origin) {
      return;
    }

    this.groundTempAuto = A32NX_Util.getIsaTemp(origin.location.alt);
  }

  public trySetGroundTemp(scratchpadValue: string) {
    if (this.flightPhaseManager.phase !== FmgcFlightPhase.Preflight) {
      throw NXSystemMessages.notAllowed;
    }

    if (scratchpadValue === Keypad.clrValue) {
      this.groundTempPilot = undefined;
      return;
    }

    if (scratchpadValue.match(/^[+-]?[0-9]{1,2}$/) === null) {
      throw NXSystemMessages.formatError;
    }

    this.groundTempPilot = parseInt(scratchpadValue);
  }

  public get groundTemp() {
    return this.groundTempPilot !== undefined ? this.groundTempPilot : this.groundTempAuto;
  }

  public navModeEngaged() {
    const lateralMode = SimVar.GetSimVarValue('L:A32NX_FMA_LATERAL_MODE', 'Number');
    switch (lateralMode) {
      case 20: // NAV
      case 30: // LOC*
      case 31: // LOC
      case 32: // LAND
      case 33: // FLARE
      case 34: // ROLL OUT
        return true;
    }
    return false;
  }

  // FIXME check why steps alts page is the only one outside FMS/CDU calling this...
  /**
   * Add type 2 message to fmgc message queue
   * @param _message MessageObject
   * @param _isResolvedOverride Function that determines if the error is resolved at this moment (type II only).
   * @param _onClearOverride Function that executes when the error is actively cleared by the pilot (type II only).
   */
  public addMessageToQueue(
    _message: TypeIIMessage,
    _isResolvedOverride: (arg0: any) => any = undefined,
    _onClearOverride: (arg0: any) => any = undefined,
  ) {
    if (!_message.isTypeTwo) {
      return;
    }
    const message =
      _isResolvedOverride === undefined && _onClearOverride === undefined
        ? _message
        : _message.getModifiedMessage('', _isResolvedOverride, _onClearOverride);
    this._messageQueue.addMessage(message);
  }

  /**
   * Removes a message from the queue
   * @param value {String}
   */
  public removeMessageFromQueue(value: string) {
    this._messageQueue.removeMessage(value);
  }

  public updateMessageQueue() {
    this._messageQueue.updateDisplayedMessage();
  }

  /* END OF MCDU GET/SET METHODS */
  /* UNSORTED CODE BELOW */

  /**
   * Generic function which returns true if engine(index) is ON (N2 > 20)
   */
  private isEngineOn(index: number): boolean {
    return SimVar.GetSimVarValue(`L:A32NX_ENGINE_N2:${index}`, 'number') > 20;
  }
  /**
   * Returns true if any one engine is running (N2 > 20)
   */
  // FIXME can be private when ATSU moved out of FMS
  public isAnEngineOn(): boolean {
    return this.isEngineOn(1) || this.isEngineOn(2);
  }

  /**
   * Returns true only if all engines are running (N2 > 20)
   */
  //TODO: can this be an util? no
  public isAllEngineOn(): boolean {
    return this.isEngineOn(1) && this.isEngineOn(2);
  }

  public isOnGround(): boolean {
    return (
      SimVar.GetSimVarValue('L:A32NX_LGCIU_1_NOSE_GEAR_COMPRESSED', 'Number') === 1 ||
      SimVar.GetSimVarValue('L:A32NX_LGCIU_2_NOSE_GEAR_COMPRESSED', 'Number') === 1
    );
  }

  public isFlying(): boolean {
    return (
      this.flightPhaseManager.phase >= FmgcFlightPhase.Takeoff && this.flightPhaseManager.phase < FmgcFlightPhase.Done
    );
  }
  /**
   * Returns the maximum cruise FL for ISA temp and GW
   * @param temp {number} ISA in C°
   * @param gw {number} GW in t
   * @returns {number} MAX FL
   */
  //TODO: can this be an util?
  private getMaxFL(temp = A32NX_Util.getIsaTempDeviation(), gw = this.getGW()) {
    return Math.round(temp <= 10 ? -2.778 * gw + 578.667 : (temp * -0.039 - 2.389) * gw + temp * -0.667 + 585.334);
  }

  /**
   * Returns the maximum allowed cruise FL considering max service FL
   * @param fl FL to check
   * @returns maximum allowed cruise FL
   */
  //TODO: can this be an util? no
  public getMaxFlCorrected(fl: number = this.getMaxFL()): number {
    return fl >= this.recMaxCruiseFL ? this.recMaxCruiseFL : fl;
  }

  // only used by trySetMinDestFob
  //TODO: Can this be util?
  private isMinDestFobInRange(fuel: number) {
    return 0 <= fuel && fuel <= 80.0;
  }

  //TODO: Can this be util?
  private isTaxiFuelInRange(taxi: number) {
    return 0 <= taxi && taxi <= 9.9;
  }

  //TODO: Can this be util?
  private isFinalFuelInRange(fuel: number) {
    return 0 <= fuel && fuel <= 100;
  }

  //TODO: Can this be util?
  private isFinalTimeInRange(time: string) {
    const convertedTime = FmsFormatters.hhmmToMinutes(time.padStart(4, '0'));
    return 0 <= convertedTime && convertedTime <= 90;
  }

  //TODO: Can this be util?
  private isRteRsvFuelInRange(fuel: number) {
    return 0 <= fuel && fuel <= 10.0;
  }

  //TODO: Can this be util?
  private isRteRsvPercentInRange(value: number) {
    return value >= 0 && value <= 15.0;
  }

  //TODO: Can this be util?
  private isZFWInRange(zfw: number) {
    return 35.0 <= zfw && zfw <= 80.0;
  }

  //TODO: Can this be util?
  private isZFWCGInRange(zfwcg: number) {
    return 8.0 <= zfwcg && zfwcg <= 50.0;
  }

  //TODO: Can this be util?
  private isBlockFuelInRange(fuel: number) {
    return 0 <= fuel && fuel <= 80;
  }

  /**
   * Retrieves current fuel on boad in tons.
   * @returns current fuel on board in tons, or undefined if fuel readings are not available.
   */
  //TODO: Can this be util?
  public getFOB(): number | undefined {
    const useFqi = this.isAnEngineOn();

    // If an engine is not running, use pilot entered block fuel to calculate fuel predictions
    return useFqi ? (SimVar.GetSimVarValue('FUEL TOTAL QUANTITY WEIGHT', 'pound') * 0.4535934) / 1000 : this.blockFuel;
  }

  /**
   * retrieves gross weight in tons or 0 if not available
   * @deprecated use getGrossWeight() instead
   */
  //TODO: Can this be util?
  public getGW(): number {
    const fmGwOrNull = this.getGrossWeight();
    const fmGw = fmGwOrNull !== null ? fmGwOrNull : 0;

    SimVar.SetSimVarValue('L:A32NX_FM_GROSS_WEIGHT', 'Number', fmGw);
    return fmGw;
  }

  //TODO: Can this be util?
  public getCG() {
    return SimVar.GetSimVarValue('CG PERCENT', 'Percent over 100') * 100;
  }

  //TODO: make this util or local var?
  /** @deprecated Sim AP is not used! */
  private isAirspeedManaged() {
    return SimVar.GetSimVarValue('AUTOPILOT SPEED SLOT INDEX', 'number') === 2;
  }

  //TODO: make this util or local var?
  /** @deprecated Sim AP is not used! */
  private isAltitudeManaged() {
    return SimVar.GetSimVarValue('AUTOPILOT ALTITUDE SLOT INDEX', 'number') === 2;
  }

  /**
   * Check if the given string represents a decimal number.
   * This may be a whole number or a number with one or more decimals.
   * If the leading digit is 0 and one or more decimals are given, the leading digit may be omitted.
   * @param str String to check
   * @returns True if str represents a decimal value, otherwise false
   */
  //TODO: Can this be util?
  private representsDecimalNumber(str: string): boolean {
    return /^[+-]?\d*(?:\.\d+)?$/.test(str);
  }

  /**
   * Gets the entered zero fuel weight, or undefined if not entered
   * @returns the zero fuel weight in tonnes or undefined
   */
  public getZeroFuelWeight(): number | undefined {
    return this.zeroFuelWeight;
  }

  public getV2Speed() {
    return this.v2Speed;
  }

  public getTropoPause() {
    return this.tropo;
  }

  public getManagedClimbSpeed() {
    return this.managedSpeedClimb;
  }

  public getManagedClimbSpeedMach() {
    return this.managedSpeedClimbMach;
  }

  public getManagedCruiseSpeed() {
    return this.managedSpeedCruise;
  }

  public getManagedCruiseSpeedMach() {
    return this.managedSpeedCruiseMach;
  }

  public getAccelerationAltitude() {
    const plan = this.currFlightPlanService.active;

    if (plan) {
      return plan.performanceData.accelerationAltitude;
    }

    return undefined;
  }

  public getThrustReductionAltitude() {
    const plan = this.currFlightPlanService.active;

    if (plan) {
      return plan.performanceData.thrustReductionAltitude;
    }

    return undefined;
  }

  public getOriginTransitionAltitude() {
    const plan = this.currFlightPlanService.active;

    if (plan) {
      return plan.performanceData.transitionAltitude;
    }

    return undefined;
  }

  public getDestinationTransitionLevel() {
    const plan = this.currFlightPlanService.active;

    if (plan) {
      return plan.performanceData.transitionLevel;
    }

    return undefined;
  }

  public get cruiseLevel() {
    const plan = this.currFlightPlanService.active;

    if (plan) {
      return plan.performanceData.cruiseFlightLevel;
    }

    return undefined;
  }

  public set cruiseLevel(level) {
    const plan = this.currFlightPlanService.active;

    if (plan) {
      this.currFlightPlanService.setPerformanceData('cruiseFlightLevel', level);
      // used by FlightPhaseManager
      SimVar.SetSimVarValue(
        'L:A32NX_AIRLINER_CRUISE_ALTITUDE',
        'number',
        Number.isFinite(level * 100) ? level * 100 : 0,
      );
    }
  }

  public get costIndex() {
    const plan = this.currFlightPlanService.active;

    if (plan) {
      return plan.performanceData.costIndex;
    }

    return undefined;
  }

  public set costIndex(ci) {
    const plan = this.currFlightPlanService.active;

    if (plan) {
      this.currFlightPlanService.setPerformanceData('costIndex', ci);
    }
  }

  public get isCostIndexSet() {
    const plan = this.currFlightPlanService.active;

    if (plan) {
      return plan.performanceData.costIndex !== undefined;
    }

    return false;
  }

  public get tropo() {
    const plan = this.currFlightPlanService.active;

    if (plan) {
      return plan.performanceData.tropopause;
    }

    return undefined;
  }

  public get isTropoPilotEntered() {
    const plan = this.currFlightPlanService.active;

    if (plan) {
      return plan.performanceData.tropopauseIsPilotEntered;
    }

    return false;
  }

  public set tropo(tropo) {
    const plan = this.currFlightPlanService.active;

    if (plan) {
      this.currFlightPlanService.setPerformanceData('pilotTropopause', tropo);
    }
  }

  public get flightNumber() {
    const plan = this.currFlightPlanService.active;

    if (plan) {
      return this.currFlightPlanService.active.flightNumber;
    }

    return undefined;
  }

  public set flightNumber(flightNumber) {
    const plan = this.currFlightPlanService.active;

    if (plan) {
      this.currFlightPlanService.setFlightNumber(flightNumber);
    }
  }

  /**
   * The maximum speed imposed by the climb speed limit in the active flight plan or null if it is not set.
   */
  public get climbSpeedLimit(): number | null {
    const plan = this.currFlightPlanService.active;

    // The plane follows 250 below 10'000 even without a flight plan
    return plan ? plan.performanceData.climbSpeedLimitSpeed : DefaultPerformanceData.ClimbSpeedLimitSpeed;
  }

  /**
   * The altitude below which the climb speed limit of the active flight plan applies or null if not set.
   */
  public get climbSpeedLimitAlt(): number | null {
    const plan = this.currFlightPlanService.active;

    // The plane follows 250 below 10'000 even without a flight plan
    return plan ? plan.performanceData.climbSpeedLimitAltitude : DefaultPerformanceData.ClimbSpeedLimitAltitude;
  }

  /**
   * The maximum speed imposed by the descent speed limit in the active flight plan or null if it is not set.
   */
  private get descentSpeedLimit(): number | null {
    const plan = this.currFlightPlanService.active;

    // The plane follows 250 below 10'000 even without a flight plan
    return plan ? plan.performanceData.descentSpeedLimitSpeed : DefaultPerformanceData.DescentSpeedLimitSpeed;
  }

  /**
   * The altitude below which the descent speed limit of the active flight plan applies or null if not set.
   */
  private get descentSpeedLimitAlt(): number | null {
    const plan = this.currFlightPlanService.active;

    // The plane follows 250 below 10'000 even without a flight plan
    return plan ? plan.performanceData.descentSpeedLimitAltitude : DefaultPerformanceData.DescentSpeedLimitAltitude;
  }

  public getFlightPhase() {
    return this.flightPhaseManager.phase;
  }

  public getClimbSpeedLimit() {
    return {
      speed: this.climbSpeedLimit,
      underAltitude: this.climbSpeedLimitAlt,
    };
  }

  public getDescentSpeedLimit() {
    return {
      speed: this.descentSpeedLimit,
      underAltitude: this.descentSpeedLimitAlt,
    };
  }

  public getPreSelectedClbSpeed() {
    return this.preSelectedClbSpeed;
  }

  public getPreSelectedCruiseSpeed() {
    return this.preSelectedCrzSpeed;
  }

  public getTakeoffFlapsSetting() {
    return this.flaps;
  }

  public getManagedDescentSpeed() {
    return this.managedSpeedDescendPilot !== undefined ? this.managedSpeedDescendPilot : this.managedSpeedDescend;
  }

  public getManagedDescentSpeedMach() {
    return this.managedSpeedDescendMachPilot !== undefined
      ? this.managedSpeedDescendMachPilot
      : this.managedSpeedDescendMach;
  }

  // FIXME... ambiguous name that doesn't say if it's Vapp, GSmini, or something else
  public getApproachSpeed() {
    return this.approachSpeeds && this.approachSpeeds.valid ? this.approachSpeeds.vapp : 0;
  }

  public getFlapRetractionSpeed() {
    return this.approachSpeeds && this.approachSpeeds.valid ? this.approachSpeeds.f : 0;
  }

  public getSlatRetractionSpeed() {
    return this.approachSpeeds && this.approachSpeeds.valid ? this.approachSpeeds.s : 0;
  }

  public getCleanSpeed() {
    return this.approachSpeeds && this.approachSpeeds.valid ? this.approachSpeeds.gd : 0;
  }

  public getTripWind() {
    // FIXME convert vnav to use +ve for tailwind, -ve for headwind, it's the other way around at the moment
    return -this.averageWind;
  }

  /** @deprecated This API is not suitable and needs replaced with a proper wind manager. */
  public getWinds() {
    return this.winds;
  }

  public getApproachWind(): FmcWindVector | null {
    const activePlan = this.currFlightPlanService.active;
    const destination = activePlan.destinationAirport;

    if (!destination || !destination.location || this.perfApprWindHeading === null || this.perfApprWindSpeed === null) {
      return null;
    }

    const magVar = Facilities.getMagVar(destination.location.lat, destination.location.long);
    const trueHeading = A32NX_Util.magneticToTrue(this.perfApprWindHeading, magVar);

    return { direction: trueHeading, speed: this.perfApprWindSpeed };
  }

  public getApproachQnh() {
    return this.perfApprQNH;
  }

  public getApproachTemperature() {
    return this.perfApprTemp;
  }

  public getDestinationElevation() {
    return Number.isFinite(this.landingElevation) ? this.landingElevation : 0;
  }

  public trySetManagedDescentSpeed(value: string): boolean {
    if (value === Keypad.clrValue) {
      this.managedSpeedDescendPilot = undefined;
      this.managedSpeedDescendMachPilot = undefined;
      return true;
    }

    const MACH_SLASH_SPD_REGEX = /^(\.\d{1,2})?\/(\d{3})?$/;
    const machSlashSpeedMatch = value.match(MACH_SLASH_SPD_REGEX);

    const MACH_REGEX = /^\.\d{1,2}$/;
    const SPD_REGEX = /^\d{1,3}$/;

    if (machSlashSpeedMatch !== null /* ".NN/" or "/NNN" entry */) {
      const speed = parseInt(machSlashSpeedMatch[2]);
      if (Number.isFinite(speed)) {
        if (speed < 100 || speed > 350) {
          this.setScratchpadMessage(NXSystemMessages.entryOutOfRange);
          return false;
        }

        this.managedSpeedDescendPilot = speed;
      }

      const mach = Math.round(parseFloat(machSlashSpeedMatch[1]) * 1000) / 1000;
      if (Number.isFinite(mach)) {
        if (mach < 0.15 || mach > 0.82) {
          this.setScratchpadMessage(NXSystemMessages.entryOutOfRange);
          return false;
        }

        this.managedSpeedDescendMachPilot = mach;
      }

      return true;
    } else if (value.match(MACH_REGEX) !== null /* ".NN" */) {
      // Entry of a Mach number only without a slash is allowed
      const mach = Math.round(parseFloat(value) * 1000) / 1000;
      if (Number.isFinite(mach)) {
        if (mach < 0.15 || mach > 0.82) {
          this.setScratchpadMessage(NXSystemMessages.entryOutOfRange);
          return false;
        }

        this.managedSpeedDescendMachPilot = mach;
      }

      return true;
    } else if (value.match(SPD_REGEX) !== null /* "NNN" */) {
      const speed = parseInt(value);
      if (Number.isFinite(speed)) {
        if (speed < 100 || speed > 350) {
          this.setScratchpadMessage(NXSystemMessages.entryOutOfRange);
          return false;
        }

        // This is the maximum managed Mach number you can get, even with CI 100.
        // Through direct testing by a pilot, it was also determined that the plane gives Mach 0.80 for all of the tested CAS entries.
        const mach = 0.8;

        this.managedSpeedDescendPilot = speed;
        this.managedSpeedDescendMachPilot = mach;

        return true;
      }
    }

    this.setScratchpadMessage(NXSystemMessages.formatError);
    return false;
  }

  public trySetPerfClbPredToAltitude(value: string): boolean {
    if (value === Keypad.clrValue) {
      this.perfClbPredToAltitudePilot = undefined;
      return true;
    }

    const currentAlt = SimVar.GetSimVarValue('INDICATED ALTITUDE', 'feet');
    const match = value.match(/^(FL\d{3}|\d{1,5})$/);
    if (match === null || match.length < 1) {
      this.setScratchpadMessage(NXSystemMessages.formatError);
      return false;
    }

    const altOrFlString = match[1].replace('FL', '');
    const altitude = altOrFlString.length < 4 ? 100 * parseInt(altOrFlString) : parseInt(altOrFlString);

    if (!Number.isFinite(altitude)) {
      this.setScratchpadMessage(NXSystemMessages.formatError);
      return false;
    }

    if (altitude < currentAlt || (this.cruiseLevel && altitude > this.cruiseLevel * 100)) {
      this.setScratchpadMessage(NXSystemMessages.entryOutOfRange);
      return false;
    }

    this.perfClbPredToAltitudePilot = altitude;
    return true;
  }

  public trySetPerfDesPredToAltitude(value: string): boolean {
    if (value === Keypad.clrValue) {
      this.perfDesPredToAltitudePilot = undefined;
      return true;
    }

    const currentAlt = SimVar.GetSimVarValue('INDICATED ALTITUDE', 'feet');
    const match = value.match(/^(FL\d{3}|\d{1,5})$/);
    if (match === null || match.length < 1) {
      this.setScratchpadMessage(NXSystemMessages.formatError);
      return false;
    }

    const altOrFlString = match[1].replace('FL', '');
    const altitude = altOrFlString.length < 4 ? 100 * parseInt(altOrFlString) : parseInt(altOrFlString);

    if (!Number.isFinite(altitude)) {
      this.setScratchpadMessage(NXSystemMessages.formatError);
      return false;
    }

    if (altitude > currentAlt) {
      this.setScratchpadMessage(NXSystemMessages.entryOutOfRange);
      return false;
    }

    this.perfDesPredToAltitudePilot = altitude;
    return true;
  }

  private updatePerfPageAltPredictions() {
    const currentAlt = SimVar.GetSimVarValue('INDICATED ALTITUDE', 'feet');
    if (this.perfClbPredToAltitudePilot !== undefined && currentAlt > this.perfClbPredToAltitudePilot) {
      this.perfClbPredToAltitudePilot = undefined;
    }

    if (this.perfDesPredToAltitudePilot !== undefined && currentAlt < this.perfDesPredToAltitudePilot) {
      this.perfDesPredToAltitudePilot = undefined;
    }
  }

  // FIXME, very sussy function
  public computeManualCrossoverAltitude(mach: number): number {
    const maximumCrossoverAltitude = 30594; // Crossover altitude of (300, 0.8)
    const mmoCrossoverAltitide = 24554; // Crossover altitude of (VMO, MMO)

    if (mach < 0.8) {
      return maximumCrossoverAltitude;
    }

    return maximumCrossoverAltitude + ((mmoCrossoverAltitide - maximumCrossoverAltitude) * (mach - 0.8)) / 0.02;
  }

  protected getActivePlanLegCount() {
    if (!this.flightPlanService.hasActive) {
      return 0;
    }

    return this.flightPlanService.active.legCount;
  }

  public getDistanceToDestination() {
    return this.guidanceController.alongTrackDistanceToDestination;
  }

  /**
   * Modifies the active flight plan to perform a DIR to operation
   * @param directTo The object containing the direct to information
   */
  async directTo(directTo: DirectTo) {
    // FIXME fm pos
    const adirLat = ADIRS.getLatitude();
    const adirLong = ADIRS.getLongitude();
    const trueTrack = ADIRS.getTrueTrack();

    if (!adirLat.isNormalOperation() || !adirLong.isNormalOperation() || !trueTrack.isNormalOperation()) {
      return;
    }

    const ppos = {
      lat: adirLat.value,
      long: adirLong.value,
    };

    await this.flightPlanService.directTo(ppos, trueTrack.value, directTo);
  }

  /**
   * Gets the navigation database ident (including cycle info).
   */
  public getNavDatabaseIdent(): DatabaseIdent | null {
    return this.navDbIdent;
  }

  // ---------------------------
  // CDUMainDisplay Types
  // ---------------------------

  protected abstract page: any;

  /**
   * Set a request from a subsystem to the MCDU
   */
  protected abstract setRequest(subsystem: 'AIDS' | 'ATSU' | 'CFDS' | 'FMGC'): void;
  protected abstract setScratchpadText(value: string): void;
  protected abstract setScratchpadMessage(message: McduMessage): void;
  protected abstract addNewAtsuMessage(code: AtsuStatusCodes): void;
}

// const FlightPlans = Object.freeze({
//   Active: 0,
//   Temporary: 1,
// });

const DefaultPerformanceData = Object.freeze({
  ClimbSpeedLimitSpeed: 250,
  ClimbSpeedLimitAltitude: 10000,
  DescentSpeedLimitSpeed: 250,
  DescentSpeedLimitAltitude: 10000,
});

/** Writes FM output words for both FMS. */
class FmArinc429OutputWord extends Arinc429LocalVarOutputWord {
  private readonly localVars = [`L:A32NX_FM1_${this.name}`, `L:A32NX_FM2_${this.name}`];

  override async writeToSimVarIfDirty() {
    if (this.isDirty) {
      this.isDirty = false;
      return Promise.all(
        this.localVars.map((localVar) => Arinc429Word.toSimVarValue(localVar, this.word.value, this.word.ssm)),
      );
    }
    return Promise.resolve();
  }
}<|MERGE_RESOLUTION|>--- conflicted
+++ resolved
@@ -64,11 +64,8 @@
 import { initComponents, updateComponents } from '@fmgc/components';
 import { CoRouteUplinkAdapter } from '@fmgc/flightplanning/uplink/CoRouteUplinkAdapter';
 import { WaypointEntryUtils } from '@fmgc/flightplanning/WaypointEntryUtils';
-<<<<<<< HEAD
 import { DirectTo } from '@fmgc/flightplanning/types/DirectTo';
-=======
 import { FmcWindVector } from '@fmgc/guidance/vnav/wind/types';
->>>>>>> 0242466d
 
 export abstract class FMCMainDisplay implements FmsDataInterface, FmsDisplayInterface, Fmgc {
   private static DEBUG_INSTANCE: FMCMainDisplay;
@@ -372,12 +369,7 @@
       a320EfisRangeSettings,
       A320AircraftConfig,
     );
-<<<<<<< HEAD
-    this.efisSymbols = new EfisSymbols(
-=======
-    this.navigation = new Navigation(this.bus, this.currFlightPlanService);
     this.efisSymbolsLeft = new EfisSymbols(
->>>>>>> 0242466d
       this.bus,
       'L',
       this.guidanceController,
