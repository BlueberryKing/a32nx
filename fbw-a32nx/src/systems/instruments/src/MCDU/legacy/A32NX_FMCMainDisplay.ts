// Copyright (c) 2021-2023, 2025 FlyByWire Simulations
// SPDX-License-Identifier: GPL-3.0

import {
  A320EfisNdRangeValue,
  a320EfisRangeSettings,
  Arinc429OutputWord,
  Arinc429SignStatusMatrix,
  Arinc429Word,
  DatabaseIdent,
  DatabaseItem,
  EfisSide,
  EnrouteNdbNavaid,
  Fix,
  IlsNavaid,
  MathUtils,
  NdbNavaid,
  NXDataStore,
  NXLogicConfirmNode,
  NXUnits,
  TerminalNdbNavaid,
  UpdateThrottler,
  VhfNavaid,
  Waypoint,
} from '@flybywiresim/fbw-sdk';
import { A32NX_Util } from '../../../../shared/src/A32NX_Util';
import { EfisInterface } from '@fmgc/efis/EfisInterface';
import { EfisSymbols } from '@fmgc/efis/EfisSymbols';
import { A320AircraftConfig } from '@fmgc/flightplanning/A320AircraftConfig';
import { DataManager } from '@fmgc/flightplanning/DataManager';
import { FlightPlanRpcServer } from '@fmgc/flightplanning/rpc/FlightPlanRpcServer';
import { Fmgc, GuidanceController } from '@fmgc/guidance/GuidanceController';
import { A32NX_Core } from './A32NX_Core/A32NX_Core';
import { A32NX_FuelPred, FuelPlanningPhases } from './A32NX_Core/A32NX_FuelPred';
import { ADIRS } from './A32NX_Core/Adirs';
import { A32NX_MessageQueue } from './A32NX_MessageQueue';
import { NXSpeedsApp, NXSpeedsUtils } from './NXSpeeds';
import { CDUIdentPage } from '../legacy_pages/A320_Neo_CDU_IdentPage';
import { CDUNewWaypoint } from '../legacy_pages/A320_Neo_CDU_NewWaypoint';
import { CDUPerformancePage } from '../legacy_pages/A320_Neo_CDU_PerformancePage';
import { CDUProgressPage } from '../legacy_pages/A320_Neo_CDU_ProgressPage';
import { A320_Neo_CDU_SelectWptPage } from '../legacy_pages/A320_Neo_CDU_SelectWptPage';
import { McduMessage, NXFictionalMessages, NXSystemMessages, TypeIIMessage } from '../messages/NXSystemMessages';
import { Navigation, SelectedNavaid } from '@fmgc/navigation/Navigation';
import { FmgcFlightPhase } from '@shared/flightphase';
import { CompanyRoute } from '@simbridge/index';
import { Keypad } from './A320_Neo_CDU_Keypad';
import { FmsClient } from '@atsu/fmsclient';
import { AtsuStatusCodes } from '@datalink/common';
import { A320_Neo_CDU_MainDisplay } from './A320_Neo_CDU_MainDisplay';
import { FmsDisplayInterface } from '@fmgc/flightplanning/interface/FmsDisplayInterface';
import { FmsError, FmsErrorType } from '@fmgc/FmsError';
import { FmsDataInterface } from '@fmgc/flightplanning/interface/FmsDataInterface';
import { EventBus } from '@microsoft/msfs-sdk';
import { AdfRadioTuningStatus, MmrRadioTuningStatus, VorRadioTuningStatus } from '@fmgc/navigation/NavaidTuner';
import { Coordinates } from '@fmgc/flightplanning/data/geo';
import { FmsFormatters } from './FmsFormatters';
import { NavigationDatabase, NavigationDatabaseBackend } from '@fmgc/NavigationDatabase';
import { FlightPhaseManager } from '@fmgc/flightphase';
import { FlightPlanService } from '@fmgc/flightplanning/FlightPlanService';
import {
  A320FlightPlanPerformanceData,
  DefaultPerformanceData,
} from '@fmgc/flightplanning/plans/performance/FlightPlanPerformanceData';
import { NavigationDatabaseService } from '@fmgc/flightplanning/NavigationDatabaseService';
import { FlightPlanIndex } from '@fmgc/flightplanning/FlightPlanManager';
import { initComponents, updateComponents } from '@fmgc/components';
import { CoRouteUplinkAdapter } from '@fmgc/flightplanning/uplink/CoRouteUplinkAdapter';
import { WaypointEntryUtils } from '@fmgc/flightplanning/WaypointEntryUtils';
<<<<<<< HEAD
import { ISimbriefData } from '../../../../../../../fbw-common/src/systems/instruments/src/EFB/Apis/Simbrief';
import { FuelPredComputations, SimbriefOfpState } from './LegacyFmsPageInterface';
import { CDUInitPage } from '../legacy_pages/A320_Neo_CDU_InitPage';
=======
import { FmcWindVector } from '@fmgc/guidance/vnav/wind/types';
>>>>>>> a2c9e136

export abstract class FMCMainDisplay implements FmsDataInterface, FmsDisplayInterface, Fmgc {
  private static DEBUG_INSTANCE: FMCMainDisplay;

  /** Naughty hack. We assume that we're always subclassed by A320_Neo_CDU_MainDisplay. */
  private readonly mcdu = this as unknown as A320_Neo_CDU_MainDisplay;

  public readonly navDatabaseBackend = NavigationDatabaseBackend.Msfs;
  public readonly currFlightPhaseManager = new FlightPhaseManager(this.bus);
  public readonly currFlightPlanService = new FlightPlanService(this.bus, new A320FlightPlanPerformanceData());
  public readonly rpcServer = new FlightPlanRpcServer(this.bus, this.currFlightPlanService);
  public readonly currNavigationDatabaseService = NavigationDatabaseService;
  public readonly navigationDatabase = new NavigationDatabase(NavigationDatabaseBackend.Msfs);

  private readonly flightPhaseUpdateThrottler = new UpdateThrottler(800);
  private readonly fmsUpdateThrottler = new UpdateThrottler(250);
  private readonly _progBrgDistUpdateThrottler = new UpdateThrottler(2000);
  private readonly fuelPredUpdateThrottler = new UpdateThrottler(5000);
  private readonly _apCooldown = 500;
  private lastFlightPlanVersion = 0;
  private readonly _messageQueue = new A32NX_MessageQueue(this.mcdu);

  public _deltaTime = 0;

  /** Declaration of every variable used (NOT initialization) */
  private maxCruiseFL = 390;
  private recMaxCruiseFL = 398;
  public coRoute = { routeNumber: undefined, routes: undefined };
<<<<<<< HEAD

  private readonly fuelComputationsCache: Map<FlightPlanIndex, FuelPredComputations> = new Map();

=======
  public perfTOTemp = NaN;
  private _routeFinalFuelWeight = 0;
  private _routeFinalFuelTime = 30;
  private _routeFinalFuelTimeDefault = 30;
  private _routeReservedWeight = 0;
  private _routeReservedPercent = 5;
  public takeOffWeight = NaN;
  public landingWeight = NaN;
  /** +ve for tailwind, -ve for headwind */
  public averageWind = 0;
  public perfApprQNH = NaN;
  public perfApprTemp = NaN;
  public perfApprWindHeading: number | null = null;
  public perfApprWindSpeed: number | null = null;
>>>>>>> a2c9e136
  public unconfirmedV1Speed = undefined;
  public unconfirmedVRSpeed = undefined;
  public unconfirmedV2Speed = undefined;
  public _toFlexChecked = true;
  private toRunway = undefined;
  private _debug = undefined;
  public isDestEfobAmber = false;
  private isBelowMinDestFobForTwoMinutes?: NXLogicConfirmNode;
  private shouldShowBelowMinDestEfobMessage = false;
  private activeFuelPlanningPhase = undefined;
  private activeUnconfirmedBlockFuel = undefined;
  private secFuelPlanningPhase = undefined;
  private secUnconfirmedBlockFuel = undefined;
  private _initMessageSettable = undefined;
  public _checkWeightSettable = true;
  private _gwInitDisplayed = undefined;
  /* CPDLC Fields */
  private _destDataChecked = undefined;
  private _towerHeadwind = undefined;
  private _EfobBelowMinClr = undefined;
  public simbriefOfp: ISimbriefData | undefined = undefined;
  public simbriefOfpState: SimbriefOfpState = SimbriefOfpState.NotLoaded;
  public simbrief = undefined;
  public aocTimes = {
    doors: 0,
    off: 0,
    out: 0,
    on: 0,
    in: 0,
  };
  public winds = {
    climb: [],
    cruise: [],
    des: [],
    alternate: null,
  };
  public computedVgd?: number;
  public computedVfs?: number;
  public computedVss?: number;
  public computedVls?: number;
  public approachSpeeds?: NXSpeedsApp; // based on selected config, not current config
  public constraintAlt = 0;
  private _forceNextAltitudeUpdate = undefined;
  private _lastUpdateAPTime = undefined;
  private updateAutopilotCooldown = undefined;
  private _apMasterStatus = undefined;
  private _lastRequestedFLCModeWaypointIndex = undefined;

  private _progBrgDist?: {
    icao: string;
    ident: string;
    coordinates: Coordinates;
    bearing: number;
    distance: number;
  };
  public managedSpeedTarget = NaN;
  public managedSpeedTargetIsMach = false;
  public managedSpeedClimb = 290;
  private managedSpeedClimbIsPilotEntered = false;
  public managedSpeedClimbMach = 0.78;
  // private managedSpeedClimbMachIsPilotEntered = undefined;
  public managedSpeedCruise = 290;
  public managedSpeedCruiseIsPilotEntered = false;
  public managedSpeedCruiseMach = 0.78;
  // private managedSpeedCruiseMachIsPilotEntered = undefined;
  public managedSpeedDescend = 290;
  public managedSpeedDescendMach = 0.78;
  // private managedSpeedDescendMachIsPilotEntered = undefined;
  private cruiseFlightLevelTimeOut?: ReturnType<typeof setTimeout>;
  private activeWpIdx = undefined;
  private efisSymbolsLeft?: EfisSymbols<A320EfisNdRangeValue>;
  private efisSymbolsRight?: EfisSymbols<A320EfisNdRangeValue>;
  /**
   * Landing elevation in feet MSL.
   * This is the destination runway threshold elevation, or airport elevation if runway is not selected.
   */
  private landingElevation = undefined;
  /*
   * Latitude part of the touch down coordinate.
   * This is the destination runway coordinate, or airport coordinate if runway is not selected
   */
  private destinationLatitude = undefined;
  /*
   * Latitude part of the touch down coordinate.
   * This is the destination runway coordinate, or airport coordinate if runway is not selected
   */
  private destinationLongitude = undefined;
  /** Speed in KCAS when the first engine failed during takeoff */
  private takeoffEngineOutSpeed = undefined;
  private checkSpeedModeMessageActive = undefined;
  public perfClbPredToAltitudePilot = undefined;
  public perfDesPredToAltitudePilot = undefined;

  // ATSU data
  public atsu?: FmsClient;
  public holdSpeedTarget = undefined;
  public holdIndex = 0;
  public holdDecelReached = false;
  private setHoldSpeedMessageActive = undefined;
  private managedProfile = new Map<
    number,
    {
      descentSpeed: number;
      previousDescentSpeed: number;
      climbSpeed: number;
      previousClimbSpeed: number;
      climbAltitude: number;
      descentAltitude: number;
    }
  >();
  private speedLimitExceeded = undefined;
  private toSpeedsNotInserted = false;
  private toSpeedsTooLow = false;
  private vSpeedDisagree = false;
  public isTrueRefMode = false;

  public onAirport = () => {};
  // FIXME always false!
  public _activeCruiseFlightLevelDefaulToFcu = false;

  // arinc bus output words
  private readonly arincDiscreteWord2 = new FmArinc429OutputWord('DISCRETE_WORD_2');
  private readonly arincDiscreteWord3 = new FmArinc429OutputWord('DISCRETE_WORD_3');
  private readonly arincTakeoffPitchTrim = new FmArinc429OutputWord('TO_PITCH_TRIM');
  private readonly arincLandingElevation = new FmArinc429OutputWord('LANDING_ELEVATION');
  private readonly arincDestinationLatitude = new FmArinc429OutputWord('DEST_LAT');
  private readonly arincDestinationLongitude = new FmArinc429OutputWord('DEST_LONG');
  private readonly arincMDA = new FmArinc429OutputWord('MINIMUM_DESCENT_ALTITUDE');
  private readonly arincDH = new FmArinc429OutputWord('DECISION_HEIGHT');
  private readonly arincThrustReductionAltitude = new FmArinc429OutputWord('THR_RED_ALT');
  private readonly arincAccelerationAltitude = new FmArinc429OutputWord('ACC_ALT');
  private readonly arincEoAccelerationAltitude = new FmArinc429OutputWord('EO_ACC_ALT');
  private readonly arincMissedThrustReductionAltitude = new FmArinc429OutputWord('MISSED_THR_RED_ALT');
  private readonly arincMissedAccelerationAltitude = new FmArinc429OutputWord('MISSED_ACC_ALT');
  private readonly arincMissedEoAccelerationAltitude = new FmArinc429OutputWord('MISSED_EO_ACC_ALT');
  private readonly arincTransitionAltitude = new FmArinc429OutputWord('TRANS_ALT');
  private readonly arincTransitionLevel = new FmArinc429OutputWord('TRANS_LVL');
  /** contains fm messages (not yet implemented) and nodh bit */
  private readonly arincEisWord2 = new FmArinc429OutputWord('EIS_DISCRETE_WORD_2');

  /** These arinc words will be automatically written to the bus, and automatically set to 0/NCD when the FMS resets */
  private readonly arincBusOutputs = [
    this.arincDiscreteWord2,
    this.arincDiscreteWord3,
    this.arincTakeoffPitchTrim,
    this.arincLandingElevation,
    this.arincDestinationLatitude,
    this.arincDestinationLongitude,
    this.arincMDA,
    this.arincDH,
    this.arincThrustReductionAltitude,
    this.arincAccelerationAltitude,
    this.arincEoAccelerationAltitude,
    this.arincMissedThrustReductionAltitude,
    this.arincMissedAccelerationAltitude,
    this.arincMissedEoAccelerationAltitude,
    this.arincTransitionAltitude,
    this.arincTransitionLevel,
    this.arincEisWord2,
  ];

  private navDbIdent: DatabaseIdent | null = null;

  private A32NXCore?: A32NX_Core;
  public dataManager?: DataManager;
  public efisInterfaces?: Record<EfisSide, EfisInterface>;
  public guidanceController?: GuidanceController;
  public navigation?: Navigation;

  public tempCurve;
  public casToMachManualCrossoverCurve;
  public machToCasManualCrossoverCurve;

  constructor(public readonly bus: EventBus) {
    FMCMainDisplay.DEBUG_INSTANCE = this;

    this.currFlightPlanService.createFlightPlans();
    this.currNavigationDatabaseService.activeDatabase = this.navigationDatabase;
  }

  public get flightPhaseManager() {
    return this.currFlightPhaseManager;
  }

  get flightPlanService() {
    return this.currFlightPlanService;
  }

  public getFlightPlan(index: FlightPlanIndex) {
    return index === FlightPlanIndex.Active
      ? this.flightPlanService.activeOrTemporary
      : this.flightPlanService.get(index);
  }

  public getAlternateFlightPlan(index: FlightPlanIndex) {
    return this.getFlightPlan(index).alternateFlightPlan;
  }

  public get navigationDatabaseService() {
    return this.currNavigationDatabaseService;
  }

  protected Init() {
    this.initVariables();

    this.A32NXCore = new A32NX_Core();
    this.A32NXCore.init();

    this.dataManager = new DataManager(this);

    this.efisInterfaces = {
      L: new EfisInterface('L', this.currFlightPlanService),
      R: new EfisInterface('R', this.currFlightPlanService),
    };
    this.guidanceController = new GuidanceController(
      this.bus,
      this,
      this.currFlightPlanService,
      this.efisInterfaces,
      a320EfisRangeSettings,
      A320AircraftConfig,
    );
    this.navigation = new Navigation(this.bus, this.currFlightPlanService);
    this.efisSymbolsLeft = new EfisSymbols(
      this.bus,
      'L',
      this.guidanceController,
      this.currFlightPlanService,
      this.navigation.getNavaidTuner(),
      this.efisInterfaces.L,
      a320EfisRangeSettings,
    );
    this.efisSymbolsRight = new EfisSymbols(
      this.bus,
      'R',
      this.guidanceController,
      this.currFlightPlanService,
      this.navigation.getNavaidTuner(),
      this.efisInterfaces.R,
      a320EfisRangeSettings,
    );

    initComponents(this.navigation, this.guidanceController, this.flightPlanService);

    this.guidanceController.init();
    this.efisSymbolsLeft.init();
    this.efisSymbolsRight.init();
    this.navigation.init();

    this.tempCurve = new Avionics.Curve();
    this.tempCurve.interpolationFunction = Avionics.CurveTool.NumberInterpolation;
    this.tempCurve.add(-10 * 3.28084, 21.5);
    this.tempCurve.add(0, 15.0);
    this.tempCurve.add(10 * 3.28084, 8.5);
    this.tempCurve.add(20 * 3.28084, 2.0);
    this.tempCurve.add(30 * 3.28084, -4.49);
    this.tempCurve.add(40 * 3.28084, -10.98);
    this.tempCurve.add(50 * 3.28084, -17.47);
    this.tempCurve.add(60 * 3.28084, -23.96);
    this.tempCurve.add(70 * 3.28084, -30.45);
    this.tempCurve.add(80 * 3.28084, -36.94);
    this.tempCurve.add(90 * 3.28084, -43.42);
    this.tempCurve.add(100 * 3.28084, -49.9);
    this.tempCurve.add(150 * 3.28084, -56.5);
    this.tempCurve.add(200 * 3.28084, -56.5);
    this.tempCurve.add(250 * 3.28084, -51.6);
    this.tempCurve.add(300 * 3.28084, -46.64);
    this.tempCurve.add(400 * 3.28084, -22.8);
    this.tempCurve.add(500 * 3.28084, -2.5);
    this.tempCurve.add(600 * 3.28084, -26.13);
    this.tempCurve.add(700 * 3.28084, -53.57);
    this.tempCurve.add(800 * 3.28084, -74.51);

    // This is used to determine the Mach number corresponding to a CAS at the manual crossover altitude
    // The curve was calculated numerically and approximated using a few interpolated values
    this.casToMachManualCrossoverCurve = new Avionics.Curve();
    this.casToMachManualCrossoverCurve.interpolationFunction = Avionics.CurveTool.NumberInterpolation;
    this.casToMachManualCrossoverCurve.add(0, 0);
    this.casToMachManualCrossoverCurve.add(100, 0.27928);
    this.casToMachManualCrossoverCurve.add(150, 0.41551);
    this.casToMachManualCrossoverCurve.add(200, 0.54806);
    this.casToMachManualCrossoverCurve.add(250, 0.67633);
    this.casToMachManualCrossoverCurve.add(300, 0.8);
    this.casToMachManualCrossoverCurve.add(350, 0.82);

    // This is used to determine the CAS corresponding to a Mach number at the manual crossover altitude
    // Effectively, the manual crossover altitude is FL305 up to M.80, then decreases linearly to the crossover altitude of (VMO, MMO)
    this.machToCasManualCrossoverCurve = new Avionics.Curve();
    this.machToCasManualCrossoverCurve.interpolationFunction = Avionics.CurveTool.NumberInterpolation;
    this.machToCasManualCrossoverCurve.add(0, 0);
    this.machToCasManualCrossoverCurve.add(0.27928, 100);
    this.machToCasManualCrossoverCurve.add(0.41551, 150);
    this.machToCasManualCrossoverCurve.add(0.54806, 200);
    this.machToCasManualCrossoverCurve.add(0.67633, 250);
    this.machToCasManualCrossoverCurve.add(0.8, 300);
    this.machToCasManualCrossoverCurve.add(0.82, 350);

    this.updatePerfSpeeds();

    this.flightPhaseManager.init();
    this.flightPhaseManager.addOnPhaseChanged(this.onFlightPhaseChanged.bind(this));

    // Start the check routine for system health and status
    setInterval(() => {
      if (this.flightPhaseManager.phase === FmgcFlightPhase.Cruise && !this._destDataChecked) {
        const distanceToDestination = this.getDistanceToDestination();
        if (Number.isFinite(distanceToDestination) && distanceToDestination !== -1 && distanceToDestination < 180) {
          this._destDataChecked = true;
          this.checkDestData();
        }
      }
    }, 15000);

    SimVar.SetSimVarValue('L:A32NX_FM_LS_COURSE', 'number', -1);

    this.navigationDatabaseService.activeDatabase.getDatabaseIdent().then((dbIdent) => (this.navDbIdent = dbIdent));
  }

  protected initVariables(resetTakeoffData = true) {
    this.costIndex = undefined;
    this.maxCruiseFL = 390;
    this.recMaxCruiseFL = 398;
    this.resetCoroute();
    // +ve for tailwind, -ve for headwind
<<<<<<< HEAD
=======
    this.averageWind = 0;
    this.perfApprQNH = NaN;
    this.perfApprTemp = NaN;
    this.perfApprWindHeading = null;
    this.perfApprWindSpeed = null;
>>>>>>> a2c9e136
    this.unconfirmedV1Speed = undefined;
    this.unconfirmedVRSpeed = undefined;
    this.unconfirmedV2Speed = undefined;
    this._toFlexChecked = true;
    this.toRunway = '';
    this._debug = 0;
    this.isDestEfobAmber = false;
    this.isBelowMinDestFobForTwoMinutes = new NXLogicConfirmNode(120_000, true);
    this.shouldShowBelowMinDestEfobMessage = false;
    this.activeFuelPlanningPhase = FuelPlanningPhases.PLANNING;
    this.secFuelPlanningPhase = FuelPlanningPhases.PLANNING;
    this._initMessageSettable = false;
    this._checkWeightSettable = true;
    this._gwInitDisplayed = 0;
    /* CPDLC Fields */
    this.tropo = undefined;
    this._destDataChecked = false;
    this._towerHeadwind = 0;
    this._EfobBelowMinClr = false;
    this.simbrief = {
      route: '',
      cruiseAltitude: '',
      originIcao: '',
      destinationIcao: '',
      blockFuel: '',
      paxCount: '',
      cargo: undefined,
      payload: undefined,
      estZfw: '',
      sendStatus: 'READY',
      costIndex: '',
      navlog: [],
      callsign: '',
      alternateIcao: '',
      avgTropopause: '',
      ete: '',
      blockTime: '',
      outTime: '',
      onTime: '',
      inTime: '',
      offTime: '',
      taxiFuel: '',
      tripFuel: '',
    };
    this.aocTimes.doors = 0;
    this.aocTimes.off = 0;
    this.aocTimes.out = 0;
    this.aocTimes.on = 0;
    this.aocTimes.in = 0;
    this.winds.climb.length = 0;
    this.winds.cruise.length = 0;
    this.winds.des.length = 0;
    this.winds.alternate = null;
    this.computedVls = undefined;
    this.approachSpeeds = undefined; // based on selected config, not current config
    this.constraintAlt = 0;
    this._forceNextAltitudeUpdate = false;
    this._lastUpdateAPTime = NaN;
    this.updateAutopilotCooldown = 0;
    this._apMasterStatus = false;
    this._lastRequestedFLCModeWaypointIndex = -1;

    this._activeCruiseFlightLevelDefaulToFcu = false;
    this._progBrgDist = undefined;
    this.managedSpeedTarget = NaN;
    this.managedSpeedTargetIsMach = false;
    this.managedSpeedClimb = 290;
    this.managedSpeedClimbIsPilotEntered = false;
    this.managedSpeedClimbMach = 0.78;
    // this.managedSpeedClimbMachIsPilotEntered = false;
    this.managedSpeedCruise = 290;
    this.managedSpeedCruiseIsPilotEntered = false;
    this.managedSpeedCruiseMach = 0.78;
    // this.managedSpeedCruiseMachIsPilotEntered = false;
    this.managedSpeedDescend = 290;
    this.managedSpeedDescendMach = 0.78;
    // this.managedSpeedDescendMachIsPilotEntered = false;
    this.cruiseFlightLevelTimeOut = undefined;
    this.activeUnconfirmedBlockFuel = null;
    this.secUnconfirmedBlockFuel = null;
    this.holdSpeedTarget = undefined;
    this.holdIndex = 0;
    this.holdDecelReached = false;
    this.setHoldSpeedMessageActive = false;
    this.managedProfile.clear();
    this.speedLimitExceeded = false;
    this.landingElevation = undefined;
    this.destinationLatitude = undefined;
    this.destinationLongitude = undefined;
    this.toSpeedsNotInserted = false;
    this.toSpeedsTooLow = false;
    this.vSpeedDisagree = false;
    this.takeoffEngineOutSpeed = undefined;
    this.checkSpeedModeMessageActive = false;
    this.perfClbPredToAltitudePilot = undefined;
    this.perfDesPredToAltitudePilot = undefined;

    this.onAirport = () => {};

    if (this.navigation) {
      this.navigation.requiredPerformance.clearPilotRnp();
    }

    // FIXME WTF! Why create a whole new instance each time the FMS is cleared!
    // ATSU data
    this.atsu = new FmsClient(this, this.flightPlanService);

    // Reset SimVars
    SimVar.SetSimVarValue('L:A32NX_SPEEDS_MANAGED_PFD', 'knots', 0);
    SimVar.SetSimVarValue('L:A32NX_SPEEDS_MANAGED_ATHR', 'knots', 0);

    SimVar.SetSimVarValue('L:A32NX_MachPreselVal', 'mach', -1);
    SimVar.SetSimVarValue('L:A32NX_SpeedPreselVal', 'knots', -1);

    SimVar.SetSimVarValue('L:AIRLINER_DECISION_HEIGHT', 'feet', -1);
    SimVar.SetSimVarValue('L:AIRLINER_MINIMUM_DESCENT_ALTITUDE', 'feet', 0);

    SimVar.SetSimVarValue('L:A32NX_FG_ALTITUDE_CONSTRAINT', 'feet', this.constraintAlt);
    SimVar.SetSimVarValue('L:A32NX_TO_CONFIG_NORMAL', 'Bool', 0);
    SimVar.SetSimVarValue('L:A32NX_CABIN_READY', 'Bool', 0);
    SimVar.SetSimVarValue('L:A32NX_FM_GROSS_WEIGHT', 'Number', 0);

    if (SimVar.GetSimVarValue('L:A32NX_AUTOTHRUST_DISABLED', 'number') === 1) {
      SimVar.SetSimVarValue('K:A32NX.ATHR_RESET_DISABLE', 'number', 1);
    }

    SimVar.SetSimVarValue('L:A32NX_PFD_MSG_SET_HOLD_SPEED', 'bool', false);

    if (resetTakeoffData) {
      // FMGC Message Queue
      this._messageQueue.resetQueue();

      this.computedVgd = undefined;
      this.computedVfs = undefined;
      this.computedVss = undefined;
      // TODO handle resetTakeoffData being false
      // This is called with resetTakeoffData when we switch DBs, but that resets the flight plan service,
      // restting all perf data anyways
      // this.perfTOTemp = NaN;
      // this.setTakeoffFlaps(null);
      // this.setTakeoffTrim(null);
      this.unconfirmedV1Speed = undefined;
      this.unconfirmedVRSpeed = undefined;
      this.unconfirmedV2Speed = undefined;
      this._toFlexChecked = true;
    }

    this.arincBusOutputs.forEach((word) => {
      word.setRawValue(0);
      word.setSsm(Arinc429SignStatusMatrix.NoComputedData);
    });

    this.toSpeedsChecks();

    this.setRequest('FMGC');
  }

  public onUpdate(deltaTime: number) {
    this._deltaTime = deltaTime;
    // this.flightPlanManager.update(_deltaTime);
    const flightPlanChanged = this.flightPlanService.activeOrTemporary.version !== this.lastFlightPlanVersion;
    if (flightPlanChanged) {
      this.lastFlightPlanVersion = this.flightPlanService.activeOrTemporary.version;
      this.setRequest('FMGC');
    }

    updateComponents(deltaTime);

    this.isTrueRefMode = SimVar.GetSimVarValue('L:A32NX_FMGC_TRUE_REF', 'boolean');

    if (this._debug++ > 180) {
      this._debug = 0;
    }
    const flightPhaseManagerDelta = this.flightPhaseUpdateThrottler.canUpdate(deltaTime);
    if (flightPhaseManagerDelta !== -1) {
      this.flightPhaseManager.shouldActivateNextPhase(flightPhaseManagerDelta);
    }

    if (this.fmsUpdateThrottler.canUpdate(deltaTime) !== -1) {
      this.checkSpeedLimit();
      this.navigation.update(deltaTime);
      this.getGW();
      this.checkGWParams();
      this.toSpeedsChecks();
      this.thrustReductionAccelerationChecks();
      this.updateThrustReductionAcceleration();
      this.updateTransitionAltitudeLevel();
      this.updateMinimums();
      this.updateIlsCourse();
      this.updatePerfPageAltPredictions();
      // this.checkEfobBelowMin(deltaTime);
    }

    this.A32NXCore.update();

    if (flightPlanChanged) {
      this.updateManagedProfile();
      this.updateDestinationData();
    }

    this.updateAutopilot();

    if (this._progBrgDistUpdateThrottler.canUpdate(deltaTime) !== -1) {
      this.updateProgDistance();
    }

    if (this.fuelPredUpdateThrottler.canUpdate(deltaTime) !== -1) {
      this.runFuelPredComputation(FlightPlanIndex.Active);

      if (this.flightPlanService.has(FlightPlanIndex.FirstSecondary)) {
        this.runFuelPredComputation(FlightPlanIndex.FirstSecondary);
      }
    }

    if (this.guidanceController) {
      this.guidanceController.update(deltaTime);
    }

    this.efisSymbolsLeft?.update();
    this.efisSymbolsRight.update();

    this.arincBusOutputs.forEach((word) => word.writeToSimVarIfDirty());
  }

  protected onFmPowerStateChanged(newState) {
    SimVar.SetSimVarValue('L:A32NX_FM1_HEALTHY_DISCRETE', 'boolean', newState);
    SimVar.SetSimVarValue('L:A32NX_FM2_HEALTHY_DISCRETE', 'boolean', newState);
  }

  public async switchNavDatabase() {
    // Only performing a reset of the MCDU for now, no secondary database
    // Speed AP returns to selected
    //const isSelected = Simplane.getAutoPilotAirspeedSelected();
    //if (isSelected == false)
    //    SimVar.SetSimVarValue("H:A320_Neo_FCU_SPEED_PULL", "boolean", 1);
    // flight plan
    this.resetCoroute();
    this.atsu.resetAtisAutoUpdate();
    await this.flightPlanService.reset();
    // stored data
    this.dataManager.deleteAllStoredWaypoints();
    // Reset MCDU apart from TakeOff config
    this.initVariables(false);

    this.navigation.resetState();
  }

  /**
   * This method is called by the FlightPhaseManager after a flight phase change
   * This method initializes AP States, initiates CDUPerformancePage changes and other set other required states
   * @param prevPhase Previous FmgcFlightPhase
   * @param nextPhase New FmgcFlightPhase
   */
  private onFlightPhaseChanged(prevPhase: FmgcFlightPhase, nextPhase: FmgcFlightPhase) {
    this.updateConstraints();
    this.updateManagedSpeed();

    this.setRequest('FMGC');

    SimVar.SetSimVarValue('L:A32NX_CABIN_READY', 'Bool', 0);

    const plan = this.flightPlanService.active;

    switch (nextPhase) {
      case FmgcFlightPhase.Takeoff: {
        this._destDataChecked = false;

        if (plan.performanceData.accelerationAltitude === null) {
          // it's important to set this immediately as we don't want to immediately sequence to the climb phase
          plan.setPerformanceData(
            'pilotAccelerationAltitude',
            SimVar.GetSimVarValue('INDICATED ALTITUDE', 'feet') + parseInt(NXDataStore.get('CONFIG_ACCEL_ALT', '1500')),
          );
          this.updateThrustReductionAcceleration();
        }
        if (plan.performanceData.engineOutAccelerationAltitude === null) {
          // it's important to set this immediately as we don't want to immediately sequence to the climb phase
          plan.setPerformanceData(
            'pilotEngineOutAccelerationAltitude',
            SimVar.GetSimVarValue('INDICATED ALTITUDE', 'feet') + parseInt(NXDataStore.get('CONFIG_ACCEL_ALT', '1500')),
          );
          this.updateThrustReductionAcceleration();
        }

        if (this.page.Current === this.page.PerformancePageTakeoff) {
          CDUPerformancePage.ShowTAKEOFFPage(this.mcdu, FlightPlanIndex.Active);
        } else if (this.page.Current === this.page.ProgressPage) {
          CDUProgressPage.ShowPage(this.mcdu);
        }

        /** Arm preselected speed/mach for next flight phase */
        this.updatePreSelSpeedMach(plan.performanceData.preselectedClimbSpeed ?? undefined);

        break;
      }

      case FmgcFlightPhase.Climb: {
        this._destDataChecked = false;

        if (this.page.Current === this.page.ProgressPage) {
          CDUProgressPage.ShowPage(this.mcdu);
        } else {
          this.tryUpdatePerfPage(prevPhase, nextPhase);
        }

        /** Activate pre selected speed/mach */
        if (prevPhase === FmgcFlightPhase.Takeoff) {
          this.activatePreSelSpeedMach(plan.performanceData.preselectedClimbSpeed ?? undefined);
        }

        /** Arm preselected speed/mach for next flight phase */
        this.updatePreSelSpeedMach(plan.performanceData.preselectedCruiseSpeed ?? undefined);

        if (!this.cruiseLevel) {
          this.cruiseLevel = Simplane.getAutoPilotDisplayedAltitudeLockValue('feet') / 100;
        }

        break;
      }

      case FmgcFlightPhase.Cruise: {
        if (this.page.Current === this.page.ProgressPage) {
          CDUProgressPage.ShowPage(this.mcdu);
        } else {
          this.tryUpdatePerfPage(prevPhase, nextPhase);
        }

        SimVar.SetSimVarValue('L:A32NX_GOAROUND_PASSED', 'bool', 0);

        /** Activate pre selected speed/mach */
        if (prevPhase === FmgcFlightPhase.Climb) {
          this.triggerCheckSpeedModeMessage(plan.performanceData.preselectedCruiseSpeed ?? undefined);
          this.activatePreSelSpeedMach(plan.performanceData.preselectedCruiseSpeed ?? undefined);
        }

        /** Disarm preselected speed/mach for next flight phase */
        this.updatePreSelSpeedMach(undefined);

        break;
      }

      case FmgcFlightPhase.Descent: {
        if (this.page.Current === this.page.ProgressPage) {
          CDUProgressPage.ShowPage(this.mcdu);
        } else {
          this.tryUpdatePerfPage(prevPhase, nextPhase);
        }

        this.checkDestData();
        this._EfobBelowMinClr = false;

        this.triggerCheckSpeedModeMessage(undefined);

        this.cruiseLevel = null;

        break;
      }

      case FmgcFlightPhase.Approach: {
        if (this.page.Current === this.page.ProgressPage) {
          CDUProgressPage.ShowPage(this.mcdu);
        } else {
          this.tryUpdatePerfPage(prevPhase, nextPhase);
        }

        SimVar.SetSimVarValue('L:A32NX_GOAROUND_PASSED', 'bool', 0);

        this.checkDestData();

        break;
      }

      case FmgcFlightPhase.GoAround: {
        SimVar.SetSimVarValue('L:A32NX_GOAROUND_INIT_SPEED', 'number', Simplane.getIndicatedSpeed());

        this.flightPlanService.stringMissedApproach(
          /** @type {FlightPlanLeg} */ (map) => {
            this.addMessageToQueue(NXSystemMessages.cstrDelUpToWpt.getModifiedMessage(map.ident));
          },
        );

        const activePlan = this.flightPlanService.active;
        if (activePlan.performanceData.missedAccelerationAltitude === null) {
          // it's important to set this immediately as we don't want to immediately sequence to the climb phase
          activePlan.setPerformanceData(
            'pilotMissedAccelerationAltitude',
            SimVar.GetSimVarValue('INDICATED ALTITUDE', 'feet') +
              parseInt(NXDataStore.get('CONFIG_ENG_OUT_ACCEL_ALT', '1500')),
          );
          this.updateThrustReductionAcceleration();
        }
        if (activePlan.performanceData.missedEngineOutAccelerationAltitude === null) {
          // it's important to set this immediately as we don't want to immediately sequence to the climb phase
          activePlan.setPerformanceData(
            'pilotMissedEngineOutAccelerationAltitude',
            SimVar.GetSimVarValue('INDICATED ALTITUDE', 'feet') +
              parseInt(NXDataStore.get('CONFIG_ENG_OUT_ACCEL_ALT', '1500')),
          );
          this.updateThrustReductionAcceleration();
        }

        if (this.page.Current === this.page.ProgressPage) {
          CDUProgressPage.ShowPage(this.mcdu);
        } else {
          this.tryUpdatePerfPage(prevPhase, nextPhase);
        }

        break;
      }

      case FmgcFlightPhase.Done:
        CDUIdentPage.ShowPage(this.mcdu);

        this.flightPlanService
          .reset()
          .then(() => {
            this.initVariables();
            this.dataManager.deleteAllStoredWaypoints();
            this.setScratchpadText('');
            SimVar.SetSimVarValue('L:A32NX_COLD_AND_DARK_SPAWN', 'Bool', true).then(() => {
              CDUIdentPage.ShowPage(this.mcdu);
            });
          })
          .catch(console.error);
        break;
    }
  }

  private triggerCheckSpeedModeMessage(preselectedSpeed) {
    const isSpeedSelected = !Simplane.getAutoPilotAirspeedManaged();
    const hasPreselectedSpeed = preselectedSpeed !== undefined;

    if (!this.checkSpeedModeMessageActive && isSpeedSelected && !hasPreselectedSpeed) {
      this.checkSpeedModeMessageActive = true;
      this.addMessageToQueue(
        NXSystemMessages.checkSpeedMode,
        () => !this.checkSpeedModeMessageActive,
        () => {
          this.checkSpeedModeMessageActive = false;
          SimVar.SetSimVarValue('L:A32NX_PFD_MSG_CHECK_SPEED_MODE', 'bool', false);
        },
      );
      SimVar.SetSimVarValue('L:A32NX_PFD_MSG_CHECK_SPEED_MODE', 'bool', true);
    }
  }

  private clearCheckSpeedModeMessage() {
    if (this.checkSpeedModeMessageActive && Simplane.getAutoPilotAirspeedManaged()) {
      this.checkSpeedModeMessageActive = false;
      this.removeMessageFromQueue(NXSystemMessages.checkSpeedMode.text);
      SimVar.SetSimVarValue('L:A32NX_PFD_MSG_CHECK_SPEED_MODE', 'bool', false);
    }
  }

  /** FIXME these functions are in the new VNAV but not in this branch, remove when able */
  /**
   *
   * @param alt geopotential altitude in feet
   * @returns °C
   */
  public getIsaTemp(alt: number): number {
    if (alt > (this.tropo ? this.tropo : 36090)) {
      return -56.5;
    }
    return 15 - 0.0019812 * alt;
  }

  /**
   * @param alt geopotential altitude in feet
   * @param isaDev temperature deviation from ISA conditions in degrees celcius
   * @returns hPa
   */
  private getPressure(alt: number, isaDev: number = 0) {
    if (alt > (this.tropo ? this.tropo : 36090)) {
      return ((216.65 + isaDev) / 288.15) ** 5.25588 * 1013.2;
    }
    return ((288.15 - 0.0019812 * alt + isaDev) / 288.15) ** 5.25588 * 1013.2;
  }

  private getPressureAltAtElevation(elev: number, qnh = 1013.2) {
    const p0 = qnh < 500 ? 29.92 : 1013.2;
    return elev + 145442.15 * (1 - Math.pow(qnh / p0, 0.190263));
  }

  private getPressureAlt() {
    for (let n = 1; n <= 3; n++) {
      const zp = Arinc429Word.fromSimVarValue(`L:A32NX_ADIRS_ADR_${n}_ALTITUDE`);
      if (zp.isNormalOperation()) {
        return zp.value;
      }
    }
    return null;
  }

  private getBaroCorrection1() {
    // FIXME hook up to ADIRU or FCU
    return Simplane.getPressureValue('millibar');
  }

  /**
   * @returns temperature deviation from ISA conditions in degrees celsius
   */
  private getIsaDeviation(): number {
    const geoAlt = SimVar.GetSimVarValue('INDICATED ALTITUDE', 'feet');
    const temperature = SimVar.GetSimVarValue('AMBIENT TEMPERATURE', 'celsius');
    return temperature - this.getIsaTemp(geoAlt);
  }
  /** FIXME ^these functions are in the new VNAV but not in this branch, remove when able */

  // TODO better decel distance calc
  private calculateDecelDist(fromSpeed: number, toSpeed: number): number {
    return Math.min(20, Math.max(3, (fromSpeed - toSpeed) * 0.15));
  }

  /*
        When the aircraft is in the holding, predictions assume that the leg is flown at holding speed
        with a vertical speed equal to - 1000 ft/mn until reaching a restrictive altitude constraint, the
        FCU altitude or the exit fix. If FCU or constraint altitude is reached first, the rest of the
        pattern is assumed to be flown level at that altitude
        */
  private getHoldingSpeed(speedConstraint = undefined, altitude = undefined) {
    const fcuAltitude = SimVar.GetSimVarValue('AUTOPILOT ALTITUDE LOCK VAR:3', 'feet');
    const alt = Math.max(fcuAltitude, altitude ? altitude : 0);

    let kcas = SimVar.GetSimVarValue('L:A32NX_SPEEDS_GD', 'number');
    if (this.flightPhaseManager.phase === FmgcFlightPhase.Approach) {
      kcas = this.getAppManagedSpeed();
    }

    if (speedConstraint > 100) {
      kcas = Math.min(kcas, speedConstraint);
    }

    // apply icao limits
    if (alt < 14000) {
      kcas = Math.min(230, kcas);
    } else if (alt < 20000) {
      kcas = Math.min(240, kcas);
    } else if (alt < 34000) {
      kcas = Math.min(265, kcas);
    } else {
      const isaDeviation = this.getIsaDeviation();
      const pressure = this.getPressure(alt, isaDeviation);
      kcas = Math.min(MathUtils.convertMachToKCas(0.83, pressure), kcas);
    }

    // apply speed limit/alt
    if (this.flightPhaseManager.phase <= FmgcFlightPhase.Cruise) {
      if (this.climbSpeedLimit !== null && alt <= this.climbSpeedLimitAlt) {
        kcas = Math.min(this.climbSpeedLimit, kcas);
      }
    } else if (this.flightPhaseManager.phase < FmgcFlightPhase.GoAround) {
      if (this.descentSpeedLimit !== null && alt <= this.descentSpeedLimitAlt) {
        kcas = Math.min(this.descentSpeedLimit, kcas);
      }
    }

    kcas = Math.max(kcas, this.computedVls);

    return Math.ceil(kcas);
  }

  private updateHoldingSpeed() {
    const plan = this.flightPlanService.active;
    const currentLegIndex = plan.activeLegIndex;
    const nextLegIndex = currentLegIndex + 1;
    const currentLegConstraints = this.managedProfile.get(currentLegIndex);
    const nextLegConstraints = this.managedProfile.get(nextLegIndex);

    const currentLeg = plan.maybeElementAt(currentLegIndex);
    const nextLeg = plan.maybeElementAt(nextLegIndex);

    const casWord = ADIRS.getCalibratedAirspeed();
    const cas = casWord.isNormalOperation() ? casWord.value : 0;

    let enableHoldSpeedWarning = false;
    let holdSpeedTarget = 0;
    let holdDecelReached = this.holdDecelReached;
    // FIXME big hack until VNAV can do this
    if (currentLeg && currentLeg.isDiscontinuity === false && currentLeg.type === 'HM') {
      holdSpeedTarget = this.getHoldingSpeed(
        currentLegConstraints?.descentSpeed,
        currentLegConstraints?.descentAltitude,
      );
      holdDecelReached = true;
      enableHoldSpeedWarning = !Simplane.getAutoPilotAirspeedManaged();
      this.holdIndex = plan.activeLegIndex;
    } else if (nextLeg && nextLeg.isDiscontinuity === false && nextLeg.type === 'HM') {
      const adirLat = ADIRS.getLatitude();
      const adirLong = ADIRS.getLongitude();

      if (adirLat.isNormalOperation() && adirLong.isNormalOperation()) {
        holdSpeedTarget = this.getHoldingSpeed(nextLegConstraints?.descentSpeed, nextLegConstraints?.descentAltitude);

        const dtg = this.guidanceController.activeLegDtg;
        // decel range limits are [3, 20] NM
        const decelDist = this.calculateDecelDist(cas, holdSpeedTarget);
        if (dtg < decelDist) {
          holdDecelReached = true;
        }

        const gsWord = ADIRS.getGroundSpeed();
        const gs = gsWord.isNormalOperation() ? gsWord.value : 0;
        const warningDist = decelDist + gs / 120;
        if (!Simplane.getAutoPilotAirspeedManaged() && dtg <= warningDist) {
          enableHoldSpeedWarning = true;
        }
      }
      this.holdIndex = plan.activeLegIndex + 1;
    } else {
      this.holdIndex = 0;
      holdDecelReached = false;
    }

    if (holdDecelReached !== this.holdDecelReached) {
      this.holdDecelReached = holdDecelReached;
      SimVar.SetSimVarValue('L:A32NX_FM_HOLD_DECEL', 'bool', this.holdDecelReached);
    }

    if (holdSpeedTarget !== this.holdSpeedTarget) {
      this.holdSpeedTarget = holdSpeedTarget;
      SimVar.SetSimVarValue('L:A32NX_FM_HOLD_SPEED', 'number', this.holdSpeedTarget);
    }

    if (enableHoldSpeedWarning && cas - this.holdSpeedTarget > 5) {
      if (!this.setHoldSpeedMessageActive) {
        this.setHoldSpeedMessageActive = true;
        this.addMessageToQueue(
          NXSystemMessages.setHoldSpeed,
          () => !this.setHoldSpeedMessageActive,
          () => SimVar.SetSimVarValue('L:A32NX_PFD_MSG_SET_HOLD_SPEED', 'bool', false),
        );
        SimVar.SetSimVarValue('L:A32NX_PFD_MSG_SET_HOLD_SPEED', 'bool', true);
      }
    } else if (this.setHoldSpeedMessageActive) {
      SimVar.SetSimVarValue('L:A32NX_PFD_MSG_SET_HOLD_SPEED', 'bool', false);
      this.setHoldSpeedMessageActive = false;
    }
  }

  private getManagedTargets(v, m) {
    //const vM = _convertMachToKCas(m, _convertCtoK(Simplane.getAmbientTemperature()), SimVar.GetSimVarValue("AMBIENT PRESSURE", "millibar"));
    const vM = SimVar.GetGameVarValue('FROM MACH TO KIAS', 'number', m);
    return v > vM ? [vM, true] : [v, false];
  }

  private updateManagedSpeeds() {
    if (!this.managedSpeedClimbIsPilotEntered) {
      this.managedSpeedClimb = this.getClbManagedSpeedFromCostIndex();
    }
    if (!this.managedSpeedCruiseIsPilotEntered) {
      this.managedSpeedCruise = this.getCrzManagedSpeedFromCostIndex();
    }

    this.managedSpeedDescend = this.getDesManagedSpeedFromCostIndex();
  }

  private updateManagedSpeed() {
    let vPfd = 0;
    let isMach = false;

    this.updateHoldingSpeed();
    this.clearCheckSpeedModeMessage();

    if (SimVar.GetSimVarValue('L:A32NX_FMA_EXPEDITE_MODE', 'number') === 1) {
      const verticalMode = SimVar.GetSimVarValue('L:A32NX_FMA_VERTICAL_MODE', 'number');
      if (verticalMode === 12) {
        switch (SimVar.GetSimVarValue('L:A32NX_FLAPS_HANDLE_INDEX', 'Number')) {
          case 0: {
            this.managedSpeedTarget = SimVar.GetSimVarValue('L:A32NX_SPEEDS_GD', 'number');
            break;
          }
          case 1: {
            this.managedSpeedTarget = SimVar.GetSimVarValue('L:A32NX_SPEEDS_S', 'number');
            break;
          }
          default: {
            this.managedSpeedTarget = SimVar.GetSimVarValue('L:A32NX_SPEEDS_F', 'number');
          }
        }
      } else if (verticalMode === 13) {
        this.managedSpeedTarget =
          SimVar.GetSimVarValue('L:A32NX_FLAPS_HANDLE_INDEX', 'Number') === 0
            ? Math.min(340, SimVar.GetGameVarValue('FROM MACH TO KIAS', 'number', 0.8))
            : SimVar.GetSimVarValue('L:A32NX_SPEEDS_VMAX', 'number') - 10;
      }
      vPfd = this.managedSpeedTarget;
    } else if (this.holdDecelReached) {
      vPfd = this.holdSpeedTarget;
      this.managedSpeedTarget = this.holdSpeedTarget;
    } else {
      if (this.setHoldSpeedMessageActive) {
        this.setHoldSpeedMessageActive = false;
        SimVar.SetSimVarValue('L:A32NX_PFD_MSG_SET_HOLD_SPEED', 'bool', false);
        this.removeMessageFromQueue(NXSystemMessages.setHoldSpeed.text);
      }

      const engineOut = !this.isAllEngineOn();

      switch (this.flightPhaseManager.phase) {
        case FmgcFlightPhase.Preflight: {
          if (this.v2Speed) {
            vPfd = this.v2Speed;
            this.managedSpeedTarget = this.v2Speed + 10;
          }
          break;
        }
        case FmgcFlightPhase.Takeoff: {
          if (this.v2Speed) {
            vPfd = this.v2Speed;
            this.managedSpeedTarget = engineOut
              ? Math.min(
                  this.v2Speed + 15,
                  Math.max(this.v2Speed, this.takeoffEngineOutSpeed ? this.takeoffEngineOutSpeed : 0),
                )
              : this.v2Speed + 10;
          }
          break;
        }
        case FmgcFlightPhase.Climb: {
          let speed = this.managedSpeedClimb;

          if (
            this.climbSpeedLimit !== undefined &&
            SimVar.GetSimVarValue('INDICATED ALTITUDE', 'feet') < this.climbSpeedLimitAlt
          ) {
            speed = Math.min(speed, this.climbSpeedLimit);
          }

          speed = Math.min(speed, this.getSpeedConstraint());

          [this.managedSpeedTarget, isMach] = this.getManagedTargets(speed, this.managedSpeedClimbMach);
          vPfd = this.managedSpeedTarget;
          break;
        }
        case FmgcFlightPhase.Cruise: {
          let speed = this.managedSpeedCruise;

          if (
            this.climbSpeedLimit !== undefined &&
            SimVar.GetSimVarValue('INDICATED ALTITUDE', 'feet') < this.climbSpeedLimitAlt
          ) {
            speed = Math.min(speed, this.climbSpeedLimit);
          }

          [this.managedSpeedTarget, isMach] = this.getManagedTargets(speed, this.managedSpeedCruiseMach);
          vPfd = this.managedSpeedTarget;
          break;
        }
        case FmgcFlightPhase.Descent: {
          // We fetch this data from VNAV
          vPfd = SimVar.GetSimVarValue('L:A32NX_SPEEDS_MANAGED_PFD', 'knots');
          this.managedSpeedTarget = SimVar.GetSimVarValue('L:A32NX_SPEEDS_MANAGED_ATHR', 'knots');

          // Whether to use Mach or not should be based on the original managed speed, not whatever VNAV uses under the hood to vary it.
          // Also, VNAV already does the conversion from Mach if necessary
          isMach = this.getManagedTargets(this.getManagedDescentSpeed(), this.getManagedDescentSpeedMach())[1];
          break;
        }
        case FmgcFlightPhase.Approach: {
          // the displayed target is Vapp (with GSmini)
          // the guidance target is lower limited by FAC manouvering speeds (O, S, F) unless in landing config
          // constraints are not considered
          const speed = this.getAppManagedSpeed();
          vPfd = this.getVAppGsMini();

          this.managedSpeedTarget = Math.max(speed, vPfd);
          break;
        }
        case FmgcFlightPhase.GoAround: {
          if (SimVar.GetSimVarValue('L:A32NX_FMA_VERTICAL_MODE', 'number') === 41 /* SRS GA */) {
            const speed = Math.min(
              this.computedVls + (engineOut ? 15 : 25),
              Math.max(SimVar.GetSimVarValue('L:A32NX_GOAROUND_INIT_SPEED', 'number'), this.getVApp()),
              SimVar.GetSimVarValue('L:A32NX_SPEEDS_VMAX', 'number') - 5,
            );

            vPfd = speed;
            this.managedSpeedTarget = speed;
          } else {
            const speedConstraint = this.getSpeedConstraint();
            const speed = Math.min(this.computedVgd, speedConstraint);

            vPfd = speed;
            this.managedSpeedTarget = speed;
          }
          break;
        }
      }
    }

    // Automatically change fcu mach/speed mode
    if (this.managedSpeedTargetIsMach !== isMach) {
      if (isMach) {
        SimVar.SetSimVarValue('K:AP_MANAGED_SPEED_IN_MACH_ON', 'number', 1);
      } else {
        SimVar.SetSimVarValue('K:AP_MANAGED_SPEED_IN_MACH_OFF', 'number', 1);
      }
      this.managedSpeedTargetIsMach = isMach;
    }

    // Overspeed protection
    const Vtap = Math.min(this.managedSpeedTarget, SimVar.GetSimVarValue('L:A32NX_SPEEDS_VMAX', 'number'));

    SimVar.SetSimVarValue('L:A32NX_SPEEDS_MANAGED_PFD', 'knots', vPfd);
    SimVar.SetSimVarValue('L:A32NX_SPEEDS_MANAGED_ATHR', 'knots', Vtap);

    if (this.isAirspeedManaged()) {
      Coherent.call('AP_SPD_VAR_SET', 0, Vtap).catch(console.error);
    }

    // Reset V1/R/2 speed after the TAKEOFF phase
    if (this.flightPhaseManager.phase > FmgcFlightPhase.Takeoff) {
      this.setV1Speed(null, FlightPlanIndex.Active);
      this.setVrSpeed(null, FlightPlanIndex.Active);
      this.setV2Speed(null, FlightPlanIndex.Active);
    }
  }

  private activatePreSelSpeedMach(preSel) {
    if (preSel) {
      SimVar.SetSimVarValue('K:A32NX.FMS_PRESET_SPD_ACTIVATE', 'number', 1);
    }
  }

  private updatePreSelSpeedMach(preSel: number | undefined) {
    // The timeout is required to create a delay for the current value to be read and the new one to be set
    setTimeout(() => {
      if (preSel) {
        if (preSel > 1) {
          SimVar.SetSimVarValue('L:A32NX_SpeedPreselVal', 'knots', preSel);
          SimVar.SetSimVarValue('L:A32NX_MachPreselVal', 'mach', -1);
        } else {
          SimVar.SetSimVarValue('L:A32NX_SpeedPreselVal', 'knots', -1);
          SimVar.SetSimVarValue('L:A32NX_MachPreselVal', 'mach', preSel);
        }
      } else {
        SimVar.SetSimVarValue('L:A32NX_SpeedPreselVal', 'knots', -1);
        SimVar.SetSimVarValue('L:A32NX_MachPreselVal', 'mach', -1);
      }
    }, 200);
  }

  private checkSpeedLimit() {
    let speedLimit;
    let speedLimitAlt;
    switch (this.flightPhaseManager.phase) {
      case FmgcFlightPhase.Climb:
      case FmgcFlightPhase.Cruise:
        speedLimit = this.climbSpeedLimit;
        speedLimitAlt = this.climbSpeedLimitAlt;
        break;
      case FmgcFlightPhase.Descent:
        speedLimit = this.descentSpeedLimit;
        speedLimitAlt = this.descentSpeedLimitAlt;
        break;
      default:
        // no speed limit in other phases
        this.speedLimitExceeded = false;
        return;
    }

    if (speedLimit === undefined) {
      this.speedLimitExceeded = false;
      return;
    }

    const cas = ADIRS.getCalibratedAirspeed();
    const alt = ADIRS.getBaroCorrectedAltitude();

    if (this.speedLimitExceeded) {
      const resetLimitExceeded =
        !cas.isNormalOperation() ||
        !alt.isNormalOperation() ||
        alt.value > speedLimitAlt ||
        cas.value <= speedLimit + 5;
      if (resetLimitExceeded) {
        this.speedLimitExceeded = false;
        this.removeMessageFromQueue(NXSystemMessages.spdLimExceeded.text);
      }
    } else if (cas.isNormalOperation() && alt.isNormalOperation()) {
      const setLimitExceeded = alt.value < speedLimitAlt - 150 && cas.value > speedLimit + 10;
      if (setLimitExceeded) {
        this.speedLimitExceeded = true;
        this.addMessageToQueue(NXSystemMessages.spdLimExceeded, () => !this.speedLimitExceeded);
      }
    }
  }

  private updateAutopilot() {
    const now = performance.now();
    const dt = now - this._lastUpdateAPTime;
    let apLogicOn = this._apMasterStatus || Simplane.getAutoPilotFlightDirectorActive(1);
    this._lastUpdateAPTime = now;
    if (isFinite(dt)) {
      this.updateAutopilotCooldown -= dt;
    }
    if (SimVar.GetSimVarValue('L:AIRLINER_FMC_FORCE_NEXT_UPDATE', 'number') === 1) {
      SimVar.SetSimVarValue('L:AIRLINER_FMC_FORCE_NEXT_UPDATE', 'number', 0);
      this.updateAutopilotCooldown = -1;
    }

    if (
      this.flightPhaseManager.phase === FmgcFlightPhase.Takeoff &&
      !this.isAllEngineOn() &&
      this.takeoffEngineOutSpeed === undefined
    ) {
      const casWord = ADIRS.getCalibratedAirspeed();
      this.takeoffEngineOutSpeed = casWord.isNormalOperation() ? casWord.value : undefined;
    }

    if (this.updateAutopilotCooldown < 0) {
      this.updatePerfSpeeds();
      this.updateConstraints();
      this.updateManagedSpeed();
      const currentApMasterStatus = SimVar.GetSimVarValue('AUTOPILOT MASTER', 'boolean');
      if (currentApMasterStatus !== this._apMasterStatus) {
        this._apMasterStatus = currentApMasterStatus;
        apLogicOn = this._apMasterStatus || Simplane.getAutoPilotFlightDirectorActive(1);
        this._forceNextAltitudeUpdate = true;
        console.log('Enforce AP in Altitude Lock mode. Cause : AP Master Status has changed.');
        SimVar.SetSimVarValue('L:A320_NEO_FCU_FORCE_IDLE_VS', 'Number', 1);
        if (this._apMasterStatus) {
          if (this.flightPlanService.hasActive && this.flightPlanService.active.legCount === 0) {
            this._onModeSelectedAltitude();
            this._onModeSelectedHeading();
          }
        }
      }
      if (apLogicOn) {
        if (!Simplane.getAutoPilotFLCActive() && !SimVar.GetSimVarValue('AUTOPILOT AIRSPEED HOLD', 'Boolean')) {
          SimVar.SetSimVarValue('K:AP_PANEL_SPEED_HOLD', 'Number', 1);
        }
        if (!SimVar.GetSimVarValue('AUTOPILOT HEADING LOCK', 'Boolean')) {
          if (!SimVar.GetSimVarValue('AUTOPILOT APPROACH HOLD', 'Boolean')) {
            SimVar.SetSimVarValue('K:AP_PANEL_HEADING_HOLD', 'Number', 1);
          }
        }
      }

      if (this.isAltitudeManaged()) {
        const plan = this.flightPlanService.active;

        const prevWaypoint = plan.hasElement(plan.activeLegIndex - 1);
        const nextWaypoint = plan.hasElement(plan.activeLegIndex + 1);

        if (prevWaypoint && nextWaypoint) {
          const activeWpIdx = plan.activeLegIndex;

          if (activeWpIdx !== this.activeWpIdx) {
            this.activeWpIdx = activeWpIdx;
            this.updateConstraints();
          }
          if (this.constraintAlt) {
            Coherent.call('AP_ALT_VAR_SET_ENGLISH', 2, this.constraintAlt, this._forceNextAltitudeUpdate).catch(
              console.error,
            );
            this._forceNextAltitudeUpdate = false;
          } else {
            const altitude = Simplane.getAutoPilotSelectedAltitudeLockValue('feet');
            if (isFinite(altitude)) {
              Coherent.call('AP_ALT_VAR_SET_ENGLISH', 2, altitude, this._forceNextAltitudeUpdate).catch(console.error);
              this._forceNextAltitudeUpdate = false;
            }
          }
        } else {
          const altitude = Simplane.getAutoPilotSelectedAltitudeLockValue('feet');
          if (isFinite(altitude)) {
            SimVar.SetSimVarValue('L:A32NX_FG_ALTITUDE_CONSTRAINT', 'feet', 0);
            Coherent.call('AP_ALT_VAR_SET_ENGLISH', 2, altitude, this._forceNextAltitudeUpdate).catch(console.error);
            this._forceNextAltitudeUpdate = false;
          }
        }
      }

      if (
        Simplane.getAutoPilotAltitudeManaged() &&
        this.flightPlanService.hasActive &&
        SimVar.GetSimVarValue('L:A320_NEO_FCU_STATE', 'number') !== 1
      ) {
        const currentWaypointIndex = this.flightPlanService.active.activeLegIndex;
        if (currentWaypointIndex !== this._lastRequestedFLCModeWaypointIndex) {
          this._lastRequestedFLCModeWaypointIndex = currentWaypointIndex;
          setTimeout(() => {
            if (Simplane.getAutoPilotAltitudeManaged()) {
              this._onModeManagedAltitude();
            }
          }, 1000);
        }
      }

      if (this.flightPhaseManager.phase === FmgcFlightPhase.GoAround && apLogicOn) {
        //depending if on HDR/TRK or NAV mode, select appropriate Alt Mode (WIP)
        //this._onModeManagedAltitude();
        this._onModeSelectedAltitude();
      }
      this.updateAutopilotCooldown = this._apCooldown;
    }
  }

  /**
   * Updates performance speeds such as GD, F, S, Vls and approach speeds
   */
  public updatePerfSpeeds() {
    this.computedVgd = SimVar.GetSimVarValue('L:A32NX_SPEEDS_GD', 'number');
    this.computedVfs = SimVar.GetSimVarValue('L:A32NX_SPEEDS_F', 'number');
    this.computedVss = SimVar.GetSimVarValue('L:A32NX_SPEEDS_S', 'number');
    this.computedVls = SimVar.GetSimVarValue('L:A32NX_SPEEDS_VLS', 'number');

    const plan = this.getFlightPlan(FlightPlanIndex.Active);
    const prediction = this.getFuelPredComputation(FlightPlanIndex.Active);

    let weight = prediction.landingWeight;
    const vnavPrediction = this.guidanceController.vnavDriver.getDestinationPrediction();
    // Actual weight is used during approach phase (FCOM bulletin 46/2), and we also assume during go-around
    // Fallback gross weight set to 64.3T (MZFW), which is replaced by FMGW once input in FMS to avoid function returning undefined results.
    if (this.flightPhaseManager.phase >= FmgcFlightPhase.Approach || !Number.isFinite(weight)) {
      weight = this.getGrossWeight() ?? 64.3;
    } else if (vnavPrediction && Number.isFinite(vnavPrediction.estimatedFuelOnBoard)) {
      weight =
        plan.performanceData.zeroFuelWeight + Math.max(0, (vnavPrediction.estimatedFuelOnBoard * 0.4535934) / 1000);
    }
    // if pilot has set approach wind in MCDU we use it, otherwise fall back to current measured wind
<<<<<<< HEAD
    if (
      Number.isFinite(plan.performanceData.approachWindMagnitude) &&
      Number.isFinite(plan.performanceData.approachWindDirection)
    ) {
      this.approachSpeeds = new NXSpeedsApp(
        weight,
        plan.performanceData.approachFlapsThreeSelected,
        this._towerHeadwind,
      );
=======
    if (this.perfApprWindSpeed !== null && this.perfApprWindHeading !== null) {
      this.approachSpeeds = new NXSpeedsApp(weight, this.perfApprFlaps3, this._towerHeadwind);
>>>>>>> a2c9e136
    } else {
      this.approachSpeeds = new NXSpeedsApp(weight, plan.performanceData.approachFlapsThreeSelected);
    }
    this.approachSpeeds.valid = this.flightPhaseManager.phase >= FmgcFlightPhase.Approach || Number.isFinite(weight);
  }

  public updateConstraints() {
    const activeFpIndex = this.flightPlanService.activeLegIndex;
    const constraints = this.managedProfile.get(activeFpIndex);
    const fcuSelAlt = Simplane.getAutoPilotDisplayedAltitudeLockValue('feet');

    let constraintAlt = 0;
    if (constraints) {
      // Altitude constraints are not sent in GA phase. While we cannot engage CLB anyways, ALT counts as a managed mode, so we don't want to show
      // a magenta altitude in ALT due to a constraint
      if (
        this.flightPhaseManager.phase < FmgcFlightPhase.Cruise &&
        isFinite(constraints.climbAltitude) &&
        constraints.climbAltitude < fcuSelAlt
      ) {
        constraintAlt = constraints.climbAltitude;
      }

      if (
        this.flightPhaseManager.phase > FmgcFlightPhase.Cruise &&
        this.flightPhaseManager.phase < FmgcFlightPhase.GoAround &&
        isFinite(constraints.descentAltitude) &&
        constraints.descentAltitude > fcuSelAlt
      ) {
        constraintAlt = constraints.descentAltitude;
      }
    }

    if (constraintAlt !== this.constraintAlt) {
      this.constraintAlt = constraintAlt;
      SimVar.SetSimVarValue('L:A32NX_FG_ALTITUDE_CONSTRAINT', 'feet', this.constraintAlt);
    }
  }

  // TODO/VNAV: Speed constraint
  private getSpeedConstraint() {
    if (!this.navModeEngaged()) {
      return Infinity;
    }

    return this.getNavModeSpeedConstraint();
  }

  public getNavModeSpeedConstraint(): number {
    const activeLegIndex =
      this.guidanceController.activeTransIndex >= 0
        ? this.guidanceController.activeTransIndex
        : this.guidanceController.activeLegIndex;
    const constraints = this.managedProfile.get(activeLegIndex);
    if (constraints) {
      if (
        this.flightPhaseManager.phase < FmgcFlightPhase.Cruise ||
        this.flightPhaseManager.phase === FmgcFlightPhase.GoAround
      ) {
        return constraints.climbSpeed;
      }

      if (
        this.flightPhaseManager.phase > FmgcFlightPhase.Cruise &&
        this.flightPhaseManager.phase < FmgcFlightPhase.GoAround
      ) {
        // FIXME proper decel calc
        if (
          this.guidanceController.activeLegDtg <
          this.calculateDecelDist(
            Math.min(constraints.previousDescentSpeed, this.getManagedDescentSpeed()),
            constraints.descentSpeed,
          )
        ) {
          return constraints.descentSpeed;
        } else {
          return constraints.previousDescentSpeed;
        }
      }
    }

    return Infinity;
  }

  private updateManagedProfile() {
    this.managedProfile.clear();

    const plan = this.flightPlanService.active;

    const destination = plan.destinationAirport;
    const destinationElevation = destination ? destination.location.alt : 0;

    // TODO should we save a constraint already propagated to the current leg?

    // propagate descent speed constraints forward
    let currentSpeedConstraint = Infinity;
    let previousSpeedConstraint = Infinity;
    for (let index = 0; index < Math.min(plan.firstMissedApproachLegIndex, plan.legCount); index++) {
      const leg = plan.elementAt(index);

      if (leg.isDiscontinuity === true) {
        continue;
      }

      if (leg.constraintType === 2 /** DES */) {
        if (leg.speedConstraint) {
          currentSpeedConstraint = Math.min(currentSpeedConstraint, Math.round(leg.speedConstraint.speed));
        }
      }

      this.managedProfile.set(index, {
        descentSpeed: currentSpeedConstraint,
        previousDescentSpeed: previousSpeedConstraint,
        climbSpeed: Infinity,
        previousClimbSpeed: Infinity,
        climbAltitude: Infinity,
        descentAltitude: -Infinity,
      });

      previousSpeedConstraint = currentSpeedConstraint;
    }

    // propagate climb speed constraints backward
    // propagate alt constraints backward
    currentSpeedConstraint = Infinity;
    previousSpeedConstraint = Infinity;
    let currentDesConstraint = -Infinity;
    let currentClbConstraint = Infinity;

    for (let index = Math.min(plan.firstMissedApproachLegIndex, plan.legCount) - 1; index >= 0; index--) {
      const leg = plan.elementAt(index);

      if (leg.isDiscontinuity === true) {
        continue;
      }

      const altConstraint = leg.altitudeConstraint;
      const speedConstraint = leg.speedConstraint;

      if (leg.constraintType === 1 /** CLB */) {
        if (speedConstraint) {
          currentSpeedConstraint = Math.min(currentSpeedConstraint, Math.round(speedConstraint.speed));
        }

        if (altConstraint) {
          switch (altConstraint.altitudeDescriptor) {
            case '@': // at alt 1
            case '-': // at or below alt 1
            case 'B': // between alt 1 and alt 2
              currentClbConstraint = Math.min(currentClbConstraint, Math.round(altConstraint.altitude1));
              break;
            default:
            // not constraining
          }
        }
      } else if (leg.constraintType === 2 /** DES */) {
        if (altConstraint) {
          switch (altConstraint.altitudeDescriptor) {
            case '@': // at alt 1
            case '+': // at or above alt 1
            case 'I': // alt1 is at for FACF, Alt2 is glidelope intercept
            case 'J': // alt1 is at or above for FACF, Alt2 is glideslope intercept
            case 'V': // alt1 is procedure alt for step-down, Alt2 is at alt for vertical path angle
            case 'X': // alt 1 is at, Alt 2 is on the vertical angle
              currentDesConstraint = Math.max(currentDesConstraint, Math.round(altConstraint.altitude1));
              break;
            case 'B': // between alt 1 and alt 2
              currentDesConstraint = Math.max(currentDesConstraint, Math.round(altConstraint.altitude2));
              break;
            default:
            // not constraining
          }
        }
      }

      const profilePoint = this.managedProfile.get(index);
      profilePoint.climbSpeed = currentSpeedConstraint;
      profilePoint.previousClimbSpeed = previousSpeedConstraint;
      profilePoint.climbAltitude = currentClbConstraint;
      profilePoint.descentAltitude = Math.max(destinationElevation, currentDesConstraint);
      previousSpeedConstraint = currentSpeedConstraint;
    }
  }

  private async updateDestinationData() {
    let landingElevation;
    let latitude;
    let longitude;

    const runway = this.flightPlanService.active.destinationRunway;

    if (runway) {
      landingElevation = runway.thresholdLocation.alt;
      latitude = runway.thresholdLocation.lat;
      longitude = runway.thresholdLocation.long;
    } else {
      const airport = this.flightPlanService.active.destinationAirport;

      if (airport) {
        const ele = airport.location.alt;

        landingElevation = isFinite(ele) ? ele : undefined;
        latitude = airport.location.lat;
        longitude = airport.location.long;
      }
    }

    if (this.landingElevation !== landingElevation) {
      this.landingElevation = landingElevation;

      const ssm =
        landingElevation !== undefined
          ? Arinc429SignStatusMatrix.NormalOperation
          : Arinc429SignStatusMatrix.NoComputedData;

      this.arincLandingElevation.setBnrValue(landingElevation ? landingElevation : 0, ssm, 14, 16384, -2048);
    }

    if (this.destinationLatitude !== latitude) {
      this.destinationLatitude = latitude;

      const ssm =
        latitude !== undefined ? Arinc429SignStatusMatrix.NormalOperation : Arinc429SignStatusMatrix.NoComputedData;

      this.arincDestinationLatitude.setBnrValue(latitude ? latitude : 0, ssm, 18, 180, -180);
    }

    if (this.destinationLongitude !== longitude) {
      this.destinationLongitude = longitude;

      const ssm =
        longitude !== undefined ? Arinc429SignStatusMatrix.NormalOperation : Arinc429SignStatusMatrix.NoComputedData;

      this.arincDestinationLongitude.setBnrValue(longitude ? longitude : 0, ssm, 18, 180, -180);
    }
  }

  private updateMinimums() {
    const plan = this.getFlightPlan(FlightPlanIndex.Active);
    const inRange = this.shouldTransmitMinimums();

    const mdaValid = inRange && plan.performanceData.approachBaroMinimum !== null;
    const dhValid = !mdaValid && inRange && typeof plan.performanceData.approachRadioMinimum === 'number';

    const mdaSsm = mdaValid ? Arinc429SignStatusMatrix.NormalOperation : Arinc429SignStatusMatrix.NoComputedData;
    const dhSsm = dhValid ? Arinc429SignStatusMatrix.NormalOperation : Arinc429SignStatusMatrix.NoComputedData;

    this.arincMDA.setBnrValue(mdaValid ? plan.performanceData.approachBaroMinimum : 0, mdaSsm, 17, 131072, 0);
    this.arincDH.setBnrValue(
      dhValid && typeof plan.performanceData.approachRadioMinimum === 'number'
        ? plan.performanceData.approachRadioMinimum
        : 0,
      dhSsm,
      16,
      8192,
      0,
    );
    this.arincEisWord2.setBitValue(29, inRange && plan.performanceData.approachRadioMinimum === 'NO DH');
    // FIXME we need to handle these better
    this.arincEisWord2.setSsm(Arinc429SignStatusMatrix.NormalOperation);
  }

  private shouldTransmitMinimums() {
    const phase = this.flightPhaseManager.phase;
    const distanceToDestination = this.getDistanceToDestination();
    const isCloseToDestination = Number.isFinite(distanceToDestination) ? distanceToDestination < 250 : true;

    return phase > FmgcFlightPhase.Cruise || (phase === FmgcFlightPhase.Cruise && isCloseToDestination);
  }

  private getClbManagedSpeedFromCostIndex() {
    const dCI = ((this.costIndex ? this.costIndex : 0) / 999) ** 2;
    return 290 * (1 - dCI) + 330 * dCI;
  }

  private getCrzManagedSpeedFromCostIndex() {
    const dCI = ((this.costIndex ? this.costIndex : 0) / 999) ** 2;
    return 290 * (1 - dCI) + 310 * dCI;
  }

  private getDesManagedSpeedFromCostIndex() {
    const dCI = (this.costIndex ? this.costIndex : 0) / 999;
    return 288 * (1 - dCI) + 300 * dCI;
  }

  private getAppManagedSpeed() {
    const plan = this.getFlightPlan(FlightPlanIndex.Active);

    switch (SimVar.GetSimVarValue('L:A32NX_FLAPS_HANDLE_INDEX', 'Number')) {
      case 0:
        return this.computedVgd;
      case 1:
        return this.computedVss;
      case 3:
        return plan.performanceData.approachFlapsThreeSelected ? this.getVApp() : this.computedVfs;
      case 4:
        return this.getVApp();
      default:
        return this.computedVfs;
    }
  }

  /* FMS EVENTS */

  public onPowerOn() {
    const gpsDriven = SimVar.GetSimVarValue('GPS DRIVES NAV1', 'Bool');
    if (!gpsDriven) {
      SimVar.SetSimVarValue('K:TOGGLE_GPS_DRIVES_NAV1', 'Bool', 0);
    }

    this._onModeSelectedHeading();
    this._onModeSelectedAltitude();

    SimVar.SetSimVarValue('K:VS_SLOT_INDEX_SET', 'number', 1);
  }

  protected onEvent(_event) {
    if (_event === 'MODE_SELECTED_HEADING') {
      if (Simplane.getAutoPilotHeadingManaged()) {
        if (SimVar.GetSimVarValue('L:A320_FCU_SHOW_SELECTED_HEADING', 'number') === 0) {
          const currentHeading = Simplane.getHeadingMagnetic();

          Coherent.call('HEADING_BUG_SET', 1, currentHeading).catch(console.error);
        }
      }
      this._onModeSelectedHeading();
    }
    if (_event === 'MODE_MANAGED_HEADING') {
      if (this.flightPlanService.active.legCount === 0) {
        return;
      }

      this._onModeManagedHeading();
    }
    if (_event === 'MODE_SELECTED_ALTITUDE') {
      const dist = Number.isFinite(this.getDistanceToDestination()) ? this.getDistanceToDestination() : -1;
      this.flightPhaseManager.handleFcuAltKnobPushPull(dist);
      this._onModeSelectedAltitude();
      this._onStepClimbDescent();
    }
    if (_event === 'MODE_MANAGED_ALTITUDE') {
      const dist = Number.isFinite(this.getDistanceToDestination()) ? this.getDistanceToDestination() : -1;
      this.flightPhaseManager.handleFcuAltKnobPushPull(dist);
      this._onModeManagedAltitude();
      this._onStepClimbDescent();
    }
    if (_event === 'AP_DEC_ALT' || _event === 'AP_INC_ALT') {
      const dist = Number.isFinite(this.getDistanceToDestination()) ? this.getDistanceToDestination() : -1;
      this.flightPhaseManager.handleFcuAltKnobTurn(dist);
      this._onTrySetCruiseFlightLevel();
    }
    if (_event === 'AP_DEC_HEADING' || _event === 'AP_INC_HEADING') {
      if (SimVar.GetSimVarValue('L:A320_FCU_SHOW_SELECTED_HEADING', 'number') === 0) {
        const currentHeading = Simplane.getHeadingMagnetic();
        Coherent.call('HEADING_BUG_SET', 1, currentHeading).catch(console.error);
      }
      SimVar.SetSimVarValue('L:A320_FCU_SHOW_SELECTED_HEADING', 'number', 1);
    }
    if (_event === 'VS') {
      const dist = Number.isFinite(this.getDistanceToDestination()) ? this.getDistanceToDestination() : -1;
      this.flightPhaseManager.handleFcuVSKnob(dist, this._onStepClimbDescent.bind(this));
    }
  }

  private _onModeSelectedHeading() {
    if (SimVar.GetSimVarValue('AUTOPILOT APPROACH HOLD', 'boolean')) {
      return;
    }
    if (!SimVar.GetSimVarValue('AUTOPILOT HEADING LOCK', 'Boolean')) {
      SimVar.SetSimVarValue('K:AP_PANEL_HEADING_HOLD', 'Number', 1);
    }
    SimVar.SetSimVarValue('K:HEADING_SLOT_INDEX_SET', 'number', 1);
  }

  private _onModeManagedHeading() {
    if (SimVar.GetSimVarValue('AUTOPILOT APPROACH HOLD', 'boolean')) {
      return;
    }
    if (!SimVar.GetSimVarValue('AUTOPILOT HEADING LOCK', 'Boolean')) {
      SimVar.SetSimVarValue('K:AP_PANEL_HEADING_HOLD', 'Number', 1);
    }
    SimVar.SetSimVarValue('K:HEADING_SLOT_INDEX_SET', 'number', 2);
    SimVar.SetSimVarValue('L:A320_FCU_SHOW_SELECTED_HEADING', 'number', 0);
  }

  private _onModeSelectedAltitude() {
    if (!Simplane.getAutoPilotGlideslopeHold()) {
      SimVar.SetSimVarValue('L:A320_NEO_FCU_FORCE_IDLE_VS', 'Number', 1);
    }
    SimVar.SetSimVarValue('K:ALTITUDE_SLOT_INDEX_SET', 'number', 1);
    Coherent.call(
      'AP_ALT_VAR_SET_ENGLISH',
      1,
      Simplane.getAutoPilotDisplayedAltitudeLockValue(),
      this._forceNextAltitudeUpdate,
    ).catch(console.error);
  }

  private _onModeManagedAltitude() {
    SimVar.SetSimVarValue('K:ALTITUDE_SLOT_INDEX_SET', 'number', 2);
    Coherent.call(
      'AP_ALT_VAR_SET_ENGLISH',
      1,
      Simplane.getAutoPilotDisplayedAltitudeLockValue(),
      this._forceNextAltitudeUpdate,
    ).catch(console.error);
    Coherent.call(
      'AP_ALT_VAR_SET_ENGLISH',
      2,
      Simplane.getAutoPilotDisplayedAltitudeLockValue(),
      this._forceNextAltitudeUpdate,
    ).catch(console.error);
    if (!Simplane.getAutoPilotGlideslopeHold()) {
      requestAnimationFrame(() => {
        SimVar.SetSimVarValue('L:A320_NEO_FCU_FORCE_IDLE_VS', 'Number', 1);
      });
    }
  }

  private _onStepClimbDescent() {
    if (
      !(
        this.flightPhaseManager.phase === FmgcFlightPhase.Climb ||
        this.flightPhaseManager.phase === FmgcFlightPhase.Cruise
      )
    ) {
      return;
    }

    const _targetFl = Simplane.getAutoPilotDisplayedAltitudeLockValue() / 100;

    if (
      (this.flightPhaseManager.phase === FmgcFlightPhase.Climb && _targetFl > this.cruiseLevel) ||
      (this.flightPhaseManager.phase === FmgcFlightPhase.Cruise && _targetFl !== this.cruiseLevel)
    ) {
      this.deleteOutdatedCruiseSteps(this.cruiseLevel, _targetFl);
      this.addMessageToQueue(NXSystemMessages.newCrzAlt.getModifiedMessage(_targetFl * 100));

      this.cruiseLevel = _targetFl;
    }
  }

  private deleteOutdatedCruiseSteps(oldCruiseLevel, newCruiseLevel) {
    const isClimbVsDescent = newCruiseLevel > oldCruiseLevel;

    const activePlan = this.flightPlanService.active;

    for (let i = activePlan.activeLegIndex; i < activePlan.legCount; i++) {
      const element = activePlan.elementAt(i);

      if (!element || element.isDiscontinuity === true || !element.cruiseStep) {
        continue;
      }

      const stepLevel = Math.round(element.cruiseStep.toAltitude / 100);

      if (
        (isClimbVsDescent && stepLevel >= oldCruiseLevel && stepLevel <= newCruiseLevel) ||
        (!isClimbVsDescent && stepLevel <= oldCruiseLevel && stepLevel >= newCruiseLevel)
      ) {
        element.cruiseStep = undefined; // TODO call a method on FPS so that we sync this (fms-v2)
        this.removeMessageFromQueue(NXSystemMessages.stepAhead.text);
      }
    }
  }

  /***
   * Executed on every alt knob turn, checks whether or not the crz fl can be changed to the newly selected fcu altitude
   * It creates a timeout to simulate real life delay which resets every time the fcu knob alt increases or decreases.
   * @private
   */
  private _onTrySetCruiseFlightLevel() {
    if (
      !(
        this.flightPhaseManager.phase === FmgcFlightPhase.Climb ||
        this.flightPhaseManager.phase === FmgcFlightPhase.Cruise
      )
    ) {
      return;
    }

    const activeVerticalMode = SimVar.GetSimVarValue('L:A32NX_FMA_VERTICAL_MODE', 'enum');

    if (
      (activeVerticalMode >= 11 && activeVerticalMode <= 15) ||
      (activeVerticalMode >= 21 && activeVerticalMode <= 23)
    ) {
      const fcuFl = Simplane.getAutoPilotDisplayedAltitudeLockValue() / 100;

      if (
        (this.flightPhaseManager.phase === FmgcFlightPhase.Climb && fcuFl > this.cruiseLevel) ||
        (this.flightPhaseManager.phase === FmgcFlightPhase.Cruise && fcuFl !== this.cruiseLevel)
      ) {
        if (this.cruiseFlightLevelTimeOut) {
          clearTimeout(this.cruiseFlightLevelTimeOut);
          this.cruiseFlightLevelTimeOut = undefined;
        }

        this.cruiseFlightLevelTimeOut = setTimeout(() => {
          if (
            fcuFl === Simplane.getAutoPilotDisplayedAltitudeLockValue() / 100 &&
            ((this.flightPhaseManager.phase === FmgcFlightPhase.Climb && fcuFl > this.cruiseLevel) ||
              (this.flightPhaseManager.phase === FmgcFlightPhase.Cruise && fcuFl !== this.cruiseLevel))
          ) {
            this.addMessageToQueue(NXSystemMessages.newCrzAlt.getModifiedMessage(fcuFl * 100));
            this.cruiseLevel = fcuFl;

            if (this.page.Current === this.page.ProgressPage) {
              CDUProgressPage.ShowPage(this.mcdu);
            }
          }
        }, 3000);
      }
    }
  }

  /* END OF FMS EVENTS */
  /* FMS CHECK ROUTINE */

  private checkDestData() {
    const plan = this.getFlightPlan(FlightPlanIndex.Active);

    this.addMessageToQueue(NXSystemMessages.enterDestData, () => {
      return (
<<<<<<< HEAD
        Number.isFinite(plan.performanceData.approachQnh) &&
        Number.isFinite(plan.performanceData.approachTemperature) &&
        Number.isFinite(plan.performanceData.approachWindDirection) &&
        Number.isFinite(plan.performanceData.approachWindDirection)
=======
        isFinite(this.perfApprQNH) &&
        isFinite(this.perfApprTemp) &&
        this.perfApprWindHeading !== null &&
        this.perfApprWindSpeed !== null
>>>>>>> a2c9e136
      );
    });
  }

  private checkGWParams() {
    const fmGW = SimVar.GetSimVarValue('L:A32NX_FM_GROSS_WEIGHT', 'Number');
    const eng1state = SimVar.GetSimVarValue('L:A32NX_ENGINE_STATE:1', 'Number');
    const eng2state = SimVar.GetSimVarValue('L:A32NX_ENGINE_STATE:2', 'Number');
    const gs = SimVar.GetSimVarValue('GPS GROUND SPEED', 'knots');
    const actualGrossWeight = SimVar.GetSimVarValue('TOTAL WEIGHT', 'Kilograms') / 1000; //TO-DO Source to be replaced with FAC-GW
    const gwMismatch = Math.abs(fmGW - actualGrossWeight) > 7 ? true : false;

    if (eng1state == 2 || eng2state == 2) {
      if (this._gwInitDisplayed < 1 && this.flightPhaseManager.phase < FmgcFlightPhase.Takeoff) {
        this._initMessageSettable = true;
      }
    }
    //INITIALIZE WEIGHT/CG
    if (this.isAnEngineOn() && fmGW === 0 && this._initMessageSettable) {
      this.addMessageToQueue(NXSystemMessages.initializeWeightOrCg);
      this._gwInitDisplayed++;
      this._initMessageSettable = false;
    }

    //CHECK WEIGHT
    //TO-DO Ground Speed used for redundancy and to simulate delay (~10s) for FAC parameters to be calculated, remove once FAC is available.
    if (!this.isOnGround() && gwMismatch && this._checkWeightSettable && gs > 180) {
      this.addMessageToQueue(NXSystemMessages.checkWeight);
      this._checkWeightSettable = false;
    } else if (!gwMismatch) {
      this.removeMessageFromQueue(NXSystemMessages.checkWeight.text);
      this._checkWeightSettable = true;
    }
  }

  /* END OF FMS CHECK ROUTINE */
  /* MCDU GET/SET METHODS */

  public setCruiseFlightLevelAndTemperature(input: string, forPlan: FlightPlanIndex): boolean {
    if (input === Keypad.clrValue) {
      this.setCruiseLevel(null, forPlan);
      this.currFlightPlanService.setPerformanceData('cruiseTemperature', null, forPlan);
      return true;
    }
    const flString = input.split('/')[0].replace('FL', '');
    const tempString = input.split('/')[1];
    const onlyTemp = flString.length === 0;

    if (!!flString && !onlyTemp && this.trySetCruiseFl(parseFloat(flString), forPlan)) {
      if (forPlan === FlightPlanIndex.Active) {
        if (
          SimVar.GetSimVarValue('L:A32NX_CRZ_ALT_SET_INITIAL', 'bool') === 1 &&
          SimVar.GetSimVarValue('L:A32NX_GOAROUND_PASSED', 'bool') === 1
        ) {
          SimVar.SetSimVarValue('L:A32NX_NEW_CRZ_ALT', 'number', this.cruiseLevel);
        } else {
          SimVar.SetSimVarValue('L:A32NX_CRZ_ALT_SET_INITIAL', 'bool', 1);
        }
      }

      if (!tempString) {
        return true;
      }
    }

    if (tempString) {
      let temp = parseInt(tempString);

      if (isFinite(temp) && this.getFlightPlan(forPlan).performanceData.cruiseFlightLevel) {
        if (!tempString.startsWith('+') && !tempString.startsWith('-')) {
          temp = -temp;
        }
        if (temp > -270 && temp < 100) {
          this.currFlightPlanService.setPerformanceData('cruiseTemperature', temp, forPlan);
          return true;
        } else {
          this.setScratchpadMessage(NXSystemMessages.entryOutOfRange);
          return false;
        }
      } else {
        this.setScratchpadMessage(NXSystemMessages.notAllowed);
        return false;
      }
    }

    this.setScratchpadMessage(NXSystemMessages.formatError);
    return false;
  }

  public tryUpdateCostIndex(costIndex: string, forPlan: FlightPlanIndex): boolean {
    const value = parseInt(costIndex);
    if (isFinite(value)) {
      if (value >= 0) {
        if (value < 1000) {
          this.flightPlanService.setPerformanceData('costIndex', value, forPlan);
          this.updateManagedSpeeds();
          return true;
        } else {
          this.setScratchpadMessage(NXSystemMessages.entryOutOfRange);
          return false;
        }
      }
    }
    this.setScratchpadMessage(NXSystemMessages.notAllowed);
    return false;
  }

  /**
   * Any tropopause altitude up to 60,000 ft is able to be entered
   * @param {string} tropo Format: NNNN or NNNNN Leading 0’s must be included. Entry is rounded to the nearest 10 ft
   * @param {number} forPlan the flight plan index to set tropopause for
   * @return {boolean} Whether tropopause could be set or not
   */
  public tryUpdateTropo(tropo: string, forPlan: number): boolean {
    const plan = this.getFlightPlan(forPlan);

    if (tropo === Keypad.clrValue) {
      if (plan.performanceData.tropopause) {
        this.currFlightPlanService.setPerformanceData('pilotTropopause', null, forPlan);
        return true;
      }
      this.setScratchpadMessage(NXSystemMessages.notAllowed);
      return false;
    }

    if (!tropo.match(/^(?=(\D*\d){4,5}\D*$)/g)) {
      this.setScratchpadMessage(NXSystemMessages.formatError);
      return false;
    }

    const value = parseInt(tropo);

    if (isFinite(value) && value >= 0 && value <= 60000) {
      this.currFlightPlanService.setPerformanceData('pilotTropopause', Math.round(value / 10) * 10, forPlan);
      return true;
    }

    this.setScratchpadMessage(NXSystemMessages.entryOutOfRange);
    return false;
  }

  private resetCoroute() {
    this.coRoute.routeNumber = undefined;
    this.coRoute.routes = [];
  }

  /** MCDU Init page method for FROM/TO, NOT for programmatic use */
  public tryUpdateFromTo(fromTo: string, forPlan: number, callback = EmptyCallback.Boolean) {
    if (fromTo === Keypad.clrValue) {
      this.setScratchpadMessage(NXSystemMessages.notAllowed);
      return callback(false);
    }

    const match = fromTo.match(/^([A-Z]{4})\/([A-Z]{4})$/);

    if (match === null) {
      this.setScratchpadMessage(NXSystemMessages.formatError);
      return callback(false);
    }

    const [, from, to] = match;

    // TODO differentiate for sec
    this.resetCoroute();

    this.setFromTo(from, to, forPlan)
      .then(() => {
        // TODO differentiate for sec
        this.getCoRouteList()
          .then(() => callback(true))
          .catch(console.log);
      })
      .catch((e) => {
        if (e instanceof McduMessage) {
          this.setScratchpadMessage(e);
        } else {
          console.warn(e);
        }
        callback(false);
      });
  }

  /**
   * Programmatic method to set from/to
   * @param {string} from 4-letter icao code for origin airport
   * @param {string} to 4-letter icao code for destination airport
   * @param {number} forPlan the flight plan index to set from/to for
   * @throws NXSystemMessage on error (you are responsible for pushing to the scratchpad if appropriate)
   */
  private async setFromTo(from: string, to: string, forPlan: number) {
    let airportFrom, airportTo;
    try {
      airportFrom = await this.navigationDatabaseService.activeDatabase.searchAirport(from);
      airportTo = await this.navigationDatabaseService.activeDatabase.searchAirport(to);

      if (!airportFrom || !airportTo) {
        throw NXSystemMessages.notInDatabase;
      }
    } catch (e) {
      console.log(e);
      throw NXSystemMessages.notInDatabase;
    }

    this.atsu.resetAtisAutoUpdate();

    return this.flightPlanService.newCityPair(from, to, undefined, forPlan).then(() => {
      this.setGroundTempFromOrigin(forPlan);
    });
  }

  // only used by trySetRouteAlternateFuel
  private isAltFuelInRange(fuel: number) {
    return 0 < fuel && fuel <= 80;
  }

  public async trySetRouteAlternateFuel(altFuel: string, forPlan: FlightPlanIndex): Promise<boolean> {
    const plan = this.getFlightPlan(forPlan);

    if (altFuel === Keypad.clrValue) {
      this.flightPlanService.setPerformanceData('pilotAlternateFuel', null, forPlan);
      return true;
    }

    if (!plan?.alternateDestinationAirport) {
      this.setScratchpadMessage(NXSystemMessages.notAllowed);
      return false;
    }

    const value = NXUnits.userToKg(parseFloat(altFuel));
    if (Number.isFinite(value)) {
      if (this.isAltFuelInRange(value)) {
        this.flightPlanService.setPerformanceData('pilotAlternateFuel', value, forPlan);
        return true;
      } else {
        this.setScratchpadMessage(NXSystemMessages.entryOutOfRange);
        return false;
      }
    }
    this.setScratchpadMessage(NXSystemMessages.formatError);
    return false;
  }

  public async trySetMinDestFob(fuel: string, forPlan: FlightPlanIndex): Promise<boolean> {
    if (fuel === Keypad.clrValue) {
      this.flightPlanService.setPerformanceData('pilotMinimumDestinationFuelOnBoard', null, forPlan);
      return true;
    }
    if (!this.representsDecimalNumber(fuel)) {
      this.setScratchpadMessage(NXSystemMessages.formatError);
      return false;
    }

    const predictions = this.getFuelPredComputation(forPlan);

    const value = NXUnits.userToKg(parseFloat(fuel));
    if (Number.isFinite(value)) {
      if (this.isMinDestFobInRange(value)) {
        if (value < predictions.finalHoldingFuel + predictions.alternateFuel) {
          this.addMessageToQueue(NXSystemMessages.checkMinDestFob);
        }
        this.flightPlanService.setPerformanceData('pilotMinimumDestinationFuelOnBoard', value, forPlan);
        return true;
      } else {
        this.setScratchpadMessage(NXSystemMessages.entryOutOfRange);
        return false;
      }
    }
    this.setScratchpadMessage(NXSystemMessages.formatError);
    return false;
  }

  public async tryUpdateAltDestination(altDestIdent: string, forPlan: FlightPlanIndex): Promise<boolean> {
    if (!altDestIdent || altDestIdent === 'NONE' || altDestIdent === Keypad.clrValue) {
      this.atsu.resetAtisAutoUpdate();
      this.flightPlanService.setAlternate(undefined, forPlan);

      return true;
    }

    const airportAltDest = await this.navigationDatabaseService.activeDatabase.searchAirport(altDestIdent);
    if (airportAltDest) {
      this.atsu.resetAtisAutoUpdate();
      await this.flightPlanService.setAlternate(altDestIdent, forPlan);

      return true;
    }

    this.setScratchpadMessage(NXSystemMessages.notInDatabase);
    return false;
  }

  //-----------------------------------------------------------------------------------
  // TODO:FPM REWRITE: Start of functions to refactor
  //-----------------------------------------------------------------------------------

  // FIXME remove A32NX_FM_LS_COURSE
  private async updateIlsCourse() {
    let course = -1;
    const mmr = this.navigation.getNavaidTuner().getMmrRadioTuningStatus(1);
    if (mmr.course !== null) {
      course = mmr.course;
    } else if (mmr.frequency !== null && SimVar.GetSimVarValue('L:A32NX_RADIO_RECEIVER_LOC_IS_VALID', 'number') === 1) {
      course = SimVar.GetSimVarValue('NAV LOCALIZER:3', 'degrees');
    }

    return SimVar.SetSimVarValue('L:A32NX_FM_LS_COURSE', 'number', course);
  }

  public async updateFlightNo(
    flightNo: string,
    forPlan: FlightPlanIndex,
    callback = EmptyCallback.Boolean,
  ): Promise<void> {
    if (flightNo.length > 7) {
      this.setScratchpadMessage(NXSystemMessages.notAllowed);
      return callback(false);
    }

    await this.flightPlanService.setFlightNumber(flightNo, forPlan);

    if (forPlan === FlightPlanIndex.Active) {
      await SimVar.SetSimVarValue('ATC FLIGHT NUMBER', 'string', flightNo, 'FMC');

      // FIXME move ATSU code to ATSU
      const code = await this.atsu.connectToNetworks(flightNo);
      if (code !== AtsuStatusCodes.Ok) {
        this.addNewAtsuMessage(code);
      }
    }

    return callback(true);
  }

  public async updateCoRoute(coRouteNum, callback = EmptyCallback.Boolean) {
    try {
      if (coRouteNum.length > 2 && coRouteNum !== Keypad.clrValue) {
        if (coRouteNum.length < 10) {
          if (coRouteNum === 'NONE') {
            this.resetCoroute();
          } else {
            const { success, data } = await CompanyRoute.getCoRoute(coRouteNum);
            if (success) {
              this.coRoute['originIcao'] = data.origin.icao_code;
              this.coRoute['destinationIcao'] = data.destination.icao_code;
              this.coRoute['route'] = data.general.route;
              if (data.alternate) {
                this.coRoute['alternateIcao'] = data.alternate.icao_code;
              }
              this.coRoute['navlog'] = data.navlog.fix;

              // FIXME this whole thing is a mess. Create proper functions to create a CoRoute from whatever CompanyRoute.getCoRoute returns
              // and untangle uplinks from route loading (to cater for database routes).
              // TODO sec?
              await CoRouteUplinkAdapter.uplinkFlightPlanFromCoRoute(
                this,
                FlightPlanIndex.Active,
                this.flightPlanService,
                this.coRoute as any,
              );
              await this.flightPlanService.uplinkInsert();
              this.setGroundTempFromOrigin(FlightPlanIndex.Active);

              this.coRoute['routeNumber'] = coRouteNum;
            } else {
              this.setScratchpadMessage(NXSystemMessages.notInDatabase);
            }
          }
          return callback(true);
        }
      }
      this.setScratchpadMessage(NXSystemMessages.notAllowed);
      return callback(false);
    } catch (error) {
      console.error(`Error retrieving coroute from SimBridge ${error}`);
      this.setScratchpadMessage(NXFictionalMessages.unknownDownlinkErr);
      return callback(false);
    }
  }

  // FIXME bad name for something with no return value!
  public async getCoRouteList(): Promise<void> {
    try {
      const origin = this.flightPlanService.active.originAirport.ident;
      const dest = this.flightPlanService.active.destinationAirport.ident;
      const { success, data } = await CompanyRoute.getRouteList(origin, dest);

      if (success) {
        data.forEach((route) => {
          this.coRoute.routes.push({
            originIcao: route.origin.icao_code,
            destinationIcao: route.destination.icao_code,
            alternateIcao: route.alternate ? route.alternate.icao_code : undefined,
            route: route.general.route,
            navlog: route.navlog.fix,
            routeName: route.name,
          });
        });
      } else {
        this.setScratchpadMessage(NXSystemMessages.notInDatabase);
      }
    } catch (error) {
      console.info(`Error retrieving coroute list ${error}`);
    }
  }

  public onUplinkInProgress() {
    this.setScratchpadMessage(NXSystemMessages.uplinkInsertInProg);
  }

  public onUplinkDone(forPlan: FlightPlanIndex) {
    this.removeMessageFromQueue(NXSystemMessages.uplinkInsertInProg.text);
    this.addMessageToQueue(
      forPlan === FlightPlanIndex.Active ? NXSystemMessages.aocActFplnUplink : NXSystemMessages.aocSecFplnUplink,
    );
  }

  public deduplicateFacilities<T extends DatabaseItem<any>>(items: T[]): Promise<T | undefined> {
    if (items.length === 0) {
      return undefined;
    }
    if (items.length === 1) {
      return Promise.resolve(items[0]);
    }

    return new Promise((resolve) => {
      A320_Neo_CDU_SelectWptPage.ShowPage(this.mcdu, items, resolve);
    });
  }

  /**
   * Shows a scratchpad message based on the FMS error thrown
   * @param type
   */
  public showFmsErrorMessage(type: FmsErrorType) {
    switch (type) {
      case FmsErrorType.NotInDatabase:
        this.setScratchpadMessage(NXSystemMessages.notInDatabase);
        break;
      case FmsErrorType.NotYetImplemented:
        this.setScratchpadMessage(NXFictionalMessages.notYetImplemented);
        break;
      case FmsErrorType.FormatError:
        this.setScratchpadMessage(NXSystemMessages.formatError);
        break;
      case FmsErrorType.EntryOutOfRange:
        this.setScratchpadMessage(NXSystemMessages.entryOutOfRange);
        break;
      case FmsErrorType.ListOf99InUse:
        this.setScratchpadMessage(NXSystemMessages.listOf99InUse);
        break;
      case FmsErrorType.AwyWptMismatch:
        this.setScratchpadMessage(NXSystemMessages.awyWptMismatch);
        break;
    }
  }

  public createNewWaypoint(ident: string): Promise<Waypoint | undefined> {
    return new Promise<Waypoint>((resolve, reject) => {
      CDUNewWaypoint.ShowPage(
        this.mcdu,
        (waypoint) => {
          if (waypoint) {
            resolve(waypoint.waypoint);
          } else {
            reject();
          }
        },
        { ident },
      );
    });
  }

  public createLatLonWaypoint(coordinates, stored, ident = undefined) {
    return this.dataManager.createLatLonWaypoint(coordinates, stored, ident);
  }

  public createPlaceBearingPlaceBearingWaypoint(place1, bearing1, place2, bearing2, stored, ident = undefined) {
    return this.dataManager.createPlaceBearingPlaceBearingWaypoint(place1, bearing1, place2, bearing2, stored, ident);
  }

  public createPlaceBearingDistWaypoint(place, bearing, distance, stored, ident = undefined) {
    return this.dataManager.createPlaceBearingDistWaypoint(place, bearing, distance, stored, ident);
  }

  public getStoredWaypointsByIdent(ident) {
    return this.dataManager.getStoredWaypointsByIdent(ident);
  }

  //-----------------------------------------------------------------------------------
  // TODO:FPM REWRITE: Start of functions to refactor
  //-----------------------------------------------------------------------------------

  private _getOrSelectWaypoints(
    getter: (ident: string) => Promise<(Fix | IlsNavaid)[]>,
    ident: string,
    callback: (fix: Fix | IlsNavaid) => void,
  ) {
    getter(ident).then((waypoints) => {
      if (waypoints.length === 0) {
        return callback(undefined);
      }
      if (waypoints.length === 1) {
        return callback(waypoints[0]);
      }
      A320_Neo_CDU_SelectWptPage.ShowPage(this.mcdu, waypoints, callback);
    });
  }

  public getOrSelectILSsByIdent(ident: string, callback: (navaid: IlsNavaid) => void): void {
    this._getOrSelectWaypoints(this.navigationDatabase.searchIls.bind(this.navigationDatabase), ident, callback);
  }

  public getOrSelectVORsByIdent(ident: string, callback: (navaid: VhfNavaid) => void): void {
    this._getOrSelectWaypoints(this.navigationDatabase.searchVor.bind(this.navigationDatabase), ident, callback);
  }

  public getOrSelectNDBsByIdent(ident: string, callback: (navaid: NdbNavaid) => void): void {
    this._getOrSelectWaypoints(this.navigationDatabase.searchNdb.bind(this.navigationDatabase), ident, callback);
  }

  public getOrSelectNavaidsByIdent(
    ident: string,
    callback: (navaid: EnrouteNdbNavaid | TerminalNdbNavaid | VhfNavaid) => void,
  ): void {
    this._getOrSelectWaypoints(this.navigationDatabase.searchAllNavaid.bind(this.navigationDatabase), ident, callback);
  }

  /**
   * This function only finds waypoints, not navaids. Some fixes may exist as a VOR and a waypoint in the database, this will only return the waypoint.
   * Use @see WaypointEntryUtils.getOrCreateWaypoint instead if you don't want that
   */
  public getOrSelectWaypointByIdent(ident: string, callback: (fix: Fix) => void): void {
    this._getOrSelectWaypoints(this.navigationDatabase.searchWaypoint.bind(this.navigationDatabase), ident, callback);
  }

  public insertWaypoint(
    newWaypointTo,
    fpIndex,
    forAlternate,
    index,
    before = false,
    callback = EmptyCallback.Boolean,
    bypassTmpy = false,
  ) {
    if (newWaypointTo === '' || newWaypointTo === Keypad.clrValue) {
      return callback(false);
    }
    try {
      WaypointEntryUtils.getOrCreateWaypoint(this, newWaypointTo, true)
        .then(
          /**
           * @param {Waypoint} waypoint
           */
          (waypoint) => {
            if (!waypoint) {
              return callback(false);
            }
            if (bypassTmpy) {
              if (fpIndex === FlightPlanIndex.Active && this.flightPlanService.hasTemporary) {
                this.setScratchpadMessage(NXSystemMessages.notAllowed);
                return callback(false);
              }

              if (before) {
                this.flightPlanService
                  .insertWaypointBefore(index, waypoint, fpIndex, forAlternate)
                  .then(() => callback(true));
              } else {
                this.flightPlanService.nextWaypoint(index, waypoint, fpIndex, forAlternate).then(() => callback(true));
              }
            } else {
              if (before) {
                this.flightPlanService
                  .insertWaypointBefore(index, waypoint, fpIndex, forAlternate)
                  .then(() => callback(true));
              } else {
                this.flightPlanService.nextWaypoint(index, waypoint, fpIndex, forAlternate).then(() => callback(true));
              }
            }
          },
        )
        .catch((err) => {
          if (err instanceof FmsError && err.type !== undefined) {
            this.showFmsErrorMessage(err.type);
          } else if (err instanceof McduMessage) {
            this.setScratchpadMessage(err);
          } else if (err) {
            console.error(err);
          }
          return callback(false);
        });
    } catch (err) {
      if (err.type !== undefined) {
        this.showFmsErrorMessage(err.type);
      } else if (err instanceof McduMessage) {
        this.setScratchpadMessage(err);
      } else {
        console.error(err);
      }
      return callback(false);
    }
  }

  public toggleWaypointOverfly(index, fpIndex, forAlternate, callback = EmptyCallback.Void) {
    if (this.flightPlanService.hasTemporary) {
      this.setScratchpadMessage(NXSystemMessages.notAllowed);
      return callback();
    }

    this.flightPlanService.toggleOverfly(index, fpIndex, forAlternate);
    callback();
  }

  public eraseTemporaryFlightPlan(callback = EmptyCallback.Void) {
    if (this.flightPlanService.hasTemporary) {
      this.flightPlanService.temporaryDelete();

      SimVar.SetSimVarValue('L:FMC_FLIGHT_PLAN_IS_TEMPORARY', 'number', 0);
      SimVar.SetSimVarValue('L:MAP_SHOW_TEMPORARY_FLIGHT_PLAN', 'number', 0);
      callback();
    } else {
      callback();
    }
  }

  public insertTemporaryFlightPlan(callback = EmptyCallback.Void) {
    if (this.flightPlanService.hasTemporary) {
      const oldCostIndex = this.costIndex;
      const oldDestination = this.currFlightPlanService.active.destinationAirport
        ? this.currFlightPlanService.active.destinationAirport.ident
        : undefined;
      const oldCruiseLevel = this.cruiseLevel;
      this.flightPlanService.temporaryInsert();
      this.checkCostIndex(oldCostIndex);
      // FIXME I don't know if it is actually possible to insert TMPY with no FROM/TO, but we should not crash here, so check this for now
      if (oldDestination !== undefined) {
        this.checkDestination(oldDestination);
      }
      this.checkCruiseLevel(oldCruiseLevel);

      SimVar.SetSimVarValue('L:FMC_FLIGHT_PLAN_IS_TEMPORARY', 'number', 0);
      SimVar.SetSimVarValue('L:MAP_SHOW_TEMPORARY_FLIGHT_PLAN', 'number', 0);

      this.guidanceController.vnavDriver.invalidateFlightPlanProfile();
      callback();
    }
  }

  private checkCostIndex(oldCostIndex) {
    if (this.costIndex !== oldCostIndex) {
      this.setScratchpadMessage(NXSystemMessages.usingCostIndex.getModifiedMessage(this.costIndex.toFixed(0)));
    }
  }

  private checkDestination(oldDestination) {
    const newDestination = this.currFlightPlanService.active.destinationAirport.ident;

    // Enabling alternate or new DEST should sequence out of the GO AROUND phase
    if (newDestination !== oldDestination) {
      this.flightPhaseManager.handleNewDestinationAirportEntered();
    }
  }

  private checkCruiseLevel(oldCruiseLevel) {
    const newLevel = this.cruiseLevel;
    // Keep simvar in sync for the flight phase manager
    if (newLevel !== oldCruiseLevel) {
      SimVar.SetSimVarValue(
        'L:A32NX_AIRLINER_CRUISE_ALTITUDE',
        'number',
        Number.isFinite(newLevel * 100) ? newLevel * 100 : 0,
      );
    }
  }

  //-----------------------------------------------------------------------------------
  // TODO:FPM REWRITE: End of functions to refactor
  //-----------------------------------------------------------------------------------

  private vSpeedsValid() {
    return (
      (!!this.v1Speed && !!this.vRSpeed ? this.v1Speed <= this.vRSpeed : true) &&
      (!!this.vRSpeed && !!this.v2Speed ? this.vRSpeed <= this.v2Speed : true) &&
      (!!this.v1Speed && !!this.v2Speed ? this.v1Speed <= this.v2Speed : true)
    );
  }

  /**
   * Gets the departure runway elevation in feet, if available.
   * @returns departure runway elevation in feet, or null if not available.
   */
  public getDepartureElevation() {
    const activePlan = this.flightPlanService.active;

    let departureElevation = null;
    if (activePlan.originRunway) {
      departureElevation = activePlan.originRunway.thresholdLocation.alt;
    } else if (activePlan.originAirport) {
      departureElevation = activePlan.originAirport.location.alt;
    }

    return departureElevation;
  }

  /**
   * Gets the gross weight, if available.
   * Prior to engine start this is based on ZFW + Fuel entries,
   * after engine start ZFW entry + FQI FoB.
   * @returns {number | null} gross weight in tons or null if not available.
   */
  public getGrossWeight() {
    const fob = this.getFOB(FlightPlanIndex.Active);

    if (this.zeroFuelWeight === null || fob === undefined) {
      return null;
    }

    return this.zeroFuelWeight + fob;
  }

  private getToSpeedsTooLow() {
    const grossWeight = this.getGrossWeight();
    const plan = this.getFlightPlan(FlightPlanIndex.Active);

    if (plan.performanceData.takeoffFlaps === null || grossWeight === null) {
      return false;
    }

    const departureElevation = this.getDepartureElevation();

    const zp =
      departureElevation !== null
        ? this.getPressureAltAtElevation(departureElevation, this.getBaroCorrection1())
        : this.getPressureAlt();
    if (zp === null) {
      return false;
    }

    const taxiFuel = plan.performanceData.taxiFuel ?? undefined;
    const tow = grossWeight - (this.isAnEngineOn() || taxiFuel === undefined ? 0 : taxiFuel);

    return (
      (this.v1Speed == null ? Infinity : this.v1Speed) < Math.trunc(NXSpeedsUtils.getVmcg(zp)) ||
      (this.vRSpeed == null ? Infinity : this.vRSpeed) < Math.trunc(1.05 * NXSpeedsUtils.getVmca(zp)) ||
      (this.v2Speed == null ? Infinity : this.v2Speed) < Math.trunc(1.1 * NXSpeedsUtils.getVmca(zp)) ||
      (isFinite(tow) &&
        (this.v2Speed == null ? Infinity : this.v2Speed) <
          Math.trunc(1.13 * NXSpeedsUtils.getVs1g(tow, plan.performanceData.takeoffFlaps, true)))
    );
  }

  private toSpeedsChecks() {
    const toSpeedsNotInserted = !this.v1Speed || !this.vRSpeed || !this.v2Speed;
    if (toSpeedsNotInserted !== this.toSpeedsNotInserted) {
      this.toSpeedsNotInserted = toSpeedsNotInserted;
    }

    const toSpeedsTooLow = this.getToSpeedsTooLow();
    if (toSpeedsTooLow !== this.toSpeedsTooLow) {
      this.toSpeedsTooLow = toSpeedsTooLow;
      if (toSpeedsTooLow) {
        this.addMessageToQueue(NXSystemMessages.toSpeedTooLow, () => !this.getToSpeedsTooLow());
      }
    }

    const vSpeedDisagree = !this.vSpeedsValid();
    if (vSpeedDisagree !== this.vSpeedDisagree) {
      this.vSpeedDisagree = vSpeedDisagree;
      if (vSpeedDisagree) {
        this.addMessageToQueue(NXSystemMessages.vToDisagree, this.vSpeedsValid.bind(this));
      }
    }

    this.arincDiscreteWord3.setBitValue(16, vSpeedDisagree);
    this.arincDiscreteWord3.setBitValue(17, toSpeedsTooLow);
    this.arincDiscreteWord3.setBitValue(18, toSpeedsNotInserted);
    this.arincDiscreteWord3.setSsm(Arinc429SignStatusMatrix.NormalOperation);
  }

  private get v1Speed() {
    return this.flightPlanService.active.performanceData.v1;
  }

  public setV1Speed(speed: number | null, forPlan: FlightPlanIndex) {
    this.flightPlanService.setPerformanceData('v1', speed, forPlan);
    SimVar.SetSimVarValue('L:AIRLINER_V1_SPEED', 'knots', speed ? speed : NaN);
  }

  private get vRSpeed() {
    return this.flightPlanService.active.performanceData.vr;
  }

  public setVrSpeed(speed: number, forPlan: FlightPlanIndex) {
    this.flightPlanService.setPerformanceData('vr', speed, forPlan);
    SimVar.SetSimVarValue('L:AIRLINER_VR_SPEED', 'knots', speed ? speed : NaN);
  }

  private get v2Speed() {
    return this.flightPlanService.active.performanceData.v2;
  }

  public setV2Speed(speed: number, forPlan: FlightPlanIndex) {
    this.flightPlanService.setPerformanceData('v2', speed, forPlan);
    SimVar.SetSimVarValue('L:AIRLINER_V2_SPEED', 'knots', speed ? speed : NaN);
  }

  public trySetV1Speed(s: string, forPlan: FlightPlanIndex): boolean {
    if (s === Keypad.clrValue) {
      this.setScratchpadMessage(NXSystemMessages.notAllowed);
      return false;
    }
    const v = parseInt(s);
    if (!isFinite(v) || !/^\d{2,3}$/.test(s)) {
      this.setScratchpadMessage(NXSystemMessages.formatError);
      return false;
    }
    if (v < 90 || v > 350) {
      this.setScratchpadMessage(NXSystemMessages.entryOutOfRange);
      return false;
    }
    this.removeMessageFromQueue(NXSystemMessages.checkToData.text);

    if (forPlan === FlightPlanIndex.Active) {
      this.unconfirmedV1Speed = undefined;
    }

    this.setV1Speed(v, forPlan);
    return true;
  }

  public trySetVRSpeed(s: string, forPlan: FlightPlanIndex): boolean {
    if (s === Keypad.clrValue) {
      this.setScratchpadMessage(NXSystemMessages.notAllowed);
      return false;
    }
    const v = parseInt(s);
    if (!isFinite(v) || !/^\d{2,3}$/.test(s)) {
      this.setScratchpadMessage(NXSystemMessages.formatError);
      return false;
    }
    if (v < 90 || v > 350) {
      this.setScratchpadMessage(NXSystemMessages.entryOutOfRange);
      return false;
    }
    this.removeMessageFromQueue(NXSystemMessages.checkToData.text);

    if (forPlan === FlightPlanIndex.Active) {
      this.unconfirmedVRSpeed = undefined;
    }

    this.setVrSpeed(v, forPlan);
    return true;
  }

  public trySetV2Speed(s: string, forPlan: FlightPlanIndex): boolean {
    if (s === Keypad.clrValue) {
      this.setScratchpadMessage(NXSystemMessages.notAllowed);
      return false;
    }
    const v = parseInt(s);
    if (!isFinite(v) || !/^\d{2,3}$/.test(s)) {
      this.setScratchpadMessage(NXSystemMessages.formatError);
      return false;
    }
    if (v < 90 || v > 350) {
      this.setScratchpadMessage(NXSystemMessages.entryOutOfRange);
      return false;
    }
    this.removeMessageFromQueue(NXSystemMessages.checkToData.text);

    if (forPlan === FlightPlanIndex.Active) {
      this.unconfirmedV2Speed = undefined;
    }

    this.setV2Speed(v, forPlan);
    return true;
  }

  public trySetTakeOffTransAltitude(s: string, forPlan: FlightPlanIndex): boolean {
    if (s === Keypad.clrValue) {
      this.flightPlanService.setPerformanceData('pilotTransitionAltitude', null, forPlan);
      this.updateTransitionAltitudeLevel();
      return true;
    }

    let value = parseInt(s);
    if (!isFinite(value) || !/^\d{4,5}$/.test(s)) {
      this.setScratchpadMessage(NXSystemMessages.formatError);
      return false;
    }

    value = Math.round(value / 10) * 10;
    if (value < 1000 || value > 45000) {
      this.setScratchpadMessage(NXSystemMessages.entryOutOfRange);
      return false;
    }

    this.flightPlanService.setPerformanceData('pilotTransitionAltitude', value, forPlan);
    this.updateTransitionAltitudeLevel();
    return true;
  }

  public async trySetThrustReductionAccelerationAltitude(s: string, forPlan: FlightPlanIndex): Promise<boolean> {
    const plan = this.getFlightPlan(forPlan);

    if (this.flightPhaseManager.phase >= FmgcFlightPhase.Takeoff || !plan.originAirport) {
      this.setScratchpadMessage(NXSystemMessages.notAllowed);
      return false;
    }

    if (s === Keypad.clrValue) {
      const hasDefaultThrRed = plan.performanceData.defaultThrustReductionAltitude !== null;
      const hasDefaultAcc = plan.performanceData.defaultAccelerationAltitude !== null;

      if (hasDefaultThrRed && hasDefaultAcc) {
        plan.setPerformanceData('pilotThrustReductionAltitude', null);
        plan.setPerformanceData('pilotAccelerationAltitude', null);
        return true;
      }

      this.setScratchpadMessage(NXSystemMessages.notAllowed);
      return false;
    }

    const match = s.match(/^(([0-9]{4,5})\/?)?(\/([0-9]{4,5}))?$/);
    if (match === null || (match[2] === undefined && match[4] === undefined) || s.split('/').length > 2) {
      this.setScratchpadMessage(NXSystemMessages.formatError);
      return false;
    }

    const thrRed = match[2] !== undefined ? MathUtils.round(parseInt(match[2]), 10) : null;
    const accAlt = match[4] !== undefined ? MathUtils.round(parseInt(match[4]), 10) : null;

    const origin = plan.originAirport;

    let elevation = 0;
    if (origin) {
      elevation = origin.location.alt;
    }

    const minimumAltitude = elevation + 400;

    const newThrRed = thrRed !== null ? thrRed : plan.performanceData.thrustReductionAltitude;
    const newAccAlt = accAlt !== null ? accAlt : plan.performanceData.accelerationAltitude;

    if (
      (thrRed !== null && (thrRed < minimumAltitude || thrRed > 45000)) ||
      (accAlt !== null && (accAlt < minimumAltitude || accAlt > 45000)) ||
      (newThrRed !== null && newAccAlt !== null && thrRed > accAlt)
    ) {
      this.setScratchpadMessage(NXSystemMessages.entryOutOfRange);
      return false;
    }

    if (thrRed !== null) {
      plan.setPerformanceData('pilotThrustReductionAltitude', thrRed);
    }

    if (accAlt !== null) {
      plan.setPerformanceData('pilotAccelerationAltitude', accAlt);
    }

    return true;
  }

  public async trySetEngineOutAcceleration(s: string, forPlan: FlightPlanIndex): Promise<boolean> {
    const plan = this.getFlightPlan(forPlan);

    if (this.flightPhaseManager.phase >= FmgcFlightPhase.Takeoff || !plan.originAirport) {
      this.setScratchpadMessage(NXSystemMessages.notAllowed);
      return false;
    }

    if (s === Keypad.clrValue) {
      const hasDefaultEngineOutAcc = plan.performanceData.defaultEngineOutAccelerationAltitude !== null;

      if (hasDefaultEngineOutAcc) {
        plan.setPerformanceData('pilotEngineOutAccelerationAltitude', null);
        return true;
      }

      this.setScratchpadMessage(NXSystemMessages.notAllowed);
      return false;
    }

    const match = s.match(/^([0-9]{4,5})$/);
    if (match === null) {
      this.setScratchpadMessage(NXSystemMessages.formatError);
      return false;
    }

    const accAlt = parseInt(match[1]);

    const origin = plan.originAirport;
    const elevation = origin.location.alt !== undefined ? origin.location.alt : 0;
    const minimumAltitude = elevation + 400;

    if (accAlt < minimumAltitude || accAlt > 45000) {
      this.setScratchpadMessage(NXSystemMessages.entryOutOfRange);
      return false;
    }

    plan.setPerformanceData('pilotEngineOutAccelerationAltitude', accAlt);

    return true;
  }

  public async trySetThrustReductionAccelerationAltitudeGoaround(
    s: string,
    forPlan: FlightPlanIndex,
  ): Promise<boolean> {
    const plan = this.getFlightPlan(forPlan);

    if (this.flightPhaseManager.phase >= FmgcFlightPhase.GoAround || !plan.destinationAirport) {
      this.setScratchpadMessage(NXSystemMessages.notAllowed);
      return false;
    }

    if (s === Keypad.clrValue) {
      const hasDefaultMissedThrRed = plan.performanceData.defaultMissedThrustReductionAltitude !== null;
      const hasDefaultMissedAcc = plan.performanceData.defaultMissedAccelerationAltitude !== null;

      if (hasDefaultMissedThrRed && hasDefaultMissedAcc) {
        plan.setPerformanceData('pilotMissedThrustReductionAltitude', null);
        plan.setPerformanceData('pilotMissedAccelerationAltitude', null);
        return true;
      }

      this.setScratchpadMessage(NXSystemMessages.notAllowed);
      return false;
    }

    const match = s.match(/^(([0-9]{4,5})\/?)?(\/([0-9]{4,5}))?$/);
    if (match === null || (match[2] === undefined && match[4] === undefined) || s.split('/').length > 2) {
      this.setScratchpadMessage(NXSystemMessages.formatError);
      return false;
    }

    const thrRed = match[2] !== undefined ? MathUtils.round(parseInt(match[2]), 10) : null;
    const accAlt = match[4] !== undefined ? MathUtils.round(parseInt(match[4]), 10) : null;

    const destination = plan.destinationAirport;
    const elevation = destination.location.alt !== undefined ? destination.location.alt : 0;
    const minimumAltitude = elevation + 400;

    const newThrRed = thrRed !== null ? thrRed : plan.performanceData.missedThrustReductionAltitude;
    const newAccAlt = accAlt !== null ? accAlt : plan.performanceData.missedAccelerationAltitude;

    if (
      (thrRed !== null && (thrRed < minimumAltitude || thrRed > 45000)) ||
      (accAlt !== null && (accAlt < minimumAltitude || accAlt > 45000)) ||
      (newThrRed !== null && newAccAlt !== null && thrRed > accAlt)
    ) {
      this.setScratchpadMessage(NXSystemMessages.entryOutOfRange);
      return false;
    }

    if (thrRed !== null) {
      plan.setPerformanceData('pilotMissedThrustReductionAltitude', thrRed);
    }

    if (accAlt !== null) {
      plan.setPerformanceData('pilotMissedAccelerationAltitude', accAlt);
    }

    return true;
  }

  public async trySetEngineOutAccelerationAltitudeGoaround(s: string, forPlan: FlightPlanIndex): Promise<boolean> {
    const plan = this.getFlightPlan(forPlan);

    if (this.flightPhaseManager.phase >= FmgcFlightPhase.GoAround || !plan.destinationAirport) {
      this.setScratchpadMessage(NXSystemMessages.notAllowed);
      return false;
    }

    if (s === Keypad.clrValue) {
      const hasDefaultMissedEOAcc = plan.performanceData.defaultMissedEngineOutAccelerationAltitude !== null;

      if (hasDefaultMissedEOAcc) {
        plan.setPerformanceData('pilotMissedEngineOutAccelerationAltitude', null);
        return true;
      }

      this.setScratchpadMessage(NXSystemMessages.notAllowed);
      return false;
    }

    const match = s.match(/^([0-9]{4,5})$/);
    if (match === null) {
      this.setScratchpadMessage(NXSystemMessages.formatError);
      return false;
    }

    const accAlt = parseInt(match[1]);

    const destination = plan.destinationAirport;
    const elevation = destination.location.alt !== undefined ? destination.location.alt : 0;
    const minimumAltitude = elevation + 400;

    if (accAlt < minimumAltitude || accAlt > 45000) {
      this.setScratchpadMessage(NXSystemMessages.entryOutOfRange);
      return false;
    }

    plan.setPerformanceData('pilotMissedEngineOutAccelerationAltitude', accAlt);

    return true;
  }

  public thrustReductionAccelerationChecks() {
    const activePlan = this.flightPlanService.active;

    if (activePlan.reconcileAccelerationWithConstraints()) {
      this.addMessageToQueue(
        NXSystemMessages.newAccAlt.getModifiedMessage(activePlan.performanceData.accelerationAltitude.toFixed(0)),
      );
    }

    if (activePlan.reconcileThrustReductionWithConstraints()) {
      this.addMessageToQueue(
        NXSystemMessages.newThrRedAlt.getModifiedMessage(activePlan.performanceData.thrustReductionAltitude.toFixed(0)),
      );
    }
  }

  private updateThrustReductionAcceleration() {
    const activePerformanceData = this.flightPlanService.active.performanceData;

    this.arincThrustReductionAltitude.setBnrValue(
      activePerformanceData.thrustReductionAltitude !== null ? activePerformanceData.thrustReductionAltitude : 0,
      activePerformanceData.thrustReductionAltitude !== null
        ? Arinc429SignStatusMatrix.NormalOperation
        : Arinc429SignStatusMatrix.NoComputedData,
      17,
      131072,
      0,
    );
    this.arincAccelerationAltitude.setBnrValue(
      activePerformanceData.accelerationAltitude !== null ? activePerformanceData.accelerationAltitude : 0,
      activePerformanceData.accelerationAltitude !== null
        ? Arinc429SignStatusMatrix.NormalOperation
        : Arinc429SignStatusMatrix.NoComputedData,
      17,
      131072,
      0,
    );
    this.arincEoAccelerationAltitude.setBnrValue(
      activePerformanceData.engineOutAccelerationAltitude !== null
        ? activePerformanceData.engineOutAccelerationAltitude
        : 0,
      activePerformanceData.engineOutAccelerationAltitude !== null
        ? Arinc429SignStatusMatrix.NormalOperation
        : Arinc429SignStatusMatrix.NoComputedData,
      17,
      131072,
      0,
    );

    this.arincMissedThrustReductionAltitude.setBnrValue(
      activePerformanceData.missedThrustReductionAltitude !== null
        ? activePerformanceData.missedThrustReductionAltitude
        : 0,
      activePerformanceData.missedThrustReductionAltitude !== null
        ? Arinc429SignStatusMatrix.NormalOperation
        : Arinc429SignStatusMatrix.NoComputedData,
      17,
      131072,
      0,
    );
    this.arincMissedAccelerationAltitude.setBnrValue(
      activePerformanceData.missedAccelerationAltitude !== null ? activePerformanceData.missedAccelerationAltitude : 0,
      activePerformanceData.missedAccelerationAltitude !== null
        ? Arinc429SignStatusMatrix.NormalOperation
        : Arinc429SignStatusMatrix.NoComputedData,
      17,
      131072,
      0,
    );
    this.arincMissedEoAccelerationAltitude.setBnrValue(
      activePerformanceData.missedEngineOutAccelerationAltitude !== null
        ? activePerformanceData.missedEngineOutAccelerationAltitude
        : 0,
      activePerformanceData.missedEngineOutAccelerationAltitude !== null
        ? Arinc429SignStatusMatrix.NormalOperation
        : Arinc429SignStatusMatrix.NoComputedData,
      17,
      131072,
      0,
    );
  }

  private updateTransitionAltitudeLevel() {
    const originTransitionAltitude = this.getOriginTransitionAltitude();
    this.arincTransitionAltitude.setBnrValue(
      originTransitionAltitude !== null ? originTransitionAltitude : 0,
      originTransitionAltitude !== null
        ? Arinc429SignStatusMatrix.NormalOperation
        : Arinc429SignStatusMatrix.NoComputedData,
      17,
      131072,
      0,
    );

    const destinationTansitionLevel = this.getDestinationTransitionLevel();
    this.arincTransitionLevel.setBnrValue(
      destinationTansitionLevel !== null ? destinationTansitionLevel : 0,
      destinationTansitionLevel !== null
        ? Arinc429SignStatusMatrix.NormalOperation
        : Arinc429SignStatusMatrix.NoComputedData,
      9,
      512,
      0,
    );
  }

  public setPerfTOFlexTemp(s: string, forPlan: FlightPlanIndex): boolean {
    if (s === Keypad.clrValue) {
      this.flightPlanService.setPerformanceData('flexTakeoffTemperature', null, forPlan);
      // In future we probably want a better way of checking this, as 0 is
      // in the valid flex temperature range (-99 to 99).
      SimVar.SetSimVarValue('L:A32NX_AIRLINER_TO_FLEX_TEMP', 'Number', 0);
      return true;
    }
    let value = parseInt(s);
    if (!isFinite(value) || !/^[+-]?\d{1,2}$/.test(s)) {
      this.setScratchpadMessage(NXSystemMessages.formatError);
      return false;
    }
    if (value < -99 || value > 99) {
      this.setScratchpadMessage(NXSystemMessages.entryOutOfRange);
      return false;
    }
    // As the sim uses 0 as a sentinel value to detect that no flex
    // temperature is set, we'll just use 0.1 as the actual value for flex 0
    // and make sure we never display it with decimals.
    if (value === 0) {
      value = 0.1;
    }
    this.flightPlanService.setPerformanceData('flexTakeoffTemperature', value, forPlan);
    SimVar.SetSimVarValue('L:A32NX_AIRLINER_TO_FLEX_TEMP', 'Number', value);
    return true;
  }

  /**
   * Attempts to predict required block fuel for trip
   */
  public tryFuelPlanning(forPlan: FlightPlanIndex): boolean {
    if (this.isFuelPlanningInProgress(forPlan)) {
      this.flightPlanService.setPerformanceData('blockFuel', this.getUnconfirmedBlockFuel(forPlan), forPlan);
      this.setUnconfirmedBlockFuel(null, forPlan);

      return true;
    }

    if (forPlan === FlightPlanIndex.Active) {
      this.activeFuelPlanningPhase = FuelPlanningPhases.IN_PROGRESS;
    } else if (forPlan === FlightPlanIndex.FirstSecondary) {
      this.secFuelPlanningPhase = FuelPlanningPhases.IN_PROGRESS;
    }

    const plan = this.getFlightPlan(forPlan);
    const predictions = this.runFuelPredComputation(forPlan);

    const blockFuel =
      predictions.tripFuel +
      predictions.minimumDestinationFuel +
      plan.performanceData.taxiFuel +
      predictions.routeReserveFuel;

    this.setUnconfirmedBlockFuel(blockFuel, forPlan);

    return true;
  }

  public trySetTaxiFuelWeight(s: string, forPlan: FlightPlanIndex): boolean {
    if (s === Keypad.clrValue) {
      this.currFlightPlanService.setPerformanceData('pilotTaxiFuel', null, forPlan);
      return true;
    }
    if (!this.representsDecimalNumber(s)) {
      this.setScratchpadMessage(NXSystemMessages.formatError);
      return false;
    }
    const value = NXUnits.userToKg(parseFloat(s));
    if (isFinite(value)) {
      if (this.isTaxiFuelInRange(value)) {
        this.currFlightPlanService.setPerformanceData('pilotTaxiFuel', value, forPlan);
        return true;
      } else {
        this.setScratchpadMessage(NXSystemMessages.entryOutOfRange);
        return false;
      }
    }
    this.setScratchpadMessage(NXSystemMessages.notAllowed);
    return false;
  }

  /**
   * This method is used to set initial Final Time for when INIT B is making predictions
   * @param {String} s - containing time value
   * @returns {boolean}
   */
  public trySetRouteFinalTime(s: string, forPlan: FlightPlanIndex): boolean {
    if (s) {
      if (s === Keypad.clrValue) {
        this.flightPlanService.setPerformanceData('pilotFinalHoldingTime', null, forPlan);
        this.flightPlanService.setPerformanceData('pilotFinalHoldingFuel', null, forPlan);

        return true;
      }
      // Time entry must start with '/'
      if (s.startsWith('/')) {
        const rteFinalTime = s.slice(1);

        if (!/^\d{1,4}$/.test(rteFinalTime)) {
          this.setScratchpadMessage(NXSystemMessages.formatError);
          return false;
        }

        if (this.isFinalTimeInRange(rteFinalTime)) {
          const routeFinalTimeMinutes = FmsFormatters.hhmmToMinutes(rteFinalTime.padStart(4, '0'));

          this.flightPlanService.setPerformanceData('pilotFinalHoldingTime', routeFinalTimeMinutes, forPlan);
          this.flightPlanService.setPerformanceData('pilotFinalHoldingFuel', null, forPlan);

          return true;
        } else {
          this.setScratchpadMessage(NXSystemMessages.entryOutOfRange);
          return false;
        }
      }
    }
    this.setScratchpadMessage(NXSystemMessages.notAllowed);
    return false;
  }

  public trySetRouteFinalFuel(s: string, forPlan: FlightPlanIndex): boolean {
    if (s === Keypad.clrValue) {
      this.flightPlanService.setPerformanceData('pilotFinalHoldingTime', null, forPlan);
      this.flightPlanService.setPerformanceData('pilotFinalHoldingFuel', null, forPlan);

      return true;
    }
    if (s) {
      // Time entry must start with '/'
      if (s.startsWith('/')) {
        return this.trySetRouteFinalTime(s, forPlan);
      } else {
        // If not time, try to parse as weight
        // Weight can be entered with optional trailing slash, if so remove it before parsing the value
        const enteredValue = s.endsWith('/') ? s.slice(0, -1) : s;

        if (!this.representsDecimalNumber(enteredValue)) {
          this.setScratchpadMessage(NXSystemMessages.formatError);
          return false;
        }

        const rteFinalWeight = NXUnits.userToKg(parseFloat(enteredValue));

        if (this.isFinalFuelInRange(rteFinalWeight)) {
          this.flightPlanService.setPerformanceData('pilotFinalHoldingFuel', rteFinalWeight, forPlan);
          this.flightPlanService.setPerformanceData('pilotFinalHoldingTime', null, forPlan);

          return true;
        } else {
          this.setScratchpadMessage(NXSystemMessages.entryOutOfRange);
          return false;
        }
      }
    }
    this.setScratchpadMessage(NXSystemMessages.notAllowed);
    return false;
  }

  public trySetRouteReservedPercent(s: string, forPlan: FlightPlanIndex): boolean {
    if (!this.isFlying()) {
      if (s) {
        if (s === Keypad.clrValue) {
          this.flightPlanService.setPerformanceData('pilotRouteReserveFuel', null, forPlan);
          this.flightPlanService.setPerformanceData('pilotRouteReserveFuelPercentage', null, forPlan);

          return true;
        }
        // Percentage entry must start with '/'
        if (s.startsWith('/')) {
          const enteredValue = s.slice(1);

          if (!this.representsDecimalNumber(enteredValue)) {
            this.setScratchpadMessage(NXSystemMessages.formatError);
            return false;
          }

          const rteRsvPercent = parseFloat(enteredValue);

          if (!this.isRteRsvPercentInRange(rteRsvPercent)) {
            this.setScratchpadMessage(NXSystemMessages.entryOutOfRange);
            return false;
          }

          if (isFinite(rteRsvPercent)) {
            this.flightPlanService.setPerformanceData('pilotRouteReserveFuel', null, forPlan);
            this.flightPlanService.setPerformanceData('pilotRouteReserveFuelPercentage', rteRsvPercent, forPlan);

            return true;
          }
        }
      }
    }
    this.setScratchpadMessage(NXSystemMessages.notAllowed);
    return false;
  }

  /**
   * Checks input and passes to trySetCruiseFl()
   * @param input Altitude or FL
   * @returns input passed checks
   */
  public trySetCruiseFlCheckInput(input: string, forPlan: FlightPlanIndex): boolean {
    if (input === Keypad.clrValue) {
      this.setScratchpadMessage(NXSystemMessages.notAllowed);
      return false;
    }
    const flString = input.replace('FL', '');
    if (!flString) {
      this.setScratchpadMessage(NXSystemMessages.notAllowed);
      return false;
    }
    return this.trySetCruiseFl(parseFloat(flString), forPlan);
  }

  /**
   * Sets new Cruise FL if all conditions good
   * @param fl {number} Altitude or FL
   * @param forPlan {number} Flight plan index to set Cruise FL for
   * @returns {boolean} input passed checks
   */
  private trySetCruiseFl(fl: number, forPlan: number): boolean {
    if (!isFinite(fl)) {
      this.setScratchpadMessage(NXSystemMessages.notAllowed);
      return false;
    }
    if (fl >= 1000) {
      fl = Math.floor(fl / 100);
    }
    if (fl > this.maxCruiseFL) {
      this.setScratchpadMessage(NXSystemMessages.entryOutOfRange);
      return false;
    }

    const phase = this.flightPhaseManager.phase;
    const selFl = Math.floor(Math.max(0, Simplane.getAutoPilotDisplayedAltitudeLockValue('feet')) / 100);

    // TODO check if it's correct to skip this logic for SEC
    if (
      forPlan === FlightPlanIndex.Active &&
      fl < selFl &&
      (phase === FmgcFlightPhase.Climb || phase === FmgcFlightPhase.Approach || phase === FmgcFlightPhase.GoAround)
    ) {
      this.setScratchpadMessage(NXSystemMessages.entryOutOfRange);
      return false;
    }

    if (fl <= 0 || fl > this.maxCruiseFL) {
      this.setScratchpadMessage(NXSystemMessages.entryOutOfRange);
      return false;
    }

    this.setCruiseLevel(fl, forPlan);
    this.onUpdateCruiseLevel(fl, forPlan);

    return true;
  }

  private onUpdateCruiseLevel(newCruiseLevel: number, forPlan: number) {
    this.currFlightPlanService.setPerformanceData('cruiseTemperature', null, forPlan);

    if (forPlan === FlightPlanIndex.Active) {
      this.updateConstraints();

      this.flightPhaseManager.handleNewCruiseAltitudeEntered(newCruiseLevel);
    }
  }

  public getCruiseAltitude(): number {
    return this.cruiseLevel * 100;
  }

  public trySetRouteReservedFuel(s: string, forPlan: FlightPlanIndex): boolean {
    if (!this.isFlying()) {
      if (s) {
        if (s === Keypad.clrValue) {
          this.flightPlanService.setPerformanceData('pilotRouteReserveFuel', null, forPlan);
          this.flightPlanService.setPerformanceData('pilotRouteReserveFuelPercentage', null, forPlan);

          return true;
        }
        // Percentage entry must start with '/'
        if (s.startsWith('/')) {
          return this.trySetRouteReservedPercent(s, forPlan);
        } else {
          // If not percentage, try to parse as weight
          // Weight can be entered with optional trailing slash, if so remove it before parsing the value
          const enteredValue = s.endsWith('/') ? s.slice(0, -1) : s;

          if (!this.representsDecimalNumber(enteredValue)) {
            this.setScratchpadMessage(NXSystemMessages.formatError);
            return false;
          }

          const rteRsvWeight = NXUnits.userToKg(parseFloat(enteredValue));

          if (!this.isRteRsvFuelInRange(rteRsvWeight)) {
            this.setScratchpadMessage(NXSystemMessages.entryOutOfRange);
            return false;
          }

          if (isFinite(rteRsvWeight)) {
            this.flightPlanService.setPerformanceData('pilotRouteReserveFuel', rteRsvWeight, forPlan);
            this.flightPlanService.setPerformanceData('pilotRouteReserveFuelPercentage', null, forPlan);

            return true;
          }
        }
      }
    }
    this.setScratchpadMessage(NXSystemMessages.notAllowed);
    return false;
  }

  public trySetZeroFuelWeightZFWCG(s: string, forPlan: FlightPlanIndex): boolean {
    const plan = this.getFlightPlan(forPlan);

    if (s) {
      if (s.includes('/')) {
        const sSplit = s.split('/');
        const zfw = NXUnits.userToKg(parseFloat(sSplit[0]));
        const zfwcg = parseFloat(sSplit[1]);
        if (isFinite(zfw) && isFinite(zfwcg)) {
          if (this.isZFWInRange(zfw) && this.isZFWCGInRange(zfwcg)) {
            this.currFlightPlanService.setPerformanceData('zeroFuelWeight', zfw, forPlan);
            this.currFlightPlanService.setPerformanceData('zeroFuelWeightCenterOfGravity', zfwcg, forPlan);
            return true;
          }
          this.setScratchpadMessage(NXSystemMessages.entryOutOfRange);
          return false;
        }
        if (plan.performanceData.zeroFuelWeight === null) {
          this.setScratchpadMessage(NXSystemMessages.notAllowed);
          return false;
        }
        if (this.isZFWInRange(zfw)) {
          this.flightPlanService.setPerformanceData('zeroFuelWeight', zfw, forPlan);
          return true;
        }
        if (this.isZFWCGInRange(zfwcg)) {
          this.flightPlanService.setPerformanceData('zeroFuelWeightCenterOfGravity', zfwcg, forPlan);
          return true;
        }
        this.setScratchpadMessage(NXSystemMessages.entryOutOfRange);
        return false;
      }
      if (plan.performanceData.zeroFuelWeight === null) {
        this.setScratchpadMessage(NXSystemMessages.notAllowed);
        return false;
      }
      const zfw = NXUnits.userToKg(parseFloat(s));
      if (this.isZFWInRange(zfw)) {
        this.flightPlanService.setPerformanceData('zeroFuelWeight', zfw, forPlan);

        return true;
      }
      this.setScratchpadMessage(NXSystemMessages.entryOutOfRange);
      return false;
    }
    this.setScratchpadMessage(NXSystemMessages.formatError);
    return false;
  }

  /**
   *
   * @returns {number} Returns estimated fuel on board when arriving at the destination
   */
  public getDestEFOB() {
    const plan = this.getFlightPlan(FlightPlanIndex.Active);
    const predictions = this.getFuelPredComputation(FlightPlanIndex.Active);

    return predictions.landingWeight - plan.performanceData.zeroFuelWeight;
  }

  public trySetBlockFuel(s: string, forPlan: FlightPlanIndex): boolean {
    if (s === Keypad.clrValue) {
      this.flightPlanService.setPerformanceData('blockFuel', null, forPlan);

      this.setUnconfirmedBlockFuel(null, forPlan);

      return true;
    }
    const value = NXUnits.userToKg(parseFloat(s));
    if (isFinite(value) && this.isBlockFuelInRange(value)) {
      if (this.isBlockFuelInRange(value)) {
        this.flightPlanService.setPerformanceData('blockFuel', value, forPlan);
        return true;
      } else {
        this.setScratchpadMessage(NXSystemMessages.entryOutOfRange);
        return false;
      }
    }
    this.setScratchpadMessage(NXSystemMessages.notAllowed);
    return false;
  }

  public trySetAverageWind(s: string, forPlan: FlightPlanIndex): boolean {
    const validDelims = ['TL', 'T', '+', 'HD', 'H', '-'];
    const matchedIndex = validDelims.findIndex((element) => s.startsWith(element));
    const digits = matchedIndex >= 0 ? s.replace(validDelims[matchedIndex], '') : s;
    const isNum = /^\d+$/.test(digits);
    if (!isNum) {
      this.setScratchpadMessage(NXSystemMessages.formatError);
      return false;
    }
    const wind = parseInt(digits);
    if (wind > 250) {
      this.setScratchpadMessage(NXSystemMessages.entryOutOfRange);
      return false;
    }

    this.flightPlanService.setPerformanceData('pilotTripWind', matchedIndex <= 2 ? wind : -wind, forPlan);
    return true;
  }

  public trySetPreSelectedClimbSpeed(s: string, forPlan: FlightPlanIndex): boolean {
    const isNextPhase = this.flightPhaseManager.phase === FmgcFlightPhase.Takeoff;
    if (s === Keypad.clrValue) {
      this.flightPlanService.setPerformanceData('preselectedClimbSpeed', null, forPlan);
      if (isNextPhase) {
        this.updatePreSelSpeedMach(undefined);
      }
      return true;
    }

    const SPD_REGEX = /\d{1,3}/;
    if (s.match(SPD_REGEX) === null) {
      this.setScratchpadMessage(NXSystemMessages.formatError);
      return false;
    }

    const spd = parseInt(s);
    if (!Number.isFinite(spd)) {
      this.setScratchpadMessage(NXSystemMessages.formatError);
      return false;
    }

    if (spd < 100 || spd > 350) {
      this.setScratchpadMessage(NXSystemMessages.entryOutOfRange);
      return false;
    }

    this.flightPlanService.setPerformanceData('preselectedClimbSpeed', spd, forPlan);
    if (isNextPhase) {
      this.updatePreSelSpeedMach(spd);
    }

    return true;
  }

  public trySetPreSelectedCruiseSpeed(s: string, forPlan: FlightPlanIndex): boolean {
    const isNextPhase = this.flightPhaseManager.phase === FmgcFlightPhase.Climb;
    if (s === Keypad.clrValue) {
      this.flightPlanService.setPerformanceData('preselectedCruiseSpeed', null, forPlan);
      if (isNextPhase) {
        this.updatePreSelSpeedMach(undefined);
      }
      return true;
    }

    const MACH_OR_SPD_REGEX = /^(\.\d{1,2}|\d{1,3})$/;
    if (s.match(MACH_OR_SPD_REGEX) === null) {
      this.setScratchpadMessage(NXSystemMessages.formatError);
      return false;
    }

    const v = parseFloat(s);
    if (!Number.isFinite(v)) {
      this.setScratchpadMessage(NXSystemMessages.formatError);
      return false;
    }

    if (v < 1) {
      const mach = Math.round(v * 100) / 100;
      if (mach < 0.15 || mach > 0.82) {
        this.setScratchpadMessage(NXSystemMessages.entryOutOfRange);
        return false;
      }

      this.flightPlanService.setPerformanceData('preselectedCruiseSpeed', mach, forPlan);
    } else {
      const spd = Math.round(v);
      if (spd < 100 || spd > 350) {
        this.setScratchpadMessage(NXSystemMessages.entryOutOfRange);
        return false;
      }

      this.flightPlanService.setPerformanceData('preselectedCruiseSpeed', spd, forPlan);
    }

    if (isNextPhase && forPlan === FlightPlanIndex.Active) {
      const plan = this.getFlightPlan(FlightPlanIndex.Active);
      this.updatePreSelSpeedMach(plan.performanceData.preselectedCruiseSpeed ?? undefined);
    }

    return true;
  }

  public setPerfApprQNH(s: string, forPlan: FlightPlanIndex): boolean {
    if (s === Keypad.clrValue) {
      const dest = this.flightPlanService.active.destinationAirport;
      const distanceToDestination = Number.isFinite(this.getDistanceToDestination())
        ? this.getDistanceToDestination()
        : -1;

      if (forPlan === FlightPlanIndex.Active && dest && distanceToDestination < 180) {
        this.setScratchpadMessage(NXSystemMessages.notAllowed);
        return false;
      } else {
        this.flightPlanService.setPerformanceData('approachQnh', null, forPlan);
        return true;
      }
    }

    const value = parseFloat(s);
    const HPA_REGEX = /^[01]?[0-9]{3}$/;
    const INHG_REGEX = /^([23][0-9]|[0-9]{2}\.)[0-9]{2}$/;

    if (HPA_REGEX.test(s)) {
      if (value >= 745 && value <= 1050) {
        this.flightPlanService.setPerformanceData('approachQnh', value, forPlan);
        SimVar.SetSimVarValue('L:A32NX_DESTINATION_QNH', 'Millibar', value);
        return true;
      } else {
        this.setScratchpadMessage(NXSystemMessages.entryOutOfRange);
        return false;
      }
    } else if (INHG_REGEX.test(s)) {
      if (value >= 2200 && value <= 3100) {
        this.flightPlanService.setPerformanceData('approachQnh', value / 100, forPlan);
        SimVar.SetSimVarValue('L:A32NX_DESTINATION_QNH', 'Millibar', (value / 100) * 33.8639);
        return true;
      } else if (value >= 22.0 && value <= 31.0) {
        this.flightPlanService.setPerformanceData('approachQnh', value, forPlan);
        SimVar.SetSimVarValue('L:A32NX_DESTINATION_QNH', 'Millibar', value * 33.8639);
        return true;
      } else {
        this.setScratchpadMessage(NXSystemMessages.entryOutOfRange);
        return false;
      }
    }
    this.setScratchpadMessage(NXSystemMessages.formatError);
    return false;
  }

  public setPerfApprTemp(s: string, forPlan: FlightPlanIndex): boolean {
    if (s === Keypad.clrValue) {
      const dest = this.flightPlanService.active.destinationAirport;
      const distanceToDestination = Number.isFinite(this.getDistanceToDestination())
        ? this.getDistanceToDestination()
        : -1;

      if (forPlan === FlightPlanIndex.Active && dest && distanceToDestination < 180) {
        this.setScratchpadMessage(NXSystemMessages.notAllowed);
        return false;
      } else {
        this.flightPlanService.setPerformanceData('approachTemperature', null, forPlan);
        return true;
      }
    }

    if (!/^[+-]?\d{1,2}$/.test(s)) {
      this.setScratchpadMessage(NXSystemMessages.formatError);
      return false;
    }
    this.flightPlanService.setPerformanceData('approachTemperature', parseInt(s), forPlan);
    return true;
  }

  public setPerfApprWind(s: string, forPlan: FlightPlanIndex): boolean {
    if (s === Keypad.clrValue) {
<<<<<<< HEAD
      this.flightPlanService.setPerformanceData('approachWindDirection', null, forPlan);
      this.flightPlanService.setPerformanceData('approachWindMagnitude', null, forPlan);

=======
      this.perfApprWindHeading = null;
      this.perfApprWindSpeed = null;
>>>>>>> a2c9e136
      return true;
    }

    // both must be entered
    if (!/^\d{1,3}\/\d{1,3}$/.test(s)) {
      this.setScratchpadMessage(NXSystemMessages.formatError);
      return false;
    }
    const [dir, mag] = s.split('/').map((v) => parseInt(v));
    if (dir > 360 || mag > 500) {
      this.setScratchpadMessage(NXSystemMessages.entryOutOfRange);
      return false;
    }
    this.flightPlanService.setPerformanceData('approachWindDirection', dir % 360, forPlan); // 360 is displayed as 0
    this.flightPlanService.setPerformanceData('approachWindMagnitude', mag, forPlan);
    return true;
  }

  public setPerfApprTransAlt(s: string, forPlan: FlightPlanIndex): boolean {
    if (s === Keypad.clrValue) {
      this.flightPlanService.setPerformanceData('pilotTransitionLevel', null, forPlan);
      this.updateTransitionAltitudeLevel();
      return true;
    }

    if (!/^\d{4,5}$/.test(s)) {
      this.setScratchpadMessage(NXSystemMessages.formatError);
      return false;
    }
    const value = Math.round(parseInt(s) / 10) * 10;
    if (value < 1000 || value > 45000) {
      this.setScratchpadMessage(NXSystemMessages.entryOutOfRange);
      return false;
    }

    this.flightPlanService.setPerformanceData('pilotTransitionLevel', Math.round(value / 100), forPlan);
    this.updateTransitionAltitudeLevel();
    return true;
  }

  /**
   * VApp for _selected_ landing config
   */
  private getVApp() {
    const plan = this.getFlightPlan(FlightPlanIndex.Active);

    if (Number.isFinite(plan.performanceData.pilotVapp)) {
      return plan.performanceData.pilotVapp;
    }
    return this.approachSpeeds.vapp;
  }

  /**
   * VApp for _selected_ landing config with GSMini correction
   */
  private getVAppGsMini() {
    const plan = this.getFlightPlan(FlightPlanIndex.Active);

    let vAppTarget = this.getVApp();
<<<<<<< HEAD
    if (
      Number.isFinite(plan.performanceData.approachWindMagnitude) &&
      Number.isFinite(plan.performanceData.approachWindDirection)
    ) {
=======
    if (this.perfApprWindSpeed !== null && this.perfApprWindHeading !== null) {
>>>>>>> a2c9e136
      vAppTarget = NXSpeedsUtils.getVtargetGSMini(vAppTarget, NXSpeedsUtils.getHeadWindDiff(this._towerHeadwind));
    }
    return vAppTarget;
  }

  public setPerfApprVApp(s: string, forPlan: FlightPlanIndex): boolean {
    const plan = this.getFlightPlan(forPlan);

    if (s === Keypad.clrValue) {
      if (Number.isFinite(plan.performanceData.pilotVapp)) {
        this.flightPlanService.setPerformanceData('pilotVapp', null, forPlan);
        return true;
      }
    } else {
      if (s.includes('.')) {
        this.setScratchpadMessage(NXSystemMessages.formatError);
        return false;
      }
      const value = parseInt(s);
      if (Number.isFinite(value) && value >= 90 && value <= 350) {
        this.flightPlanService.setPerformanceData('pilotVapp', value, forPlan);
        return true;
      }
      this.setScratchpadMessage(NXSystemMessages.entryOutOfRange);
      return false;
    }
    this.setScratchpadMessage(NXSystemMessages.notAllowed);
    return false;
  }

  public setPerfApprMDA(s: string, forPlan: FlightPlanIndex): boolean {
    if (s === Keypad.clrValue) {
      this.flightPlanService.setPerformanceData('approachBaroMinimum', null, forPlan);
      SimVar.SetSimVarValue('L:AIRLINER_MINIMUM_DESCENT_ALTITUDE', 'feet', 0);
      return true;
    } else if (s.match(/^[0-9]{1,5}$/) !== null) {
      const value = parseInt(s);

      const plan = this.getFlightPlan(forPlan);

      let ldgRwy = plan.destinationRunway;

      if (!ldgRwy) {
        if (plan.availableDestinationRunways.length > 0) {
          ldgRwy = plan.availableDestinationRunways[0];
        }
      }

      const limitLo = ldgRwy ? ldgRwy.thresholdLocation.alt : 0;
      const limitHi = ldgRwy ? ldgRwy.thresholdLocation.alt + 5000 : 39000;

      if (value >= limitLo && value <= limitHi) {
        this.flightPlanService.setPerformanceData('approachBaroMinimum', value, forPlan);
        SimVar.SetSimVarValue('L:AIRLINER_MINIMUM_DESCENT_ALTITUDE', 'feet', value);
        return true;
      }
      this.setScratchpadMessage(NXSystemMessages.entryOutOfRange);
      return false;
    } else {
      this.setScratchpadMessage(NXSystemMessages.formatError);
      return false;
    }
  }

  public setPerfApprDH(s: string, forPlan: FlightPlanIndex): boolean {
    if (s === Keypad.clrValue) {
      this.flightPlanService.setPerformanceData('approachRadioMinimum', null, forPlan);
      return true;
    }

    if (s === 'NO' || s === 'NO DH' || s === 'NODH') {
      this.flightPlanService.setPerformanceData('approachRadioMinimum', 'NO DH', forPlan);
      SimVar.SetSimVarValue('L:AIRLINER_DECISION_HEIGHT', 'feet', -2);
      return true;
    } else if (s.match(/^[0-9]{1,5}$/) !== null) {
      const value = parseInt(s);
      if (value >= 0 && value <= 5000) {
        this.flightPlanService.setPerformanceData('approachRadioMinimum', value, forPlan);
        SimVar.SetSimVarValue('L:AIRLINER_DECISION_HEIGHT', 'feet', value);
        return true;
      } else {
        this.setScratchpadMessage(NXSystemMessages.entryOutOfRange);
        return false;
      }
    } else {
      this.setScratchpadMessage(NXSystemMessages.formatError);
      return false;
    }
  }

  public setPerfApprFlaps3(s: boolean, forPlan: FlightPlanIndex) {
    this.flightPlanService.setPerformanceData('approachFlapsThreeSelected', s, forPlan);
    SimVar.SetSimVarValue('L:A32NX_SPEEDS_LANDING_CONF3', 'boolean', s);
  }

  /** @param icao ID of the navaid to de-select */
  public deselectNavaid(icao: string): void {
    this.navigation.getNavaidTuner().deselectNavaid(icao);
  }

  public reselectNavaid(icao: string): void {
    this.navigation.getNavaidTuner().reselectNavaid(icao);
  }

  /** @returns icaos of deselected navaids */
  public get deselectedNavaids(): string[] {
    return this.navigation.getNavaidTuner().deselectedNavaids;
  }

  public getVorTuningData(index: 1 | 2): VorRadioTuningStatus {
    return this.navigation.getNavaidTuner().getVorRadioTuningStatus(index);
  }

  /**
   * Set a manually tuned VOR
   * @param index
   * @param facilityOrFrequency null to clear
   */
  public setManualVor(index: 1 | 2, facilityOrFrequency: number | VhfNavaid | null): void {
    return this.navigation.getNavaidTuner().setManualVor(index, facilityOrFrequency);
  }

  /**
   * Set a VOR course
   * @param index
   * @param course null to clear
   */
  public setVorCourse(index: 1 | 2, course: number): void {
    return this.navigation.getNavaidTuner().setVorCourse(index, course);
  }

  public getMmrTuningData(index: 1 | 2): MmrRadioTuningStatus {
    return this.navigation.getNavaidTuner().getMmrRadioTuningStatus(index);
  }

  /**
   * Set a manually tuned ILS
   * @param facilityOrFrequency null to clear
   */
  public async setManualIls(facilityOrFrequency: number | IlsNavaid | null): Promise<void> {
    return await this.navigation.getNavaidTuner().setManualIls(facilityOrFrequency);
  }

  /**
   * Set an ILS course
   * @param course null to clear
   * @param backcourse Whether the course is a backcourse/backbeam.
   */
  public setIlsCourse(course: number | null, backcourse = false): void {
    return this.navigation.getNavaidTuner().setIlsCourse(course, backcourse);
  }

  public getAdfTuningData(index: 1 | 2): AdfRadioTuningStatus {
    return this.navigation.getNavaidTuner().getAdfRadioTuningStatus(index);
  }

  /**
   * Set a manually tuned NDB
   * @param index
   * @param facilityOrFrequency null to clear
   */
  public setManualAdf(index: 1 | 2, facilityOrFrequency: number | NdbNavaid | null): void {
    return this.navigation.getNavaidTuner().setManualAdf(index, facilityOrFrequency);
  }

  public isMmrTuningLocked() {
    return this.navigation.getNavaidTuner().isMmrTuningLocked();
  }

  public isFmTuningActive() {
    return this.navigation.getNavaidTuner().isFmTuningActive();
  }

  /**
   * Get the currently selected navaids
   */
  public getSelectedNavaids(): SelectedNavaid[] {
    // FIXME 2 when serving CDU 2
    return this.navigation.getSelectedNavaids(1);
  }

  /**
   * Set the takeoff flap config
   */
  private setTakeoffFlaps(flaps: 0 | 1 | 2 | 3 | null, forPlan: FlightPlanIndex): void {
    const plan = this.getFlightPlan(forPlan);

    if (flaps !== plan.performanceData.takeoffFlaps) {
      plan.setPerformanceData('takeoffFlaps', flaps);

      if (forPlan === FlightPlanIndex.Active) {
        SimVar.SetSimVarValue(
          'L:A32NX_TO_CONFIG_FLAPS',
          'number',
          plan.performanceData.takeoffFlaps !== null ? plan.performanceData.takeoffFlaps : -1,
        );

        this.arincDiscreteWord2.setBitValue(13, plan.performanceData.takeoffFlaps === 0);
        this.arincDiscreteWord2.setBitValue(14, plan.performanceData.takeoffFlaps === 1);
        this.arincDiscreteWord2.setBitValue(15, plan.performanceData.takeoffFlaps === 2);
        this.arincDiscreteWord2.setBitValue(16, plan.performanceData.takeoffFlaps === 3);
        this.arincDiscreteWord2.setSsm(Arinc429SignStatusMatrix.NormalOperation);
      }
    }
  }

  /**
   * Set the takeoff trim config
   */
  private setTakeoffTrim(ths: number | null, forPlan: FlightPlanIndex): void {
    const plan = this.getFlightPlan(forPlan);

    if (ths !== plan.performanceData.trimmableHorizontalStabilizer) {
      plan.setPerformanceData('trimmableHorizontalStabilizer', ths);

      if (forPlan === FlightPlanIndex.Active) {
        // legacy vars
        SimVar.SetSimVarValue('L:A32NX_TO_CONFIG_THS', 'degree', ths ?? 0);
        SimVar.SetSimVarValue('L:A32NX_TO_CONFIG_THS_ENTERED', 'bool', ths !== null);

        const ssm = ths !== null ? Arinc429SignStatusMatrix.NormalOperation : Arinc429SignStatusMatrix.NoComputedData;

        this.arincTakeoffPitchTrim.setBnrValue(ths ? -ths : 0, ssm, 12, 180, -180);
      }
    }
  }

  public trySetFlapsTHS(s: string, forPlan: FlightPlanIndex): boolean {
    const plan = this.getFlightPlan(forPlan);

    if (s === Keypad.clrValue) {
      this.setTakeoffFlaps(null, forPlan);
      this.setTakeoffTrim(null, forPlan);
      this.tryCheckToData();
      return true;
    }

    let newFlaps = null;
    let newThs = null;

    // eslint-disable-next-line prefer-const
    let [flapStr, thsStr] = s.split('/');

    if (flapStr && flapStr.length > 0) {
      if (!/^\d$/.test(flapStr)) {
        this.setScratchpadMessage(NXSystemMessages.formatError);
        return false;
      }

      const flaps = parseInt(flapStr);
      if (flaps < 0 || flaps > 3) {
        this.setScratchpadMessage(NXSystemMessages.entryOutOfRange);
        return false;
      }

      newFlaps = flaps;
    }

    if (thsStr && thsStr.length > 0) {
      // allow AAN.N and N.NAA, where AA is UP or DN
      if (!/^(UP|DN)(\d|\d?\.\d|\d\.\d?)|(\d|\d?\.\d|\d\.\d?)(UP|DN)$/.test(thsStr)) {
        this.setScratchpadMessage(NXSystemMessages.formatError);
        return false;
      }

      let direction = null;
      thsStr = thsStr.replace(/(UP|DN)/g, (substr) => {
        direction = substr;
        return '';
      });

      if (direction) {
        let ths = parseFloat(thsStr);
        if (direction === 'DN') {
          // Note that 0 *= -1 will result in -0, which is strictly
          // the same as 0 (that is +0 === -0) and doesn't make a
          // difference for the calculation itself. However, in order
          // to differentiate between DN0.0 and UP0.0 we'll do check
          // later when displaying this value using Object.is to
          // determine whether the pilot entered DN0.0 or UP0.0.
          ths *= -1;
        }
        if (!isFinite(ths) || ths < -5 || ths > 7) {
          this.setScratchpadMessage(NXSystemMessages.entryOutOfRange);
          return false;
        }
        newThs = ths;
      }
    }

    if (newFlaps !== null) {
      if (plan.performanceData.takeoffFlaps !== null) {
        this.tryCheckToData();
      }
      this.setTakeoffFlaps(newFlaps, forPlan);
    }
    if (newThs !== null) {
      if (plan.performanceData.trimmableHorizontalStabilizer !== null) {
        this.tryCheckToData();
      }
      this.setTakeoffTrim(newThs, forPlan);
    }
    return true;
  }

  private updateAmberEfob() {
    const predictions = this.getFuelPredComputation(FlightPlanIndex.Active);
    const minDestFob = predictions.minimumDestinationFuel;
    const destEfob = predictions.destinationFuelOnBoard;

    if (minDestFob !== null && destEfob !== null) {
      const roundedDestEfob = Math.round(destEfob * 10) / 10;
      const roundedMinDestFob = Math.round(minDestFob * 10) / 10;

      this.isDestEfobAmber =
        roundedDestEfob < roundedMinDestFob || (this.isDestEfobAmber && roundedDestEfob < roundedMinDestFob + 0.3);
    } else {
      this.isDestEfobAmber = false;
    }
  }

  private checkEfobBelowMin(deltaTime: number) {
    const predictions = this.getFuelPredComputation(FlightPlanIndex.Active);
    const minDestFob = predictions.minimumDestinationFuel;
    const destEfob = predictions.destinationFuelOnBoard;

    if (minDestFob !== null && destEfob !== null) {
      // round & only use 100kgs precision since thats how it is displayed in fuel pred
      const destEfob = Math.round(predictions.destinationFuelOnBoard * 10) / 10;
      const roundedMinDestFob = Math.round(minDestFob * 10) / 10;

      this.isBelowMinDestFobForTwoMinutes.write(destEfob < roundedMinDestFob, deltaTime);

      const phase = this.getFlightPhase();

      this.shouldShowBelowMinDestEfobMessage =
        this.isBelowMinDestFobForTwoMinutes.read() && phase > FmgcFlightPhase.Climb && phase < FmgcFlightPhase.Done;
    } else {
      this.isBelowMinDestFobForTwoMinutes.write(false, deltaTime);
      this.shouldShowBelowMinDestEfobMessage = false;
    }

    if (this.shouldShowBelowMinDestEfobMessage) {
      this.addMessageToQueue(
        NXSystemMessages.destEfobBelowMin,
        () => {
          return !this.shouldShowBelowMinDestEfobMessage || this._EfobBelowMinClr === true;
        },
        () => {
          this._EfobBelowMinClr = true;
        },
      );
    }
  }

  public updateTowerHeadwind() {
<<<<<<< HEAD
    const activePlan = this.getFlightPlan(FlightPlanIndex.Active);
=======
    if (this.perfApprWindHeading !== null && this.perfApprWindSpeed !== null) {
      const activePlan = this.flightPlanService.active;
>>>>>>> a2c9e136

    if (
      Number.isFinite(activePlan.performanceData.approachWindDirection) &&
      Number.isFinite(activePlan.performanceData.approachWindMagnitude)
    ) {
      if (activePlan.destinationRunway) {
        this._towerHeadwind = NXSpeedsUtils.getHeadwind(
          activePlan.performanceData.approachWindMagnitude,
          activePlan.performanceData.approachWindDirection,
          activePlan.destinationRunway.magneticBearing,
        );
      }
    }
  }

  /**
   * Called after Flaps or THS change
   */
  private tryCheckToData() {
    if (isFinite(this.v1Speed) || isFinite(this.vRSpeed) || isFinite(this.v2Speed)) {
      this.addMessageToQueue(NXSystemMessages.checkToData);
    }
  }

  /**
   * Called after runway change
   * - Sets confirmation prompt state for every entry whether it is defined or not
   * - Adds message when at least one entry needs to be confirmed
   * Additional:
   *   Only prompt the confirmation of FLEX TEMP when the TO runway was changed, not on initial insertion of the runway
   */
  public onToRwyChanged() {
    const activePlan = this.flightPlanService.active;
    const selectedRunway = activePlan.originRunway;

    if (selectedRunway) {
      const toRunway = Avionics.Utils.formatRunway(selectedRunway.ident);
      if (toRunway === this.toRunway) {
        return;
      }
      if (this.toRunway) {
        this.toRunway = toRunway;
        this._toFlexChecked = !Number.isFinite(activePlan.performanceData.flexTakeoffTemperature);
        this.unconfirmedV1Speed = this.v1Speed;
        this.unconfirmedVRSpeed = this.vRSpeed;
        this.unconfirmedV2Speed = this.v2Speed;
        this.setV1Speed(null, FlightPlanIndex.Active);
        this.setVrSpeed(null, FlightPlanIndex.Active);
        this.setV2Speed(null, FlightPlanIndex.Active);

        if (!this.unconfirmedV1Speed && !this.unconfirmedVRSpeed && !this.unconfirmedV2Speed) {
          return;
        }
        this.addMessageToQueue(
          NXSystemMessages.checkToData,
          (mcdu) =>
            !this.unconfirmedV1Speed && !this.unconfirmedVRSpeed && !this.unconfirmedV2Speed && mcdu._toFlexChecked,
        );
      }
      this.toRunway = toRunway;
    }
  }

  /**
   * Switches to the next/new perf page (if new flight phase is in order) or reloads the current page
   */
  private tryUpdatePerfPage(_old: FmgcFlightPhase, _new: FmgcFlightPhase) {
    // Ensure we have a performance page selected...
    if (this.page.Current < this.page.PerformancePageTakeoff || this.page.Current > this.page.PerformancePageGoAround) {
      return;
    }

    const curPerfPagePhase = (() => {
      switch (this.page.Current) {
        case this.page.PerformancePageTakeoff:
          return FmgcFlightPhase.Takeoff;
        case this.page.PerformancePageClb:
          return FmgcFlightPhase.Climb;
        case this.page.PerformancePageCrz:
          return FmgcFlightPhase.Cruise;
        case this.page.PerformancePageDes:
          return FmgcFlightPhase.Descent;
        case this.page.PerformancePageAppr:
          return FmgcFlightPhase.Approach;
        case this.page.PerformancePageGoAround:
          return FmgcFlightPhase.GoAround;
      }
    })();

    if (_new > _old) {
      if (_new >= curPerfPagePhase) {
        CDUPerformancePage.ShowPage(this.mcdu, FlightPlanIndex.Active, _new);
      }
    } else if (_old === curPerfPagePhase) {
      CDUPerformancePage.ShowPage(this.mcdu, FlightPlanIndex.Active, _old);
    }
  }

  /**
   * Set the progress page bearing/dist location
   * @param {string} ident ident of the waypoint or runway, will be replaced by "ENTRY" if brg/dist offset are specified
   * @param {LatLongAlt} coordinates co-ordinates of the waypoint/navaid/runway, without brg/dist offset
   * @param {string?} icao icao database id of the waypoint if applicable
   */
  private _setProgLocation(ident, coordinates, icao) {
    console.log(`progLocation: ${ident} ${coordinates}`);
    this._progBrgDist = {
      icao,
      ident,
      coordinates,
      bearing: -1,
      distance: -1,
    };

    this.updateProgDistance();
  }

  /**
   * Try to set the progress page bearing/dist waypoint/location
   * @param s scratchpad entry
   * @param callback callback taking boolean arg for success/failure
   */
  public trySetProgWaypoint(s: string, callback = EmptyCallback.Boolean) {
    if (s === Keypad.clrValue) {
      this._progBrgDist = undefined;
      return callback(true);
    }

    WaypointEntryUtils.getOrCreateWaypoint(this, s, false, 'ENTRY')
      .then((wp) => {
        this._setProgLocation(wp.ident, wp.location, wp.databaseId);
        return callback(true);
      })
      .catch((err) => {
        // Rethrow if error is not an FMS message to display
        if (err.type === undefined) {
          throw err;
        }

        this.showFmsErrorMessage(err.type);
        return callback(false);
      });
  }

  /**
   * Recalculate the bearing and distance for progress page
   */
  private updateProgDistance() {
    if (!this._progBrgDist) {
      return;
    }

    const latitude = ADIRS.getLatitude();
    const longitude = ADIRS.getLongitude();

    if (!latitude.isNormalOperation() || !longitude.isNormalOperation()) {
      this._progBrgDist.distance = -1;
      this._progBrgDist.bearing = -1;
      return;
    }

    const planeLl = new LatLong(latitude.value, longitude.value);
    this._progBrgDist.distance = Avionics.Utils.computeGreatCircleDistance(planeLl, this._progBrgDist.coordinates);
    this._progBrgDist.bearing = A32NX_Util.trueToMagnetic(
      Avionics.Utils.computeGreatCircleHeading(planeLl, this._progBrgDist.coordinates),
    );
  }

  public get progBearing() {
    return this._progBrgDist ? this._progBrgDist.bearing : -1;
  }

  public get progDistance() {
    return this._progBrgDist ? this._progBrgDist.distance : -1;
  }

  public get progWaypointIdent() {
    return this._progBrgDist ? this._progBrgDist.ident : undefined;
  }

  public isWaypointInUse(wpt: Waypoint): Promise<boolean> {
    return this.flightPlanService
      .isWaypointInUse(wpt)
      .then(
        (inUseByFlightPlan) => inUseByFlightPlan || (this._progBrgDist && this._progBrgDist.icao === wpt.databaseId),
      );
  }

  public setGroundTempFromOrigin(forPlan: number) {
    const origin = this.flightPlanService.get(forPlan).originAirport;

    if (!origin) {
      return;
    }

    this.flightPlanService.setPerformanceData(
      'defaultGroundTemperature',
      A32NX_Util.getIsaTemp(origin.location.alt),
      forPlan,
    );
  }

  public trySetGroundTemp(scratchpadValue: string, forPlan: number) {
    // TODO check if this condition is still applicable in SEC
    if (forPlan === FlightPlanIndex.Active && this.flightPhaseManager.phase !== FmgcFlightPhase.Preflight) {
      throw NXSystemMessages.notAllowed;
    }

    if (scratchpadValue === Keypad.clrValue) {
      this.flightPlanService.setPerformanceData('pilotGroundTemperature', null, forPlan);
      return;
    }

    if (scratchpadValue.match(/^[+-]?[0-9]{1,2}$/) === null) {
      throw NXSystemMessages.formatError;
    }

    this.flightPlanService.setPerformanceData('pilotGroundTemperature', parseInt(scratchpadValue), forPlan);
  }

  public navModeEngaged() {
    const lateralMode = SimVar.GetSimVarValue('L:A32NX_FMA_LATERAL_MODE', 'Number');
    switch (lateralMode) {
      case 20: // NAV
      case 30: // LOC*
      case 31: // LOC
      case 32: // LAND
      case 33: // FLARE
      case 34: // ROLL OUT
        return true;
    }
    return false;
  }

  // FIXME check why steps alts page is the only one outside FMS/CDU calling this...
  /**
   * Add type 2 message to fmgc message queue
   * @param _message MessageObject
   * @param _isResolvedOverride Function that determines if the error is resolved at this moment (type II only).
   * @param _onClearOverride Function that executes when the error is actively cleared by the pilot (type II only).
   */
  public addMessageToQueue(
    _message: TypeIIMessage,
    _isResolvedOverride: (arg0: any) => any = undefined,
    _onClearOverride: (arg0: any) => any = undefined,
  ) {
    if (!_message.isTypeTwo) {
      return;
    }
    const message =
      _isResolvedOverride === undefined && _onClearOverride === undefined
        ? _message
        : _message.getModifiedMessage('', _isResolvedOverride, _onClearOverride);
    this._messageQueue.addMessage(message);
  }

  /**
   * Removes a message from the queue
   * @param value {String}
   */
  public removeMessageFromQueue(value: string) {
    this._messageQueue.removeMessage(value);
  }

  public updateMessageQueue() {
    this._messageQueue.updateDisplayedMessage();
  }

  /* END OF MCDU GET/SET METHODS */
  /* UNSORTED CODE BELOW */

  /**
   * Generic function which returns true if engine(index) is ON (N2 > 20)
   */
  private isEngineOn(index: number): boolean {
    return SimVar.GetSimVarValue(`L:A32NX_ENGINE_N2:${index}`, 'number') > 20;
  }
  /**
   * Returns true if any one engine is running (N2 > 20)
   */
  // FIXME can be private when ATSU moved out of FMS
  public isAnEngineOn(): boolean {
    return this.isEngineOn(1) || this.isEngineOn(2);
  }

  /**
   * Returns true only if all engines are running (N2 > 20)
   */
  //TODO: can this be an util? no
  public isAllEngineOn(): boolean {
    return this.isEngineOn(1) && this.isEngineOn(2);
  }

  public isOnGround(): boolean {
    return (
      SimVar.GetSimVarValue('L:A32NX_LGCIU_1_NOSE_GEAR_COMPRESSED', 'Number') === 1 ||
      SimVar.GetSimVarValue('L:A32NX_LGCIU_2_NOSE_GEAR_COMPRESSED', 'Number') === 1
    );
  }

  public isFlying(): boolean {
    return (
      this.flightPhaseManager.phase >= FmgcFlightPhase.Takeoff && this.flightPhaseManager.phase < FmgcFlightPhase.Done
    );
  }
  /**
   * Returns the maximum cruise FL for ISA temp and GW
   * @param temp {number} ISA in C°
   * @param gw {number} GW in t
   * @returns {number} MAX FL
   */
  //TODO: can this be an util?
  private getMaxFL(temp = A32NX_Util.getIsaTempDeviation(), gw = this.getGW()) {
    return Math.round(temp <= 10 ? -2.778 * gw + 578.667 : (temp * -0.039 - 2.389) * gw + temp * -0.667 + 585.334);
  }

  /**
   * Returns the maximum allowed cruise FL considering max service FL
   * @param fl FL to check
   * @returns maximum allowed cruise FL
   */
  //TODO: can this be an util? no
  public getMaxFlCorrected(fl: number = this.getMaxFL()): number {
    return fl >= this.recMaxCruiseFL ? this.recMaxCruiseFL : fl;
  }

  // only used by trySetMinDestFob
  //TODO: Can this be util?
  private isMinDestFobInRange(fuel: number) {
    return 0 <= fuel && fuel <= 80.0;
  }

  //TODO: Can this be util?
  private isTaxiFuelInRange(taxi: number) {
    return 0 <= taxi && taxi <= 9.9;
  }

  //TODO: Can this be util?
  private isFinalFuelInRange(fuel: number) {
    return 0 <= fuel && fuel <= 100;
  }

  //TODO: Can this be util?
  private isFinalTimeInRange(time: string) {
    const convertedTime = FmsFormatters.hhmmToMinutes(time.padStart(4, '0'));
    return 0 <= convertedTime && convertedTime <= 90;
  }

  //TODO: Can this be util?
  private isRteRsvFuelInRange(fuel: number) {
    return 0 <= fuel && fuel <= 10.0;
  }

  //TODO: Can this be util?
  private isRteRsvPercentInRange(value: number) {
    return value >= 0 && value <= 15.0;
  }

  //TODO: Can this be util?
  private isZFWInRange(zfw: number) {
    return 35.0 <= zfw && zfw <= 80.0;
  }

  //TODO: Can this be util?
  private isZFWCGInRange(zfwcg: number) {
    return 8.0 <= zfwcg && zfwcg <= 50.0;
  }

  //TODO: Can this be util?
  private isBlockFuelInRange(fuel: number) {
    return 0 <= fuel && fuel <= 80;
  }

  /**
   * Retrieves current fuel on boad in tons.
   * @returns current fuel on board in tons, or undefined if fuel readings are not available.
   */
  //TODO: Can this be util?
  public getFOB(forPlan: FlightPlanIndex): number | undefined {
    const useFqi = this.isAnEngineOn();

    const plan = this.getFlightPlan(forPlan);

    // If an engine is not running, use pilot entered block fuel to calculate fuel predictions
    return useFqi
      ? (SimVar.GetSimVarValue('FUEL TOTAL QUANTITY WEIGHT', 'pound') * 0.4535934) / 1000
      : plan.performanceData.blockFuel ?? undefined;
  }

  /**
   * retrieves gross weight in tons or 0 if not available
   * @deprecated use getGrossWeight() instead
   */
  //TODO: Can this be util?
  public getGW(): number {
    const fmGwOrNull = this.getGrossWeight();
    const fmGw = fmGwOrNull !== null ? fmGwOrNull : 0;

    SimVar.SetSimVarValue('L:A32NX_FM_GROSS_WEIGHT', 'Number', fmGw);
    return fmGw;
  }

  //TODO: Can this be util?
  public getCG() {
    return SimVar.GetSimVarValue('CG PERCENT', 'Percent over 100') * 100;
  }

  //TODO: make this util or local var?
  /** @deprecated Sim AP is not used! */
  private isAirspeedManaged() {
    return SimVar.GetSimVarValue('AUTOPILOT SPEED SLOT INDEX', 'number') === 2;
  }

  //TODO: make this util or local var?
  /** @deprecated Sim AP is not used! */
  private isAltitudeManaged() {
    return SimVar.GetSimVarValue('AUTOPILOT ALTITUDE SLOT INDEX', 'number') === 2;
  }

  /**
   * Check if the given string represents a decimal number.
   * This may be a whole number or a number with one or more decimals.
   * If the leading digit is 0 and one or more decimals are given, the leading digit may be omitted.
   * @param str String to check
   * @returns True if str represents a decimal value, otherwise false
   */
  //TODO: Can this be util?
  private representsDecimalNumber(str: string): boolean {
    return /^[+-]?\d*(?:\.\d+)?$/.test(str);
  }

  /**
   * Gets the entered zero fuel weight, or undefined if not entered
   * @returns the zero fuel weight in tonnes or undefined
   */
  public getZeroFuelWeight(): number | undefined {
    return this.zeroFuelWeight;
  }

  public getV2Speed() {
    return this.v2Speed;
  }

  public getTropoPause() {
    return this.tropo;
  }

  public getManagedClimbSpeed() {
    return this.managedSpeedClimb;
  }

  public getManagedClimbSpeedMach() {
    return this.managedSpeedClimbMach;
  }

  public getManagedCruiseSpeed() {
    return this.managedSpeedCruise;
  }

  public getManagedCruiseSpeedMach() {
    return this.managedSpeedCruiseMach;
  }

  public getAccelerationAltitude() {
    const plan = this.currFlightPlanService.active;

    if (plan) {
      return plan.performanceData.accelerationAltitude;
    }

    return undefined;
  }

  public getThrustReductionAltitude() {
    const plan = this.currFlightPlanService.active;

    if (plan) {
      return plan.performanceData.thrustReductionAltitude;
    }

    return undefined;
  }

  public getOriginTransitionAltitude() {
    const plan = this.currFlightPlanService.active;

    if (plan) {
      return plan.performanceData.transitionAltitude;
    }

    return undefined;
  }

  public getDestinationTransitionLevel() {
    const plan = this.currFlightPlanService.active;

    if (plan) {
      return plan.performanceData.transitionLevel;
    }

    return undefined;
  }

  setCruiseLevel(level: number, forPlan: FlightPlanIndex) {
    const plan = this.getFlightPlan(forPlan);

    if (plan) {
      this.currFlightPlanService.setPerformanceData('cruiseFlightLevel', level, forPlan);
      // used by FlightPhaseManager - only set for active plan
      if (forPlan === FlightPlanIndex.Active) {
        SimVar.SetSimVarValue(
          'L:A32NX_AIRLINER_CRUISE_ALTITUDE',
          'number',
          Number.isFinite(level * 100) ? level * 100 : 0,
        );
      }
    }
  }

  /** @deprecated */
  public get cruiseLevel() {
    const plan = this.currFlightPlanService.active;

    if (plan) {
      return plan.performanceData.cruiseFlightLevel;
    }

    return undefined;
  }

  /** @deprecated */
  public set cruiseLevel(level) {
    const plan = this.currFlightPlanService.active;

    if (plan) {
      this.currFlightPlanService.setPerformanceData('cruiseFlightLevel', level);
      // used by FlightPhaseManager
      SimVar.SetSimVarValue(
        'L:A32NX_AIRLINER_CRUISE_ALTITUDE',
        'number',
        Number.isFinite(level * 100) ? level * 100 : 0,
      );
    }
  }

  public get costIndex() {
    const plan = this.currFlightPlanService.active;

    if (plan) {
      return plan.performanceData.costIndex;
    }

    return undefined;
  }

  /** @deprecated */
  public set costIndex(ci) {
    const plan = this.currFlightPlanService.active;

    if (plan) {
      this.currFlightPlanService.setPerformanceData('costIndex', ci);
    }
  }

  public get tropo() {
    const plan = this.currFlightPlanService.active;

    if (plan) {
      return plan.performanceData.tropopause;
    }

    return undefined;
  }

  public get isTropoPilotEntered() {
    const plan = this.currFlightPlanService.active;

    if (plan) {
      return plan.performanceData.tropopauseIsPilotEntered;
    }

    return false;
  }

  /** @deprecated */
  public set tropo(tropo) {
    const plan = this.currFlightPlanService.active;

    if (plan) {
      this.currFlightPlanService.setPerformanceData('pilotTropopause', tropo);
    }
  }

  /** @deprecated */
  public get flightNumber() {
    const plan = this.currFlightPlanService.active;

    if (plan) {
      return this.currFlightPlanService.active.flightNumber;
    }

    return undefined;
  }

  /** @deprecated */
  public set flightNumber(flightNumber) {
    const plan = this.currFlightPlanService.active;

    if (plan) {
      this.currFlightPlanService.setFlightNumber(flightNumber);
    }
  }

  /**
   * The maximum speed imposed by the climb speed limit in the active flight plan or null if it is not set.
   */
  public get climbSpeedLimit(): number | null {
    const plan = this.currFlightPlanService.active;

    // The plane follows 250 below 10'000 even without a flight plan
    return plan ? plan.performanceData.climbSpeedLimitSpeed : DefaultPerformanceData.ClimbSpeedLimitSpeed;
  }

  /**
   * The altitude below which the climb speed limit of the active flight plan applies or null if not set.
   */
  public get climbSpeedLimitAlt(): number | null {
    const plan = this.currFlightPlanService.active;

    // The plane follows 250 below 10'000 even without a flight plan
    return plan ? plan.performanceData.climbSpeedLimitAltitude : DefaultPerformanceData.ClimbSpeedLimitAltitude;
  }

  /**
   * The maximum speed imposed by the descent speed limit in the active flight plan or null if it is not set.
   */
  private get descentSpeedLimit(): number | null {
    const plan = this.currFlightPlanService.active;

    // The plane follows 250 below 10'000 even without a flight plan
    return plan ? plan.performanceData.descentSpeedLimitSpeed : DefaultPerformanceData.DescentSpeedLimitSpeed;
  }

  /**
   * The altitude below which the descent speed limit of the active flight plan applies or null if not set.
   */
  private get descentSpeedLimitAlt(): number | null {
    const plan = this.currFlightPlanService.active;

    // The plane follows 250 below 10'000 even without a flight plan
    return plan ? plan.performanceData.descentSpeedLimitAltitude : DefaultPerformanceData.DescentSpeedLimitAltitude;
  }

  /** @deprecated */
  get zeroFuelWeight() {
    const plan = this.currFlightPlanService.active;

    return plan ? plan.performanceData.zeroFuelWeight : undefined;
  }

  public getFlightPhase() {
    return this.flightPhaseManager.phase;
  }

  public getClimbSpeedLimit() {
    return {
      speed: this.climbSpeedLimit,
      underAltitude: this.climbSpeedLimitAlt,
    };
  }

  public getDescentSpeedLimit() {
    return {
      speed: this.descentSpeedLimit,
      underAltitude: this.descentSpeedLimitAlt,
    };
  }

  public getPreSelectedClbSpeed() {
    const plan = this.getFlightPlan(FlightPlanIndex.Active);

    return plan.performanceData.preselectedClimbSpeed ?? undefined;
  }

  public getPreSelectedCruiseSpeed() {
    const plan = this.getFlightPlan(FlightPlanIndex.Active);

    return plan.performanceData.preselectedCruiseSpeed;
  }

  public getTakeoffFlapsSetting() {
    const activePlan = this.getFlightPlan(FlightPlanIndex.Active);

    return activePlan?.performanceData?.takeoffFlaps ?? undefined;
  }

  public getManagedDescentSpeed() {
    const plan = this.getFlightPlan(FlightPlanIndex.Active);

    return plan.performanceData.pilotManagedDescentSpeed ?? this.managedSpeedDescend;
  }

  public getManagedDescentSpeedMach() {
    const plan = this.getFlightPlan(FlightPlanIndex.Active);

    return plan.performanceData.pilotManagedDescentSpeed ?? this.managedSpeedDescendMach;
  }

  // FIXME... ambiguous name that doesn't say if it's Vapp, GSmini, or something else
  public getApproachSpeed() {
    return this.approachSpeeds && this.approachSpeeds.valid ? this.approachSpeeds.vapp : 0;
  }

  public getFlapRetractionSpeed() {
    return this.approachSpeeds && this.approachSpeeds.valid ? this.approachSpeeds.f : 0;
  }

  public getSlatRetractionSpeed() {
    return this.approachSpeeds && this.approachSpeeds.valid ? this.approachSpeeds.s : 0;
  }

  public getCleanSpeed() {
    return this.approachSpeeds && this.approachSpeeds.valid ? this.approachSpeeds.gd : 0;
  }

  public getTripWind() {
    // FIXME convert vnav to use +ve for tailwind, -ve for headwind, it's the other way around at the moment
    return -(this.flightPlanService.active?.performanceData?.pilotTripWind ?? 0);
  }

  /** @deprecated This API is not suitable and needs replaced with a proper wind manager. */
  public getWinds() {
    return this.winds;
  }

  public getApproachWind(): FmcWindVector | null {
    const activePlan = this.currFlightPlanService.active;
    const destination = activePlan.destinationAirport;

<<<<<<< HEAD
    if (!destination || !destination.location || !isFinite(activePlan.performanceData.approachWindDirection)) {
      return { direction: 0, speed: 0 };
=======
    if (!destination || !destination.location || this.perfApprWindHeading === null || this.perfApprWindSpeed === null) {
      return null;
>>>>>>> a2c9e136
    }

    const magVar = Facilities.getMagVar(destination.location.lat, destination.location.long);
    const trueHeading = A32NX_Util.magneticToTrue(activePlan.performanceData.approachWindDirection, magVar);

    return { direction: trueHeading, speed: activePlan.performanceData.approachWindMagnitude };
  }

  public getApproachQnh() {
    return this.flightPlanService?.active?.performanceData?.approachQnh ?? NaN;
  }

  public getApproachTemperature() {
    return this.flightPlanService?.active?.performanceData?.approachTemperature ?? NaN;
  }

  public getDestinationElevation() {
    return Number.isFinite(this.landingElevation) ? this.landingElevation : 0;
  }

  public trySetManagedDescentSpeed(value: string, forPlan: FlightPlanIndex): boolean {
    if (value === Keypad.clrValue) {
      this.flightPlanService.setPerformanceData('pilotManagedDescentSpeed', null, forPlan);
      this.flightPlanService.setPerformanceData('pilotManagedDescentMach', null, forPlan);

      return true;
    }

    const MACH_SLASH_SPD_REGEX = /^(\.\d{1,2})?\/(\d{3})?$/;
    const machSlashSpeedMatch = value.match(MACH_SLASH_SPD_REGEX);

    const MACH_REGEX = /^\.\d{1,2}$/;
    const SPD_REGEX = /^\d{1,3}$/;

    if (machSlashSpeedMatch !== null /* ".NN/" or "/NNN" entry */) {
      const speed = parseInt(machSlashSpeedMatch[2]);
      if (Number.isFinite(speed)) {
        if (speed < 100 || speed > 350) {
          this.setScratchpadMessage(NXSystemMessages.entryOutOfRange);
          return false;
        }

        this.flightPlanService.setPerformanceData('pilotManagedDescentSpeed', speed, forPlan);
      }

      const mach = Math.round(parseFloat(machSlashSpeedMatch[1]) * 1000) / 1000;
      if (Number.isFinite(mach)) {
        if (mach < 0.15 || mach > 0.82) {
          this.setScratchpadMessage(NXSystemMessages.entryOutOfRange);
          return false;
        }

        this.flightPlanService.setPerformanceData('pilotManagedDescentMach', mach, forPlan);
      }

      return true;
    } else if (value.match(MACH_REGEX) !== null /* ".NN" */) {
      // Entry of a Mach number only without a slash is allowed
      const mach = Math.round(parseFloat(value) * 1000) / 1000;
      if (Number.isFinite(mach)) {
        if (mach < 0.15 || mach > 0.82) {
          this.setScratchpadMessage(NXSystemMessages.entryOutOfRange);
          return false;
        }

        this.flightPlanService.setPerformanceData('pilotManagedDescentMach', mach, forPlan);
      }

      return true;
    } else if (value.match(SPD_REGEX) !== null /* "NNN" */) {
      const speed = parseInt(value);
      if (Number.isFinite(speed)) {
        if (speed < 100 || speed > 350) {
          this.setScratchpadMessage(NXSystemMessages.entryOutOfRange);
          return false;
        }

        // This is the maximum managed Mach number you can get, even with CI 100.
        // Through direct testing by a pilot, it was also determined that the plane gives Mach 0.80 for all of the tested CAS entries.
        const mach = 0.8;

        this.flightPlanService.setPerformanceData('pilotManagedDescentSpeed', speed, forPlan);
        this.flightPlanService.setPerformanceData('pilotManagedDescentMach', mach, forPlan);

        return true;
      }
    }

    this.setScratchpadMessage(NXSystemMessages.formatError);
    return false;
  }

  public trySetPerfClbPredToAltitude(value: string): boolean {
    if (value === Keypad.clrValue) {
      this.perfClbPredToAltitudePilot = undefined;
      return true;
    }

    const currentAlt = SimVar.GetSimVarValue('INDICATED ALTITUDE', 'feet');
    const match = value.match(/^(FL\d{3}|\d{1,5})$/);
    if (match === null || match.length < 1) {
      this.setScratchpadMessage(NXSystemMessages.formatError);
      return false;
    }

    const altOrFlString = match[1].replace('FL', '');
    const altitude = altOrFlString.length < 4 ? 100 * parseInt(altOrFlString) : parseInt(altOrFlString);

    if (!Number.isFinite(altitude)) {
      this.setScratchpadMessage(NXSystemMessages.formatError);
      return false;
    }

    if (altitude < currentAlt || (this.cruiseLevel && altitude > this.cruiseLevel * 100)) {
      this.setScratchpadMessage(NXSystemMessages.entryOutOfRange);
      return false;
    }

    this.perfClbPredToAltitudePilot = altitude;
    return true;
  }

  public trySetPerfDesPredToAltitude(value: string): boolean {
    if (value === Keypad.clrValue) {
      this.perfDesPredToAltitudePilot = undefined;
      return true;
    }

    const currentAlt = SimVar.GetSimVarValue('INDICATED ALTITUDE', 'feet');
    const match = value.match(/^(FL\d{3}|\d{1,5})$/);
    if (match === null || match.length < 1) {
      this.setScratchpadMessage(NXSystemMessages.formatError);
      return false;
    }

    const altOrFlString = match[1].replace('FL', '');
    const altitude = altOrFlString.length < 4 ? 100 * parseInt(altOrFlString) : parseInt(altOrFlString);

    if (!Number.isFinite(altitude)) {
      this.setScratchpadMessage(NXSystemMessages.formatError);
      return false;
    }

    if (altitude > currentAlt) {
      this.setScratchpadMessage(NXSystemMessages.entryOutOfRange);
      return false;
    }

    this.perfDesPredToAltitudePilot = altitude;
    return true;
  }

  private updatePerfPageAltPredictions() {
    const currentAlt = SimVar.GetSimVarValue('INDICATED ALTITUDE', 'feet');
    if (this.perfClbPredToAltitudePilot !== undefined && currentAlt > this.perfClbPredToAltitudePilot) {
      this.perfClbPredToAltitudePilot = undefined;
    }

    if (this.perfDesPredToAltitudePilot !== undefined && currentAlt < this.perfDesPredToAltitudePilot) {
      this.perfDesPredToAltitudePilot = undefined;
    }
  }

  // FIXME, very sussy function
  public computeManualCrossoverAltitude(mach: number): number {
    const maximumCrossoverAltitude = 30594; // Crossover altitude of (300, 0.8)
    const mmoCrossoverAltitide = 24554; // Crossover altitude of (VMO, MMO)

    if (mach < 0.8) {
      return maximumCrossoverAltitude;
    }

    return maximumCrossoverAltitude + ((mmoCrossoverAltitide - maximumCrossoverAltitude) * (mach - 0.8)) / 0.02;
  }

  protected getActivePlanLegCount() {
    if (!this.flightPlanService.hasActive) {
      return 0;
    }

    return this.flightPlanService.active.legCount;
  }

  /**
   * Get the along-track distance to the destination airport for the specified waypoint in nautical miles or undefined
   * if not computed
   * @param forPlan
   * @returns
   */
  public getDistanceToDestination(forPlan: FlightPlanIndex = FlightPlanIndex.Active): number | undefined {
    return this.guidanceController.getAlongTrackDistanceToDestination(forPlan);
  }

  /**
   * Modifies the active flight plan to go direct to a specific waypoint, not necessarily in the flight plan
   */
  public async directToWaypoint(waypoint: Fix) {
    // FIXME fm pos
    const adirLat = ADIRS.getLatitude();
    const adirLong = ADIRS.getLongitude();
    const trueTrack = ADIRS.getTrueTrack();

    if (!adirLat.isNormalOperation() || !adirLong.isNormalOperation() || !trueTrack.isNormalOperation()) {
      return;
    }

    const ppos = {
      lat: adirLat.value,
      long: adirLong.value,
    };

    await this.flightPlanService.directToWaypoint(ppos, trueTrack.value, waypoint);
  }

  /**
   * Modifies the active flight plan to go direct to a specific leg
   * @param legIndex index of leg to go direct to
   */
  public async directToLeg(legIndex: number) {
    // FIXME fm pos
    const adirLat = ADIRS.getLatitude();
    const adirLong = ADIRS.getLongitude();
    const trueTrack = ADIRS.getTrueTrack();

    if (!adirLat.isNormalOperation() || !adirLong.isNormalOperation() || !trueTrack.isNormalOperation()) {
      return;
    }

    const ppos = {
      lat: adirLat.value,
      long: adirLong.value,
    };

    await this.flightPlanService.directToLeg(ppos, trueTrack.value, legIndex);
  }

  /**
   * Gets the navigation database ident (including cycle info).
   */
  public getNavDatabaseIdent(): DatabaseIdent | null {
    return this.navDbIdent;
  }

  public getFuelPredComputation(forPlan: FlightPlanIndex): Readonly<FuelPredComputations> {
    if (!this.fuelComputationsCache.has(forPlan)) {
      return this.runFuelPredComputation(forPlan);
    }

    return this.fuelComputationsCache.get(forPlan);
  }

  public isFuelPlanningInProgress(forPlan: FlightPlanIndex) {
    switch (forPlan) {
      case FlightPlanIndex.Active:
        return this.activeFuelPlanningPhase === FuelPlanningPhases.IN_PROGRESS;
      case FlightPlanIndex.FirstSecondary:
        return this.secFuelPlanningPhase === FuelPlanningPhases.IN_PROGRESS;
      default:
        return false;
    }
  }

  public getUnconfirmedBlockFuel(forPlan: FlightPlanIndex) {
    switch (forPlan) {
      case FlightPlanIndex.Active:
        return this.activeUnconfirmedBlockFuel;
      case FlightPlanIndex.FirstSecondary:
        return this.secUnconfirmedBlockFuel;
      default:
        return undefined;
    }
  }

  public setUnconfirmedBlockFuel(value: number, forPlan: FlightPlanIndex) {
    switch (forPlan) {
      case FlightPlanIndex.Active:
        if (Number.isFinite(value)) {
          this.activeFuelPlanningPhase = FuelPlanningPhases.IN_PROGRESS;
        } else {
          this.activeFuelPlanningPhase =
            this.activeFuelPlanningPhase === FuelPlanningPhases.IN_PROGRESS
              ? FuelPlanningPhases.COMPLETED
              : FuelPlanningPhases.PLANNING;
        }

        this.activeUnconfirmedBlockFuel = value;

        break;
      case FlightPlanIndex.FirstSecondary:
        if (Number.isFinite(value)) {
          this.activeFuelPlanningPhase = FuelPlanningPhases.IN_PROGRESS;
        } else {
          this.activeFuelPlanningPhase =
            this.activeFuelPlanningPhase === FuelPlanningPhases.IN_PROGRESS
              ? FuelPlanningPhases.COMPLETED
              : FuelPlanningPhases.PLANNING;
        }

        this.secUnconfirmedBlockFuel = value;
        break;
      default:
        console.error(
          `[FMS] Can only set unconfirmed block fuel for flight plan index ${FlightPlanIndex.Active} or ${FlightPlanIndex.FirstSecondary}, got index ${forPlan}.`,
        );
        break;
    }
  }

  public runFuelPredComputation(forPlan: FlightPlanIndex): Readonly<FuelPredComputations> {
    const plan = this.getFlightPlan(forPlan);
    if (!this.fuelComputationsCache.has(forPlan)) this.fuelComputationsCache.set(forPlan, new FuelPredComputations());

    const computations = this.fuelComputationsCache.get(forPlan);

    if (!CDUInitPage.fuelPredConditionsMet(this.mcdu, forPlan)) {
      return computations.reset();
    }

    const zfw = plan.performanceData.zeroFuelWeight;

    // Route final
    // TODO get final holding level from AMI
    const finalHoldingFuelFlow = 2 * A32NX_FuelPred.computeHoldingTrackFF(zfw, 120); // kg / h

    if (plan.performanceData.pilotFinalHoldingFuel !== null && plan.performanceData.pilotFinalHoldingTime !== null) {
      console.error('Cannot have both pilot entered final holding fuel and time');
    }

    computations.finalHoldingFuel =
      plan.performanceData.pilotFinalHoldingFuel !== null
        ? plan.performanceData.pilotFinalHoldingFuel
        : (plan.performanceData.finalHoldingTime / 60) * (finalHoldingFuelFlow / 1000);
    computations.finalHoldingTime =
      plan.performanceData.pilotFinalHoldingFuel !== null
        ? (plan.performanceData.pilotFinalHoldingFuel * 1000) / (finalHoldingFuelFlow / 60)
        : plan.performanceData.finalHoldingTime;

    // Route alternate

    if (plan.performanceData.pilotAlternateFuel !== null) {
      computations.alternateFuel = plan.performanceData.pilotAlternateFuel;
      computations.alternateTime = null;
    } else if (plan.destinationAirport && plan.alternateDestinationAirport) {
      const distanceToAlt = Avionics.Utils.computeGreatCircleDistance(
        plan.destinationAirport.location,
        plan.alternateDestinationAirport.location,
      );

      if (distanceToAlt < 20) {
        computations.alternateFuel = 0;
        computations.alternateTime = 0;
      } else {
        // TODO get cruise from alternate plan
        const placeholderFl = 120;
        // TODO get trip wind from alternate plan
        const airDistance = A32NX_FuelPred.computeAirDistance(Math.round(distanceToAlt), 0);

        const deviation =
          (zfw + computations.finalHoldingFuel - A32NX_FuelPred.refWeight) *
          A32NX_FuelPred.computeNumbers(airDistance, placeholderFl, A32NX_FuelPred.computations.CORRECTIONS, true);
        if (20 < airDistance && airDistance < 200 && 100 < placeholderFl && placeholderFl < 290) {
          computations.alternateFuel =
            (A32NX_FuelPred.computeNumbers(airDistance, placeholderFl, A32NX_FuelPred.computations.FUEL, true) +
              deviation) /
            1000;
          computations.alternateTime = A32NX_FuelPred.computeNumbers(
            airDistance,
            placeholderFl,
            A32NX_FuelPred.computations.TIME,
            true,
          );
        }
      }
    }

    // Route trip
    const groundDistance = this.getDistanceToDestination(forPlan) ?? -1;
    const airDistance = A32NX_FuelPred.computeAirDistance(groundDistance, plan.performanceData.pilotTripWind ?? 0);

    // Use the cruise level for calculations otherwise after cruise use descent altitude down to 10,000 feet.
    const altToUse =
      this.flightPhaseManager.phase >= FmgcFlightPhase.Descent
        ? SimVar.GetSimVarValue('PLANE ALTITUDE', 'Feet') / 100
        : plan.performanceData.cruiseFlightLevel;

    if (20 <= airDistance && airDistance <= 3100 && 100 <= altToUse && altToUse <= 390) {
      const deviation =
        (zfw + (computations.finalHoldingFuel ?? 0) + (computations.alternateFuel ?? 0) - A32NX_FuelPred.refWeight) *
        A32NX_FuelPred.computeNumbers(airDistance, altToUse, A32NX_FuelPred.computations.CORRECTIONS, false);

      computations.tripFuel =
        (A32NX_FuelPred.computeNumbers(airDistance, altToUse, A32NX_FuelPred.computations.FUEL, false) + deviation) /
        1000;
      computations.tripTime = A32NX_FuelPred.computeNumbers(
        airDistance,
        altToUse,
        A32NX_FuelPred.computations.TIME,
        false,
      );
    }

    // Route reserve
    if (this.isFlying()) {
      computations.routeReserveFuel = 0;
      computations.routeReserveFuelPercentage = 0;
    } else {
      if (plan.performanceData.pilotRouteReserveFuel === null) {
        const fivePercentWeight = (plan.performanceData.routeReserveFuelPercentage * computations.tripFuel) / 100;
        const fiveMinuteHoldingWeight = (5 * (finalHoldingFuelFlow / 60)) / 1000;

        computations.routeReserveFuel = Math.max(fivePercentWeight, fiveMinuteHoldingWeight);
        computations.routeReserveFuelPercentage = plan.performanceData.routeReserveFuelPercentage;
      } else {
        computations.routeReserveFuel = plan.performanceData.pilotRouteReserveFuel;
        computations.routeReserveFuelPercentage =
          (plan.performanceData.pilotRouteReserveFuel * 100) / computations.tripFuel;
      }
    }

    const fob = this.getFOB(forPlan);

    // Minimum destination fuel on board
    computations.minimumDestinationFuel =
      plan.performanceData.pilotMinimumDestinationFuelOnBoard ??
      (computations.alternateFuel ?? 0) + computations.finalHoldingFuel;

    // EFOB
    computations.destinationFuelOnBoard =
      fob !== undefined ? fob - computations.tripFuel - (!this.isFlying() ? plan.performanceData.taxiFuel : 0) : null;
    computations.alternateDestinationFuelOnBoard =
      computations.destinationFuelOnBoard !== null && computations.alternateFuel !== null
        ? computations.destinationFuelOnBoard - computations.alternateFuel
        : null;

    // TOW / LW
    this.computeTakeoffWeight(forPlan);
    computations.landingWeight =
      computations.destinationFuelOnBoard !== null ? zfw + computations.destinationFuelOnBoard : null;

    // Extra fuel
    if (fob === undefined && this.isFuelPlanningInProgress(forPlan)) {
      // For fuel planning to work
      computations.extraFuel = 0;
      computations.extraTime = 0;
    } else {
      computations.extraFuel =
        computations.destinationFuelOnBoard !== null
          ? computations.destinationFuelOnBoard -
            (this.isFlying() ? 0 : computations.routeReserveFuel) -
            computations.minimumDestinationFuel
          : null;
      computations.extraTime =
        computations.extraFuel !== null ? (computations.extraFuel * 1000) / (finalHoldingFuelFlow / 60) : null;
    }

    this.updateAmberEfob();

    return computations;
  }

  public computeTakeoffWeight(forPlan: FlightPlanIndex): Readonly<FuelPredComputations> {
    const plan = this.getFlightPlan(forPlan);
    if (!this.fuelComputationsCache.has(forPlan)) this.fuelComputationsCache.set(forPlan, new FuelPredComputations());

    const computations = this.fuelComputationsCache.get(forPlan);

    if (!CDUInitPage.fuelPredConditionsMet(this.mcdu, forPlan)) {
      return computations.reset();
    }

    const zfw = plan.performanceData.zeroFuelWeight;
    const fob = this.getFOB(forPlan) ?? this.getUnconfirmedBlockFuel(forPlan);

    computations.takeoffWeight = fob !== undefined ? zfw + fob - plan.performanceData.taxiFuel : null;

    return computations;
  }

  public onSecondaryActivated() {
    const phase = this.getFlightPhase();

    if (phase === FmgcFlightPhase.Preflight || phase === FmgcFlightPhase.Done) {
      this.addMessageToQueue(NXSystemMessages.checkToData);
    }
  }

  // ---------------------------
  // CDUMainDisplay Types
  // ---------------------------

  protected abstract page: any;

  /**
   * Set a request from a subsystem to the MCDU
   */
  protected abstract setRequest(subsystem: 'AIDS' | 'ATSU' | 'CFDS' | 'FMGC'): void;
  protected abstract setScratchpadText(value: string): void;
  protected abstract setScratchpadMessage(message: McduMessage): void;
  protected abstract addNewAtsuMessage(code: AtsuStatusCodes): void;
}

/** Writes FM output words for both FMS. */
class FmArinc429OutputWord extends Arinc429OutputWord {
  private readonly localVars = [`L:A32NX_FM1_${this.name}`, `L:A32NX_FM2_${this.name}`];

  override async writeToSimVarIfDirty() {
    if (this.isDirty) {
      this.isDirty = false;
      return Promise.all(
        this.localVars.map((localVar) => Arinc429Word.toSimVarValue(localVar, this.word.value, this.word.ssm)),
      );
    }
    return Promise.resolve();
  }
}<|MERGE_RESOLUTION|>--- conflicted
+++ resolved
@@ -67,13 +67,10 @@
 import { initComponents, updateComponents } from '@fmgc/components';
 import { CoRouteUplinkAdapter } from '@fmgc/flightplanning/uplink/CoRouteUplinkAdapter';
 import { WaypointEntryUtils } from '@fmgc/flightplanning/WaypointEntryUtils';
-<<<<<<< HEAD
 import { ISimbriefData } from '../../../../../../../fbw-common/src/systems/instruments/src/EFB/Apis/Simbrief';
 import { FuelPredComputations, SimbriefOfpState } from './LegacyFmsPageInterface';
 import { CDUInitPage } from '../legacy_pages/A320_Neo_CDU_InitPage';
-=======
 import { FmcWindVector } from '@fmgc/guidance/vnav/wind/types';
->>>>>>> a2c9e136
 
 export abstract class FMCMainDisplay implements FmsDataInterface, FmsDisplayInterface, Fmgc {
   private static DEBUG_INSTANCE: FMCMainDisplay;
@@ -102,26 +99,9 @@
   private maxCruiseFL = 390;
   private recMaxCruiseFL = 398;
   public coRoute = { routeNumber: undefined, routes: undefined };
-<<<<<<< HEAD
 
   private readonly fuelComputationsCache: Map<FlightPlanIndex, FuelPredComputations> = new Map();
 
-=======
-  public perfTOTemp = NaN;
-  private _routeFinalFuelWeight = 0;
-  private _routeFinalFuelTime = 30;
-  private _routeFinalFuelTimeDefault = 30;
-  private _routeReservedWeight = 0;
-  private _routeReservedPercent = 5;
-  public takeOffWeight = NaN;
-  public landingWeight = NaN;
-  /** +ve for tailwind, -ve for headwind */
-  public averageWind = 0;
-  public perfApprQNH = NaN;
-  public perfApprTemp = NaN;
-  public perfApprWindHeading: number | null = null;
-  public perfApprWindSpeed: number | null = null;
->>>>>>> a2c9e136
   public unconfirmedV1Speed = undefined;
   public unconfirmedVRSpeed = undefined;
   public unconfirmedV2Speed = undefined;
@@ -445,15 +425,6 @@
     this.maxCruiseFL = 390;
     this.recMaxCruiseFL = 398;
     this.resetCoroute();
-    // +ve for tailwind, -ve for headwind
-<<<<<<< HEAD
-=======
-    this.averageWind = 0;
-    this.perfApprQNH = NaN;
-    this.perfApprTemp = NaN;
-    this.perfApprWindHeading = null;
-    this.perfApprWindSpeed = null;
->>>>>>> a2c9e136
     this.unconfirmedV1Speed = undefined;
     this.unconfirmedVRSpeed = undefined;
     this.unconfirmedV2Speed = undefined;
@@ -1477,7 +1448,6 @@
         plan.performanceData.zeroFuelWeight + Math.max(0, (vnavPrediction.estimatedFuelOnBoard * 0.4535934) / 1000);
     }
     // if pilot has set approach wind in MCDU we use it, otherwise fall back to current measured wind
-<<<<<<< HEAD
     if (
       Number.isFinite(plan.performanceData.approachWindMagnitude) &&
       Number.isFinite(plan.performanceData.approachWindDirection)
@@ -1487,10 +1457,6 @@
         plan.performanceData.approachFlapsThreeSelected,
         this._towerHeadwind,
       );
-=======
-    if (this.perfApprWindSpeed !== null && this.perfApprWindHeading !== null) {
-      this.approachSpeeds = new NXSpeedsApp(weight, this.perfApprFlaps3, this._towerHeadwind);
->>>>>>> a2c9e136
     } else {
       this.approachSpeeds = new NXSpeedsApp(weight, plan.performanceData.approachFlapsThreeSelected);
     }
@@ -2015,17 +1981,10 @@
 
     this.addMessageToQueue(NXSystemMessages.enterDestData, () => {
       return (
-<<<<<<< HEAD
         Number.isFinite(plan.performanceData.approachQnh) &&
         Number.isFinite(plan.performanceData.approachTemperature) &&
         Number.isFinite(plan.performanceData.approachWindDirection) &&
-        Number.isFinite(plan.performanceData.approachWindDirection)
-=======
-        isFinite(this.perfApprQNH) &&
-        isFinite(this.perfApprTemp) &&
-        this.perfApprWindHeading !== null &&
-        this.perfApprWindSpeed !== null
->>>>>>> a2c9e136
+        Number.isFinite(plan.performanceData.approachWindMagnitude)
       );
     });
   }
@@ -3813,14 +3772,9 @@
 
   public setPerfApprWind(s: string, forPlan: FlightPlanIndex): boolean {
     if (s === Keypad.clrValue) {
-<<<<<<< HEAD
       this.flightPlanService.setPerformanceData('approachWindDirection', null, forPlan);
       this.flightPlanService.setPerformanceData('approachWindMagnitude', null, forPlan);
 
-=======
-      this.perfApprWindHeading = null;
-      this.perfApprWindSpeed = null;
->>>>>>> a2c9e136
       return true;
     }
 
@@ -3880,14 +3834,10 @@
     const plan = this.getFlightPlan(FlightPlanIndex.Active);
 
     let vAppTarget = this.getVApp();
-<<<<<<< HEAD
     if (
       Number.isFinite(plan.performanceData.approachWindMagnitude) &&
       Number.isFinite(plan.performanceData.approachWindDirection)
     ) {
-=======
-    if (this.perfApprWindSpeed !== null && this.perfApprWindHeading !== null) {
->>>>>>> a2c9e136
       vAppTarget = NXSpeedsUtils.getVtargetGSMini(vAppTarget, NXSpeedsUtils.getHeadWindDiff(this._towerHeadwind));
     }
     return vAppTarget;
@@ -4244,12 +4194,7 @@
   }
 
   public updateTowerHeadwind() {
-<<<<<<< HEAD
     const activePlan = this.getFlightPlan(FlightPlanIndex.Active);
-=======
-    if (this.perfApprWindHeading !== null && this.perfApprWindSpeed !== null) {
-      const activePlan = this.flightPlanService.active;
->>>>>>> a2c9e136
 
     if (
       Number.isFinite(activePlan.performanceData.approachWindDirection) &&
@@ -4989,13 +4934,13 @@
     const activePlan = this.currFlightPlanService.active;
     const destination = activePlan.destinationAirport;
 
-<<<<<<< HEAD
-    if (!destination || !destination.location || !isFinite(activePlan.performanceData.approachWindDirection)) {
+    if (
+      !destination ||
+      !destination.location ||
+      !Number.isFinite(activePlan.performanceData.approachWindDirection) ||
+      !Number.isFinite(activePlan.performanceData.approachWindMagnitude)
+    ) {
       return { direction: 0, speed: 0 };
-=======
-    if (!destination || !destination.location || this.perfApprWindHeading === null || this.perfApprWindSpeed === null) {
-      return null;
->>>>>>> a2c9e136
     }
 
     const magVar = Facilities.getMagVar(destination.location.lat, destination.location.long);
