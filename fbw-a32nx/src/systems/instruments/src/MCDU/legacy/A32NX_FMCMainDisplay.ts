// Copyright (c) 2021-2023, 2025 FlyByWire Simulations
// SPDX-License-Identifier: GPL-3.0

import {
  A320EfisNdRangeValue,
  a320EfisRangeSettings,
  Arinc429OutputWord,
  Arinc429SignStatusMatrix,
  Arinc429Word,
  DatabaseIdent,
  DatabaseItem,
  EfisSide,
  EnrouteNdbNavaid,
  Fix,
  IlsNavaid,
  MathUtils,
  NdbNavaid,
  NXDataStore,
  NXLogicConfirmNode,
  NXUnits,
  TerminalNdbNavaid,
  UpdateThrottler,
  VhfNavaid,
  Waypoint,
} from '@flybywiresim/fbw-sdk';
import { A32NX_Util } from '../../../../shared/src/A32NX_Util';
import { EfisInterface } from '@fmgc/efis/EfisInterface';
import { EfisSymbols } from '@fmgc/efis/EfisSymbols';
import { A320AircraftConfig } from '@fmgc/flightplanning/A320AircraftConfig';
import { DataManager } from '@fmgc/flightplanning/DataManager';
import { FlightPlanRpcServer } from '@fmgc/flightplanning/rpc/FlightPlanRpcServer';
import { Fmgc, GuidanceController } from '@fmgc/guidance/GuidanceController';
import { A32NX_Core } from './A32NX_Core/A32NX_Core';
import { A32NX_FuelPred, FuelPlanningPhases } from './A32NX_Core/A32NX_FuelPred';
import { ADIRS } from './A32NX_Core/Adirs';
import { A32NX_MessageQueue } from './A32NX_MessageQueue';
import { NXSpeedsApp, NXSpeedsUtils } from './NXSpeeds';
import { CDUIdentPage } from '../legacy_pages/A320_Neo_CDU_IdentPage';
import { CDUNewWaypoint } from '../legacy_pages/A320_Neo_CDU_NewWaypoint';
import { CDUPerformancePage } from '../legacy_pages/A320_Neo_CDU_PerformancePage';
import { CDUProgressPage } from '../legacy_pages/A320_Neo_CDU_ProgressPage';
import { A320_Neo_CDU_SelectWptPage } from '../legacy_pages/A320_Neo_CDU_SelectWptPage';
import { McduMessage, NXFictionalMessages, NXSystemMessages, TypeIIMessage } from '../messages/NXSystemMessages';
import { Navigation, SelectedNavaid } from '@fmgc/navigation/Navigation';
import { FmgcFlightPhase } from '@shared/flightphase';
import { CompanyRoute } from '@simbridge/index';
import { Keypad } from './A320_Neo_CDU_Keypad';
import { FmsClient } from '@atsu/fmsclient';
import { AtsuStatusCodes } from '@datalink/common';
import { A320_Neo_CDU_MainDisplay } from './A320_Neo_CDU_MainDisplay';
import { FmsDisplayInterface } from '@fmgc/flightplanning/interface/FmsDisplayInterface';
import { FmsError, FmsErrorType } from '@fmgc/FmsError';
import { FmsDataInterface } from '@fmgc/flightplanning/interface/FmsDataInterface';
import { EventBus } from '@microsoft/msfs-sdk';
import { AdfRadioTuningStatus, MmrRadioTuningStatus, VorRadioTuningStatus } from '@fmgc/navigation/NavaidTuner';
import { Coordinates } from '@fmgc/flightplanning/data/geo';
import { FmsFormatters } from './FmsFormatters';
import { NavigationDatabase, NavigationDatabaseBackend } from '@fmgc/NavigationDatabase';
import { FlightPhaseManager } from '@fmgc/flightphase';
import { FlightPlanService } from '@fmgc/flightplanning/FlightPlanService';
import {
  A320FlightPlanPerformanceData,
  DefaultPerformanceData,
} from '@fmgc/flightplanning/plans/performance/FlightPlanPerformanceData';
import { NavigationDatabaseService } from '@fmgc/flightplanning/NavigationDatabaseService';
import { FlightPlanIndex } from '@fmgc/flightplanning/FlightPlanManager';
import { initComponents, updateComponents } from '@fmgc/components';
import { CoRouteUplinkAdapter } from '@fmgc/flightplanning/uplink/CoRouteUplinkAdapter';
import { WaypointEntryUtils } from '@fmgc/flightplanning/WaypointEntryUtils';
import { ISimbriefData } from '../../../../../../../fbw-common/src/systems/instruments/src/EFB/Apis/Simbrief';
import { FuelPredComputations, SimbriefOfpState } from './LegacyFmsPageInterface';

export abstract class FMCMainDisplay implements FmsDataInterface, FmsDisplayInterface, Fmgc {
  private static DEBUG_INSTANCE: FMCMainDisplay;

  /** Naughty hack. We assume that we're always subclassed by A320_Neo_CDU_MainDisplay. */
  private readonly mcdu = this as unknown as A320_Neo_CDU_MainDisplay;

  public readonly navDatabaseBackend = NavigationDatabaseBackend.Msfs;
  public readonly currFlightPhaseManager = new FlightPhaseManager(this.bus);
  public readonly currFlightPlanService = new FlightPlanService(this.bus, new A320FlightPlanPerformanceData());
  public readonly rpcServer = new FlightPlanRpcServer(this.bus, this.currFlightPlanService);
  public readonly currNavigationDatabaseService = NavigationDatabaseService;
  public readonly navigationDatabase = new NavigationDatabase(NavigationDatabaseBackend.Msfs);

  private readonly flightPhaseUpdateThrottler = new UpdateThrottler(800);
  private readonly fmsUpdateThrottler = new UpdateThrottler(250);
  private readonly _progBrgDistUpdateThrottler = new UpdateThrottler(2000);
  private readonly _apCooldown = 500;
  private lastFlightPlanVersion = 0;
  private readonly _messageQueue = new A32NX_MessageQueue(this.mcdu);

  public _deltaTime = 0;

  /** Declaration of every variable used (NOT initialization) */
  private maxCruiseFL = 390;
  private recMaxCruiseFL = 398;
  public coRoute = { routeNumber: undefined, routes: undefined };

  private readonly fuelComputationsCache: Map<FlightPlanIndex, FuelPredComputations> = new Map();

  public unconfirmedV1Speed = undefined;
  public unconfirmedVRSpeed = undefined;
  public unconfirmedV2Speed = undefined;
  public _toFlexChecked = true;
  private toRunway = undefined;
  private _debug = undefined;
  public isDestEfobAmber = false;
  private isBelowMinDestFobForTwoMinutes?: NXLogicConfirmNode;
  private shouldShowBelowMinDestEfobMessage = false;
  public _fuelPredDone = false;
  public activeFuelPlanningPhase = undefined;
  public activeUnconfirmedBlockFuel = undefined;
  public secFuelPlanningPhase = undefined;
  public secUnconfirmedBlockFuel = undefined;
  private _initMessageSettable = undefined;
  public _checkWeightSettable = true;
  private _gwInitDisplayed = undefined;
  /* CPDLC Fields */
  private _destDataChecked = undefined;
  private _towerHeadwind = undefined;
  private _EfobBelowMinClr = undefined;
  public simbriefOfp: ISimbriefData | undefined = undefined;
  public simbriefOfpState: SimbriefOfpState = SimbriefOfpState.NotLoaded;
  public simbrief = undefined;
  public aocTimes = {
    doors: 0,
    off: 0,
    out: 0,
    on: 0,
    in: 0,
  };
  public winds = {
    climb: [],
    cruise: [],
    des: [],
    alternate: null,
  };
  public computedVgd?: number;
  public computedVfs?: number;
  public computedVss?: number;
  public computedVls?: number;
  public approachSpeeds?: NXSpeedsApp; // based on selected config, not current config
  public constraintAlt = 0;
  private _forceNextAltitudeUpdate = undefined;
  private _lastUpdateAPTime = undefined;
  private updateAutopilotCooldown = undefined;
  private _apMasterStatus = undefined;
  private _lastRequestedFLCModeWaypointIndex = undefined;

  private _progBrgDist?: {
    icao: string;
    ident: string;
    coordinates: Coordinates;
    bearing: number;
    distance: number;
  };
  public managedSpeedTarget = NaN;
  public managedSpeedTargetIsMach = false;
  public managedSpeedClimb = 290;
  private managedSpeedClimbIsPilotEntered = false;
  public managedSpeedClimbMach = 0.78;
  // private managedSpeedClimbMachIsPilotEntered = undefined;
  public managedSpeedCruise = 290;
  public managedSpeedCruiseIsPilotEntered = false;
  public managedSpeedCruiseMach = 0.78;
  // private managedSpeedCruiseMachIsPilotEntered = undefined;
  public managedSpeedDescend = 290;
  public managedSpeedDescendMach = 0.78;
  // private managedSpeedDescendMachIsPilotEntered = undefined;
  private cruiseFlightLevelTimeOut?: ReturnType<typeof setTimeout>;
  private activeWpIdx = undefined;
<<<<<<< HEAD
  private efisSymbols = undefined;
=======
  private efisSymbolsLeft?: EfisSymbols<A320EfisNdRangeValue>;
  private efisSymbolsRight?: EfisSymbols<A320EfisNdRangeValue>;
  public groundTempAuto?: number = undefined;
  public groundTempPilot?: number = undefined;
>>>>>>> 2bacef0f
  /**
   * Landing elevation in feet MSL.
   * This is the destination runway threshold elevation, or airport elevation if runway is not selected.
   */
  private landingElevation = undefined;
  /*
   * Latitude part of the touch down coordinate.
   * This is the destination runway coordinate, or airport coordinate if runway is not selected
   */
  private destinationLatitude = undefined;
  /*
   * Latitude part of the touch down coordinate.
   * This is the destination runway coordinate, or airport coordinate if runway is not selected
   */
  private destinationLongitude = undefined;
  /** Speed in KCAS when the first engine failed during takeoff */
  private takeoffEngineOutSpeed = undefined;
  private checkSpeedModeMessageActive = undefined;
  public perfClbPredToAltitudePilot = undefined;
  public perfDesPredToAltitudePilot = undefined;

  // ATSU data
  public atsu?: FmsClient;
  public holdSpeedTarget = undefined;
  public holdIndex = 0;
  public holdDecelReached = false;
  private setHoldSpeedMessageActive = undefined;
  private managedProfile = new Map<
    number,
    {
      descentSpeed: number;
      previousDescentSpeed: number;
      climbSpeed: number;
      previousClimbSpeed: number;
      climbAltitude: number;
      descentAltitude: number;
    }
  >();
  private speedLimitExceeded = undefined;
  private toSpeedsNotInserted = false;
  private toSpeedsTooLow = false;
  private vSpeedDisagree = false;
  public isTrueRefMode = false;

  public onAirport = () => {};
  // FIXME always false!
  public _activeCruiseFlightLevelDefaulToFcu = false;

  // arinc bus output words
  private readonly arincDiscreteWord2 = new FmArinc429OutputWord('DISCRETE_WORD_2');
  private readonly arincDiscreteWord3 = new FmArinc429OutputWord('DISCRETE_WORD_3');
  private readonly arincTakeoffPitchTrim = new FmArinc429OutputWord('TO_PITCH_TRIM');
  private readonly arincLandingElevation = new FmArinc429OutputWord('LANDING_ELEVATION');
  private readonly arincDestinationLatitude = new FmArinc429OutputWord('DEST_LAT');
  private readonly arincDestinationLongitude = new FmArinc429OutputWord('DEST_LONG');
  private readonly arincMDA = new FmArinc429OutputWord('MINIMUM_DESCENT_ALTITUDE');
  private readonly arincDH = new FmArinc429OutputWord('DECISION_HEIGHT');
  private readonly arincThrustReductionAltitude = new FmArinc429OutputWord('THR_RED_ALT');
  private readonly arincAccelerationAltitude = new FmArinc429OutputWord('ACC_ALT');
  private readonly arincEoAccelerationAltitude = new FmArinc429OutputWord('EO_ACC_ALT');
  private readonly arincMissedThrustReductionAltitude = new FmArinc429OutputWord('MISSED_THR_RED_ALT');
  private readonly arincMissedAccelerationAltitude = new FmArinc429OutputWord('MISSED_ACC_ALT');
  private readonly arincMissedEoAccelerationAltitude = new FmArinc429OutputWord('MISSED_EO_ACC_ALT');
  private readonly arincTransitionAltitude = new FmArinc429OutputWord('TRANS_ALT');
  private readonly arincTransitionLevel = new FmArinc429OutputWord('TRANS_LVL');
  /** contains fm messages (not yet implemented) and nodh bit */
  private readonly arincEisWord2 = new FmArinc429OutputWord('EIS_DISCRETE_WORD_2');

  /** These arinc words will be automatically written to the bus, and automatically set to 0/NCD when the FMS resets */
  private readonly arincBusOutputs = [
    this.arincDiscreteWord2,
    this.arincDiscreteWord3,
    this.arincTakeoffPitchTrim,
    this.arincLandingElevation,
    this.arincDestinationLatitude,
    this.arincDestinationLongitude,
    this.arincMDA,
    this.arincDH,
    this.arincThrustReductionAltitude,
    this.arincAccelerationAltitude,
    this.arincEoAccelerationAltitude,
    this.arincMissedThrustReductionAltitude,
    this.arincMissedAccelerationAltitude,
    this.arincMissedEoAccelerationAltitude,
    this.arincTransitionAltitude,
    this.arincTransitionLevel,
    this.arincEisWord2,
  ];

  private navDbIdent: DatabaseIdent | null = null;

  private A32NXCore?: A32NX_Core;
  public dataManager?: DataManager;
  public efisInterfaces?: Record<EfisSide, EfisInterface>;
  public guidanceController?: GuidanceController;
  public navigation?: Navigation;

  public tempCurve;
  public casToMachManualCrossoverCurve;
  public machToCasManualCrossoverCurve;

  constructor(public readonly bus: EventBus) {
    FMCMainDisplay.DEBUG_INSTANCE = this;

    this.currFlightPlanService.createFlightPlans();
    this.currNavigationDatabaseService.activeDatabase = this.navigationDatabase;
  }

  public get flightPhaseManager() {
    return this.currFlightPhaseManager;
  }

  get flightPlanService() {
    return this.currFlightPlanService;
  }

  public getFlightPlan(index: FlightPlanIndex) {
    return index === FlightPlanIndex.Active
      ? this.flightPlanService.activeOrTemporary
      : this.flightPlanService.get(index);
  }

  public getAlternateFlightPlan(index: FlightPlanIndex) {
    return this.getFlightPlan(index).alternateFlightPlan;
  }

  public get navigationDatabaseService() {
    return this.currNavigationDatabaseService;
  }

  protected Init() {
    this.initVariables();

    this.A32NXCore = new A32NX_Core();
    this.A32NXCore.init();

    this.dataManager = new DataManager(this);

    this.efisInterfaces = {
      L: new EfisInterface('L', this.currFlightPlanService),
      R: new EfisInterface('R', this.currFlightPlanService),
    };
    this.guidanceController = new GuidanceController(
      this.bus,
      this,
      this.currFlightPlanService,
      this.efisInterfaces,
      a320EfisRangeSettings,
      A320AircraftConfig,
    );
    this.navigation = new Navigation(this.bus, this.currFlightPlanService);
    this.efisSymbolsLeft = new EfisSymbols(
      this.bus,
      'L',
      this.guidanceController,
      this.currFlightPlanService,
      this.navigation.getNavaidTuner(),
      this.efisInterfaces.L,
      a320EfisRangeSettings,
    );
    this.efisSymbolsRight = new EfisSymbols(
      this.bus,
      'R',
      this.guidanceController,
      this.currFlightPlanService,
      this.navigation.getNavaidTuner(),
      this.efisInterfaces.R,
      a320EfisRangeSettings,
    );

    initComponents(this.navigation, this.guidanceController, this.flightPlanService);

    this.guidanceController.init();
    this.efisSymbolsLeft.init();
    this.efisSymbolsRight.init();
    this.navigation.init();

    this.tempCurve = new Avionics.Curve();
    this.tempCurve.interpolationFunction = Avionics.CurveTool.NumberInterpolation;
    this.tempCurve.add(-10 * 3.28084, 21.5);
    this.tempCurve.add(0, 15.0);
    this.tempCurve.add(10 * 3.28084, 8.5);
    this.tempCurve.add(20 * 3.28084, 2.0);
    this.tempCurve.add(30 * 3.28084, -4.49);
    this.tempCurve.add(40 * 3.28084, -10.98);
    this.tempCurve.add(50 * 3.28084, -17.47);
    this.tempCurve.add(60 * 3.28084, -23.96);
    this.tempCurve.add(70 * 3.28084, -30.45);
    this.tempCurve.add(80 * 3.28084, -36.94);
    this.tempCurve.add(90 * 3.28084, -43.42);
    this.tempCurve.add(100 * 3.28084, -49.9);
    this.tempCurve.add(150 * 3.28084, -56.5);
    this.tempCurve.add(200 * 3.28084, -56.5);
    this.tempCurve.add(250 * 3.28084, -51.6);
    this.tempCurve.add(300 * 3.28084, -46.64);
    this.tempCurve.add(400 * 3.28084, -22.8);
    this.tempCurve.add(500 * 3.28084, -2.5);
    this.tempCurve.add(600 * 3.28084, -26.13);
    this.tempCurve.add(700 * 3.28084, -53.57);
    this.tempCurve.add(800 * 3.28084, -74.51);

    // This is used to determine the Mach number corresponding to a CAS at the manual crossover altitude
    // The curve was calculated numerically and approximated using a few interpolated values
    this.casToMachManualCrossoverCurve = new Avionics.Curve();
    this.casToMachManualCrossoverCurve.interpolationFunction = Avionics.CurveTool.NumberInterpolation;
    this.casToMachManualCrossoverCurve.add(0, 0);
    this.casToMachManualCrossoverCurve.add(100, 0.27928);
    this.casToMachManualCrossoverCurve.add(150, 0.41551);
    this.casToMachManualCrossoverCurve.add(200, 0.54806);
    this.casToMachManualCrossoverCurve.add(250, 0.67633);
    this.casToMachManualCrossoverCurve.add(300, 0.8);
    this.casToMachManualCrossoverCurve.add(350, 0.82);

    // This is used to determine the CAS corresponding to a Mach number at the manual crossover altitude
    // Effectively, the manual crossover altitude is FL305 up to M.80, then decreases linearly to the crossover altitude of (VMO, MMO)
    this.machToCasManualCrossoverCurve = new Avionics.Curve();
    this.machToCasManualCrossoverCurve.interpolationFunction = Avionics.CurveTool.NumberInterpolation;
    this.machToCasManualCrossoverCurve.add(0, 0);
    this.machToCasManualCrossoverCurve.add(0.27928, 100);
    this.machToCasManualCrossoverCurve.add(0.41551, 150);
    this.machToCasManualCrossoverCurve.add(0.54806, 200);
    this.machToCasManualCrossoverCurve.add(0.67633, 250);
    this.machToCasManualCrossoverCurve.add(0.8, 300);
    this.machToCasManualCrossoverCurve.add(0.82, 350);

    this.updatePerfSpeeds();

    this.flightPhaseManager.init();
    this.flightPhaseManager.addOnPhaseChanged(this.onFlightPhaseChanged.bind(this));

    // Start the check routine for system health and status
    setInterval(() => {
      if (this.flightPhaseManager.phase === FmgcFlightPhase.Cruise && !this._destDataChecked) {
        const distanceToDestination = this.getDistanceToDestination();
        if (Number.isFinite(distanceToDestination) && distanceToDestination !== -1 && distanceToDestination < 180) {
          this._destDataChecked = true;
          this.checkDestData();
        }
      }
    }, 15000);

    SimVar.SetSimVarValue('L:A32NX_FM_LS_COURSE', 'number', -1);

    this.navigationDatabaseService.activeDatabase.getDatabaseIdent().then((dbIdent) => (this.navDbIdent = dbIdent));
  }

  protected initVariables(resetTakeoffData = true) {
    this.costIndex = undefined;
    this.maxCruiseFL = 390;
    this.recMaxCruiseFL = 398;
    this.resetCoroute();
    // +ve for tailwind, -ve for headwind
    this.unconfirmedV1Speed = undefined;
    this.unconfirmedVRSpeed = undefined;
    this.unconfirmedV2Speed = undefined;
    this._toFlexChecked = true;
    this.toRunway = '';
    this._debug = 0;
    this.isDestEfobAmber = false;
    this.isBelowMinDestFobForTwoMinutes = new NXLogicConfirmNode(120_000, true);
    this.shouldShowBelowMinDestEfobMessage = false;
    this._fuelPredDone = false;
    this.activeFuelPlanningPhase = FuelPlanningPhases.PLANNING;
    this.secFuelPlanningPhase = FuelPlanningPhases.PLANNING;
    this._initMessageSettable = false;
    this._checkWeightSettable = true;
    this._gwInitDisplayed = 0;
    /* CPDLC Fields */
    this.tropo = undefined;
    this._destDataChecked = false;
    this._towerHeadwind = 0;
    this._EfobBelowMinClr = false;
    this.simbrief = {
      route: '',
      cruiseAltitude: '',
      originIcao: '',
      destinationIcao: '',
      blockFuel: '',
      paxCount: '',
      cargo: undefined,
      payload: undefined,
      estZfw: '',
      sendStatus: 'READY',
      costIndex: '',
      navlog: [],
      callsign: '',
      alternateIcao: '',
      avgTropopause: '',
      ete: '',
      blockTime: '',
      outTime: '',
      onTime: '',
      inTime: '',
      offTime: '',
      taxiFuel: '',
      tripFuel: '',
    };
    this.aocTimes.doors = 0;
    this.aocTimes.off = 0;
    this.aocTimes.out = 0;
    this.aocTimes.on = 0;
    this.aocTimes.in = 0;
    this.winds.climb.length = 0;
    this.winds.cruise.length = 0;
    this.winds.des.length = 0;
    this.winds.alternate = null;
    this.computedVls = undefined;
    this.approachSpeeds = undefined; // based on selected config, not current config
    this.constraintAlt = 0;
    this._forceNextAltitudeUpdate = false;
    this._lastUpdateAPTime = NaN;
    this.updateAutopilotCooldown = 0;
    this._apMasterStatus = false;
    this._lastRequestedFLCModeWaypointIndex = -1;

    this._activeCruiseFlightLevelDefaulToFcu = false;
    this._progBrgDist = undefined;
    this.managedSpeedTarget = NaN;
    this.managedSpeedTargetIsMach = false;
    this.managedSpeedClimb = 290;
    this.managedSpeedClimbIsPilotEntered = false;
    this.managedSpeedClimbMach = 0.78;
    // this.managedSpeedClimbMachIsPilotEntered = false;
    this.managedSpeedCruise = 290;
    this.managedSpeedCruiseIsPilotEntered = false;
    this.managedSpeedCruiseMach = 0.78;
    // this.managedSpeedCruiseMachIsPilotEntered = false;
    this.managedSpeedDescend = 290;
    this.managedSpeedDescendMach = 0.78;
    // this.managedSpeedDescendMachIsPilotEntered = false;
    this.cruiseFlightLevelTimeOut = undefined;
    this.activeUnconfirmedBlockFuel = null;
    this.secUnconfirmedBlockFuel = null;
    this.holdSpeedTarget = undefined;
    this.holdIndex = 0;
    this.holdDecelReached = false;
    this.setHoldSpeedMessageActive = false;
    this.managedProfile.clear();
    this.speedLimitExceeded = false;
    this.landingElevation = undefined;
    this.destinationLatitude = undefined;
    this.destinationLongitude = undefined;
    this.toSpeedsNotInserted = false;
    this.toSpeedsTooLow = false;
    this.vSpeedDisagree = false;
    this.takeoffEngineOutSpeed = undefined;
    this.checkSpeedModeMessageActive = false;
    this.perfClbPredToAltitudePilot = undefined;
    this.perfDesPredToAltitudePilot = undefined;

    this.onAirport = () => {};

    if (this.navigation) {
      this.navigation.requiredPerformance.clearPilotRnp();
    }

    // FIXME WTF! Why create a whole new instance each time the FMS is cleared!
    // ATSU data
    this.atsu = new FmsClient(this, this.flightPlanService);

    // Reset SimVars
    SimVar.SetSimVarValue('L:A32NX_SPEEDS_MANAGED_PFD', 'knots', 0);
    SimVar.SetSimVarValue('L:A32NX_SPEEDS_MANAGED_ATHR', 'knots', 0);

    SimVar.SetSimVarValue('L:A32NX_MachPreselVal', 'mach', -1);
    SimVar.SetSimVarValue('L:A32NX_SpeedPreselVal', 'knots', -1);

    SimVar.SetSimVarValue('L:AIRLINER_DECISION_HEIGHT', 'feet', -1);
    SimVar.SetSimVarValue('L:AIRLINER_MINIMUM_DESCENT_ALTITUDE', 'feet', 0);

    SimVar.SetSimVarValue('L:A32NX_FG_ALTITUDE_CONSTRAINT', 'feet', this.constraintAlt);
    SimVar.SetSimVarValue('L:A32NX_TO_CONFIG_NORMAL', 'Bool', 0);
    SimVar.SetSimVarValue('L:A32NX_CABIN_READY', 'Bool', 0);
    SimVar.SetSimVarValue('L:A32NX_FM_GROSS_WEIGHT', 'Number', 0);

    if (SimVar.GetSimVarValue('L:A32NX_AUTOTHRUST_DISABLED', 'number') === 1) {
      SimVar.SetSimVarValue('K:A32NX.ATHR_RESET_DISABLE', 'number', 1);
    }

    SimVar.SetSimVarValue('L:A32NX_PFD_MSG_SET_HOLD_SPEED', 'bool', false);

    if (resetTakeoffData) {
      // FMGC Message Queue
      this._messageQueue.resetQueue();

      this.computedVgd = undefined;
      this.computedVfs = undefined;
      this.computedVss = undefined;
      // TODO handle resetTakeoffData being false
      // This is called with resetTakeoffData when we switch DBs, but that resets the flight plan service,
      // restting all perf data anyways
      // this.perfTOTemp = NaN;
      // this.setTakeoffFlaps(null);
      // this.setTakeoffTrim(null);
      this.unconfirmedV1Speed = undefined;
      this.unconfirmedVRSpeed = undefined;
      this.unconfirmedV2Speed = undefined;
      this._toFlexChecked = true;
    }

    this.arincBusOutputs.forEach((word) => {
      word.setRawValue(0);
      word.setSsm(Arinc429SignStatusMatrix.NoComputedData);
    });

    this.toSpeedsChecks();

    this.setRequest('FMGC');
  }

  public onUpdate(deltaTime: number) {
    this._deltaTime = deltaTime;
    // this.flightPlanManager.update(_deltaTime);
    const flightPlanChanged = this.flightPlanService.activeOrTemporary.version !== this.lastFlightPlanVersion;
    if (flightPlanChanged) {
      this.lastFlightPlanVersion = this.flightPlanService.activeOrTemporary.version;
      this.setRequest('FMGC');
    }

    updateComponents(deltaTime);

    this.isTrueRefMode = SimVar.GetSimVarValue('L:A32NX_FMGC_TRUE_REF', 'boolean');

    if (this._debug++ > 180) {
      this._debug = 0;
    }
    const flightPhaseManagerDelta = this.flightPhaseUpdateThrottler.canUpdate(deltaTime);
    if (flightPhaseManagerDelta !== -1) {
      this.flightPhaseManager.shouldActivateNextPhase(flightPhaseManagerDelta);
    }

    if (this.fmsUpdateThrottler.canUpdate(deltaTime) !== -1) {
      this.checkSpeedLimit();
      this.navigation.update(deltaTime);
      this.getGW();
      this.checkGWParams();
      this.toSpeedsChecks();
      this.thrustReductionAccelerationChecks();
      this.updateThrustReductionAcceleration();
      this.updateTransitionAltitudeLevel();
      this.updateMinimums();
      this.updateIlsCourse();
      this.updatePerfPageAltPredictions();
      this.updateAmberEfob();
      // this.checkEfobBelowMin(deltaTime);
    }

    this.A32NXCore.update();

    if (flightPlanChanged) {
      this.updateManagedProfile();
      this.updateDestinationData();
    }

    this.updateAutopilot();

    if (this._progBrgDistUpdateThrottler.canUpdate(deltaTime) !== -1) {
      this.updateProgDistance();
      this.runFuelPredComputation(FlightPlanIndex.Active);
    }

    if (this.guidanceController) {
      this.guidanceController.update(deltaTime);
    }

<<<<<<< HEAD
    if (this.efisSymbols) {
      this.efisSymbols.update(deltaTime);
    }
=======
    this.efisSymbolsLeft?.update();
    this.efisSymbolsRight.update();

>>>>>>> 2bacef0f
    this.arincBusOutputs.forEach((word) => word.writeToSimVarIfDirty());
  }

  protected onFmPowerStateChanged(newState) {
    SimVar.SetSimVarValue('L:A32NX_FM1_HEALTHY_DISCRETE', 'boolean', newState);
    SimVar.SetSimVarValue('L:A32NX_FM2_HEALTHY_DISCRETE', 'boolean', newState);
  }

  public async switchNavDatabase() {
    // Only performing a reset of the MCDU for now, no secondary database
    // Speed AP returns to selected
    //const isSelected = Simplane.getAutoPilotAirspeedSelected();
    //if (isSelected == false)
    //    SimVar.SetSimVarValue("H:A320_Neo_FCU_SPEED_PULL", "boolean", 1);
    // flight plan
    this.resetCoroute();
    this.atsu.resetAtisAutoUpdate();
    await this.flightPlanService.reset();
    // stored data
    this.dataManager.deleteAllStoredWaypoints();
    // Reset MCDU apart from TakeOff config
    this.initVariables(false);

    this.navigation.resetState();
  }

  /**
   * This method is called by the FlightPhaseManager after a flight phase change
   * This method initializes AP States, initiates CDUPerformancePage changes and other set other required states
   * @param prevPhase Previous FmgcFlightPhase
   * @param nextPhase New FmgcFlightPhase
   */
  private onFlightPhaseChanged(prevPhase: FmgcFlightPhase, nextPhase: FmgcFlightPhase) {
    this.updateConstraints();
    this.updateManagedSpeed();

    this.setRequest('FMGC');

    SimVar.SetSimVarValue('L:A32NX_CABIN_READY', 'Bool', 0);

    const plan = this.flightPlanService.active;

    switch (nextPhase) {
      case FmgcFlightPhase.Takeoff: {
        this._destDataChecked = false;

        if (plan.performanceData.accelerationAltitude === null) {
          // it's important to set this immediately as we don't want to immediately sequence to the climb phase
          plan.setPerformanceData(
            'pilotAccelerationAltitude',
            SimVar.GetSimVarValue('INDICATED ALTITUDE', 'feet') + parseInt(NXDataStore.get('CONFIG_ACCEL_ALT', '1500')),
          );
          this.updateThrustReductionAcceleration();
        }
        if (plan.performanceData.engineOutAccelerationAltitude === null) {
          // it's important to set this immediately as we don't want to immediately sequence to the climb phase
          plan.setPerformanceData(
            'pilotEngineOutAccelerationAltitude',
            SimVar.GetSimVarValue('INDICATED ALTITUDE', 'feet') + parseInt(NXDataStore.get('CONFIG_ACCEL_ALT', '1500')),
          );
          this.updateThrustReductionAcceleration();
        }

        if (this.page.Current === this.page.PerformancePageTakeoff) {
          CDUPerformancePage.ShowTAKEOFFPage(this.mcdu, FlightPlanIndex.Active);
        } else if (this.page.Current === this.page.ProgressPage) {
          CDUProgressPage.ShowPage(this.mcdu);
        }

        /** Arm preselected speed/mach for next flight phase */
        this.updatePreSelSpeedMach(plan.performanceData.preselectedClimbSpeed ?? undefined);

        break;
      }

      case FmgcFlightPhase.Climb: {
        this._destDataChecked = false;

        if (this.page.Current === this.page.ProgressPage) {
          CDUProgressPage.ShowPage(this.mcdu);
        } else {
          this.tryUpdatePerfPage(prevPhase, nextPhase);
        }

        /** Activate pre selected speed/mach */
        if (prevPhase === FmgcFlightPhase.Takeoff) {
          this.activatePreSelSpeedMach(plan.performanceData.preselectedClimbSpeed ?? undefined);
        }

        /** Arm preselected speed/mach for next flight phase */
        this.updatePreSelSpeedMach(plan.performanceData.preselectedCruiseSpeed ?? undefined);

        if (!this.cruiseLevel) {
          this.cruiseLevel = Simplane.getAutoPilotDisplayedAltitudeLockValue('feet') / 100;
        }

        break;
      }

      case FmgcFlightPhase.Cruise: {
        if (this.page.Current === this.page.ProgressPage) {
          CDUProgressPage.ShowPage(this.mcdu);
        } else {
          this.tryUpdatePerfPage(prevPhase, nextPhase);
        }

        SimVar.SetSimVarValue('L:A32NX_GOAROUND_PASSED', 'bool', 0);
        Coherent.call('GENERAL_ENG_THROTTLE_MANAGED_MODE_SET', ThrottleMode.AUTO)
          .catch(console.error)
          .catch(console.error);

        /** Activate pre selected speed/mach */
        if (prevPhase === FmgcFlightPhase.Climb) {
          this.triggerCheckSpeedModeMessage(plan.performanceData.preselectedCruiseSpeed ?? undefined);
          this.activatePreSelSpeedMach(plan.performanceData.preselectedCruiseSpeed ?? undefined);
        }

        /** Arm preselected speed/mach for next flight phase */
        // FIXME implement pre-selected descent speed!
        //this.updatePreSelSpeedMach(this.preSelectedDesSpeed);

        break;
      }

      case FmgcFlightPhase.Descent: {
        if (this.page.Current === this.page.ProgressPage) {
          CDUProgressPage.ShowPage(this.mcdu);
        } else {
          this.tryUpdatePerfPage(prevPhase, nextPhase);
        }

        this.checkDestData();
        this._EfobBelowMinClr = false;

        Coherent.call('GENERAL_ENG_THROTTLE_MANAGED_MODE_SET', ThrottleMode.AUTO)
          .catch(console.error)
          .catch(console.error);

        this.triggerCheckSpeedModeMessage(undefined);

        this.cruiseLevel = null;

        break;
      }

      case FmgcFlightPhase.Approach: {
        if (this.page.Current === this.page.ProgressPage) {
          CDUProgressPage.ShowPage(this.mcdu);
        } else {
          this.tryUpdatePerfPage(prevPhase, nextPhase);
        }

        // I think this is not necessary to port, as it only calls fs9gps stuff (fms-v2)
        // this.flightPlanManager.activateApproach().catch(console.error);

        Coherent.call('GENERAL_ENG_THROTTLE_MANAGED_MODE_SET', ThrottleMode.AUTO).catch(console.error);
        SimVar.SetSimVarValue('L:A32NX_GOAROUND_PASSED', 'bool', 0);

        this.checkDestData();

        break;
      }

      case FmgcFlightPhase.GoAround: {
        SimVar.SetSimVarValue('L:A32NX_GOAROUND_INIT_SPEED', 'number', Simplane.getIndicatedSpeed());

        this.flightPlanService.stringMissedApproach(
          /** @type {FlightPlanLeg} */ (map) => {
            this.addMessageToQueue(NXSystemMessages.cstrDelUpToWpt.getModifiedMessage(map.ident));
          },
        );

        const activePlan = this.flightPlanService.active;
        if (activePlan.performanceData.missedAccelerationAltitude === null) {
          // it's important to set this immediately as we don't want to immediately sequence to the climb phase
          activePlan.setPerformanceData(
            'pilotMissedAccelerationAltitude',
            SimVar.GetSimVarValue('INDICATED ALTITUDE', 'feet') +
              parseInt(NXDataStore.get('CONFIG_ENG_OUT_ACCEL_ALT', '1500')),
          );
          this.updateThrustReductionAcceleration();
        }
        if (activePlan.performanceData.missedEngineOutAccelerationAltitude === null) {
          // it's important to set this immediately as we don't want to immediately sequence to the climb phase
          activePlan.setPerformanceData(
            'pilotMissedEngineOutAccelerationAltitude',
            SimVar.GetSimVarValue('INDICATED ALTITUDE', 'feet') +
              parseInt(NXDataStore.get('CONFIG_ENG_OUT_ACCEL_ALT', '1500')),
          );
          this.updateThrustReductionAcceleration();
        }

        if (this.page.Current === this.page.ProgressPage) {
          CDUProgressPage.ShowPage(this.mcdu);
        } else {
          this.tryUpdatePerfPage(prevPhase, nextPhase);
        }

        break;
      }

      case FmgcFlightPhase.Done:
        CDUIdentPage.ShowPage(this.mcdu);

        this.flightPlanService
          .reset()
          .then(() => {
            this.initVariables();
            this.dataManager.deleteAllStoredWaypoints();
            this.setScratchpadText('');
            SimVar.SetSimVarValue('L:A32NX_COLD_AND_DARK_SPAWN', 'Bool', true).then(() => {
              CDUIdentPage.ShowPage(this.mcdu);
            });
          })
          .catch(console.error);
        break;
    }
  }

  private triggerCheckSpeedModeMessage(preselectedSpeed) {
    const isSpeedSelected = !Simplane.getAutoPilotAirspeedManaged();
    const hasPreselectedSpeed = preselectedSpeed !== undefined;

    if (!this.checkSpeedModeMessageActive && isSpeedSelected && !hasPreselectedSpeed) {
      this.checkSpeedModeMessageActive = true;
      this.addMessageToQueue(
        NXSystemMessages.checkSpeedMode,
        () => !this.checkSpeedModeMessageActive,
        () => {
          this.checkSpeedModeMessageActive = false;
          SimVar.SetSimVarValue('L:A32NX_PFD_MSG_CHECK_SPEED_MODE', 'bool', false);
        },
      );
      SimVar.SetSimVarValue('L:A32NX_PFD_MSG_CHECK_SPEED_MODE', 'bool', true);
    }
  }

  private clearCheckSpeedModeMessage() {
    if (this.checkSpeedModeMessageActive && Simplane.getAutoPilotAirspeedManaged()) {
      this.checkSpeedModeMessageActive = false;
      this.removeMessageFromQueue(NXSystemMessages.checkSpeedMode.text);
      SimVar.SetSimVarValue('L:A32NX_PFD_MSG_CHECK_SPEED_MODE', 'bool', false);
    }
  }

  /** FIXME these functions are in the new VNAV but not in this branch, remove when able */
  /**
   *
   * @param alt geopotential altitude in feet
   * @returns °C
   */
  public getIsaTemp(alt: number): number {
    if (alt > (this.tropo ? this.tropo : 36090)) {
      return -56.5;
    }
    return 15 - 0.0019812 * alt;
  }

  /**
   * @param alt geopotential altitude in feet
   * @param isaDev temperature deviation from ISA conditions in degrees celcius
   * @returns hPa
   */
  private getPressure(alt: number, isaDev: number = 0) {
    if (alt > (this.tropo ? this.tropo : 36090)) {
      return ((216.65 + isaDev) / 288.15) ** 5.25588 * 1013.2;
    }
    return ((288.15 - 0.0019812 * alt + isaDev) / 288.15) ** 5.25588 * 1013.2;
  }

  private getPressureAltAtElevation(elev: number, qnh = 1013.2) {
    const p0 = qnh < 500 ? 29.92 : 1013.2;
    return elev + 145442.15 * (1 - Math.pow(qnh / p0, 0.190263));
  }

  private getPressureAlt() {
    for (let n = 1; n <= 3; n++) {
      const zp = Arinc429Word.fromSimVarValue(`L:A32NX_ADIRS_ADR_${n}_ALTITUDE`);
      if (zp.isNormalOperation()) {
        return zp.value;
      }
    }
    return null;
  }

  private getBaroCorrection1() {
    // FIXME hook up to ADIRU or FCU
    return Simplane.getPressureValue('millibar');
  }

  /**
   * @returns temperature deviation from ISA conditions in degrees celsius
   */
  private getIsaDeviation(): number {
    const geoAlt = SimVar.GetSimVarValue('INDICATED ALTITUDE', 'feet');
    const temperature = SimVar.GetSimVarValue('AMBIENT TEMPERATURE', 'celsius');
    return temperature - this.getIsaTemp(geoAlt);
  }
  /** FIXME ^these functions are in the new VNAV but not in this branch, remove when able */

  // TODO better decel distance calc
  private calculateDecelDist(fromSpeed: number, toSpeed: number): number {
    return Math.min(20, Math.max(3, (fromSpeed - toSpeed) * 0.15));
  }

  /*
        When the aircraft is in the holding, predictions assume that the leg is flown at holding speed
        with a vertical speed equal to - 1000 ft/mn until reaching a restrictive altitude constraint, the
        FCU altitude or the exit fix. If FCU or constraint altitude is reached first, the rest of the
        pattern is assumed to be flown level at that altitude
        */
  private getHoldingSpeed(speedConstraint = undefined, altitude = undefined) {
    const fcuAltitude = SimVar.GetSimVarValue('AUTOPILOT ALTITUDE LOCK VAR:3', 'feet');
    const alt = Math.max(fcuAltitude, altitude ? altitude : 0);

    let kcas = SimVar.GetSimVarValue('L:A32NX_SPEEDS_GD', 'number');
    if (this.flightPhaseManager.phase === FmgcFlightPhase.Approach) {
      kcas = this.getAppManagedSpeed();
    }

    if (speedConstraint > 100) {
      kcas = Math.min(kcas, speedConstraint);
    }

    // apply icao limits
    if (alt < 14000) {
      kcas = Math.min(230, kcas);
    } else if (alt < 20000) {
      kcas = Math.min(240, kcas);
    } else if (alt < 34000) {
      kcas = Math.min(265, kcas);
    } else {
      const isaDeviation = this.getIsaDeviation();
      const pressure = this.getPressure(alt, isaDeviation);
      kcas = Math.min(MathUtils.convertMachToKCas(0.83, pressure), kcas);
    }

    // apply speed limit/alt
    if (this.flightPhaseManager.phase <= FmgcFlightPhase.Cruise) {
      if (this.climbSpeedLimit !== null && alt <= this.climbSpeedLimitAlt) {
        kcas = Math.min(this.climbSpeedLimit, kcas);
      }
    } else if (this.flightPhaseManager.phase < FmgcFlightPhase.GoAround) {
      if (this.descentSpeedLimit !== null && alt <= this.descentSpeedLimitAlt) {
        kcas = Math.min(this.descentSpeedLimit, kcas);
      }
    }

    kcas = Math.max(kcas, this.computedVls);

    return Math.ceil(kcas);
  }

  private updateHoldingSpeed() {
    const plan = this.flightPlanService.active;
    const currentLegIndex = plan.activeLegIndex;
    const nextLegIndex = currentLegIndex + 1;
    const currentLegConstraints = this.managedProfile.get(currentLegIndex);
    const nextLegConstraints = this.managedProfile.get(nextLegIndex);

    const currentLeg = plan.maybeElementAt(currentLegIndex);
    const nextLeg = plan.maybeElementAt(nextLegIndex);

    const casWord = ADIRS.getCalibratedAirspeed();
    const cas = casWord.isNormalOperation() ? casWord.value : 0;

    let enableHoldSpeedWarning = false;
    let holdSpeedTarget = 0;
    let holdDecelReached = this.holdDecelReached;
    // FIXME big hack until VNAV can do this
    if (currentLeg && currentLeg.isDiscontinuity === false && currentLeg.type === 'HM') {
      holdSpeedTarget = this.getHoldingSpeed(
        currentLegConstraints?.descentSpeed,
        currentLegConstraints?.descentAltitude,
      );
      holdDecelReached = true;
      enableHoldSpeedWarning = !Simplane.getAutoPilotAirspeedManaged();
      this.holdIndex = plan.activeLegIndex;
    } else if (nextLeg && nextLeg.isDiscontinuity === false && nextLeg.type === 'HM') {
      const adirLat = ADIRS.getLatitude();
      const adirLong = ADIRS.getLongitude();

      if (adirLat.isNormalOperation() && adirLong.isNormalOperation()) {
        holdSpeedTarget = this.getHoldingSpeed(nextLegConstraints?.descentSpeed, nextLegConstraints?.descentAltitude);

        const dtg = this.guidanceController.activeLegDtg;
        // decel range limits are [3, 20] NM
        const decelDist = this.calculateDecelDist(cas, holdSpeedTarget);
        if (dtg < decelDist) {
          holdDecelReached = true;
        }

        const gsWord = ADIRS.getGroundSpeed();
        const gs = gsWord.isNormalOperation() ? gsWord.value : 0;
        const warningDist = decelDist + gs / 120;
        if (!Simplane.getAutoPilotAirspeedManaged() && dtg <= warningDist) {
          enableHoldSpeedWarning = true;
        }
      }
      this.holdIndex = plan.activeLegIndex + 1;
    } else {
      this.holdIndex = 0;
      holdDecelReached = false;
    }

    if (holdDecelReached !== this.holdDecelReached) {
      this.holdDecelReached = holdDecelReached;
      SimVar.SetSimVarValue('L:A32NX_FM_HOLD_DECEL', 'bool', this.holdDecelReached);
    }

    if (holdSpeedTarget !== this.holdSpeedTarget) {
      this.holdSpeedTarget = holdSpeedTarget;
      SimVar.SetSimVarValue('L:A32NX_FM_HOLD_SPEED', 'number', this.holdSpeedTarget);
    }

    if (enableHoldSpeedWarning && cas - this.holdSpeedTarget > 5) {
      if (!this.setHoldSpeedMessageActive) {
        this.setHoldSpeedMessageActive = true;
        this.addMessageToQueue(
          NXSystemMessages.setHoldSpeed,
          () => !this.setHoldSpeedMessageActive,
          () => SimVar.SetSimVarValue('L:A32NX_PFD_MSG_SET_HOLD_SPEED', 'bool', false),
        );
        SimVar.SetSimVarValue('L:A32NX_PFD_MSG_SET_HOLD_SPEED', 'bool', true);
      }
    } else if (this.setHoldSpeedMessageActive) {
      SimVar.SetSimVarValue('L:A32NX_PFD_MSG_SET_HOLD_SPEED', 'bool', false);
      this.setHoldSpeedMessageActive = false;
    }
  }

  private getManagedTargets(v, m) {
    //const vM = _convertMachToKCas(m, _convertCtoK(Simplane.getAmbientTemperature()), SimVar.GetSimVarValue("AMBIENT PRESSURE", "millibar"));
    const vM = SimVar.GetGameVarValue('FROM MACH TO KIAS', 'number', m);
    return v > vM ? [vM, true] : [v, false];
  }

  private updateManagedSpeeds() {
    if (!this.managedSpeedClimbIsPilotEntered) {
      this.managedSpeedClimb = this.getClbManagedSpeedFromCostIndex();
    }
    if (!this.managedSpeedCruiseIsPilotEntered) {
      this.managedSpeedCruise = this.getCrzManagedSpeedFromCostIndex();
    }

    this.managedSpeedDescend = this.getDesManagedSpeedFromCostIndex();
  }

  private updateManagedSpeed() {
    let vPfd = 0;
    let isMach = false;

    this.updateHoldingSpeed();
    this.clearCheckSpeedModeMessage();

    if (SimVar.GetSimVarValue('L:A32NX_FMA_EXPEDITE_MODE', 'number') === 1) {
      const verticalMode = SimVar.GetSimVarValue('L:A32NX_FMA_VERTICAL_MODE', 'number');
      if (verticalMode === 12) {
        switch (SimVar.GetSimVarValue('L:A32NX_FLAPS_HANDLE_INDEX', 'Number')) {
          case 0: {
            this.managedSpeedTarget = SimVar.GetSimVarValue('L:A32NX_SPEEDS_GD', 'number');
            break;
          }
          case 1: {
            this.managedSpeedTarget = SimVar.GetSimVarValue('L:A32NX_SPEEDS_S', 'number');
            break;
          }
          default: {
            this.managedSpeedTarget = SimVar.GetSimVarValue('L:A32NX_SPEEDS_F', 'number');
          }
        }
      } else if (verticalMode === 13) {
        this.managedSpeedTarget =
          SimVar.GetSimVarValue('L:A32NX_FLAPS_HANDLE_INDEX', 'Number') === 0
            ? Math.min(340, SimVar.GetGameVarValue('FROM MACH TO KIAS', 'number', 0.8))
            : SimVar.GetSimVarValue('L:A32NX_SPEEDS_VMAX', 'number') - 10;
      }
      vPfd = this.managedSpeedTarget;
    } else if (this.holdDecelReached) {
      vPfd = this.holdSpeedTarget;
      this.managedSpeedTarget = this.holdSpeedTarget;
    } else {
      if (this.setHoldSpeedMessageActive) {
        this.setHoldSpeedMessageActive = false;
        SimVar.SetSimVarValue('L:A32NX_PFD_MSG_SET_HOLD_SPEED', 'bool', false);
        this.removeMessageFromQueue(NXSystemMessages.setHoldSpeed.text);
      }

      const engineOut = !this.isAllEngineOn();

      switch (this.flightPhaseManager.phase) {
        case FmgcFlightPhase.Preflight: {
          if (this.v2Speed) {
            vPfd = this.v2Speed;
            this.managedSpeedTarget = this.v2Speed + 10;
          }
          break;
        }
        case FmgcFlightPhase.Takeoff: {
          if (this.v2Speed) {
            vPfd = this.v2Speed;
            this.managedSpeedTarget = engineOut
              ? Math.min(
                  this.v2Speed + 15,
                  Math.max(this.v2Speed, this.takeoffEngineOutSpeed ? this.takeoffEngineOutSpeed : 0),
                )
              : this.v2Speed + 10;
          }
          break;
        }
        case FmgcFlightPhase.Climb: {
          let speed = this.managedSpeedClimb;

          if (
            this.climbSpeedLimit !== undefined &&
            SimVar.GetSimVarValue('INDICATED ALTITUDE', 'feet') < this.climbSpeedLimitAlt
          ) {
            speed = Math.min(speed, this.climbSpeedLimit);
          }

          speed = Math.min(speed, this.getSpeedConstraint());

          [this.managedSpeedTarget, isMach] = this.getManagedTargets(speed, this.managedSpeedClimbMach);
          vPfd = this.managedSpeedTarget;
          break;
        }
        case FmgcFlightPhase.Cruise: {
          let speed = this.managedSpeedCruise;

          if (
            this.climbSpeedLimit !== undefined &&
            SimVar.GetSimVarValue('INDICATED ALTITUDE', 'feet') < this.climbSpeedLimitAlt
          ) {
            speed = Math.min(speed, this.climbSpeedLimit);
          }

          [this.managedSpeedTarget, isMach] = this.getManagedTargets(speed, this.managedSpeedCruiseMach);
          vPfd = this.managedSpeedTarget;
          break;
        }
        case FmgcFlightPhase.Descent: {
          // We fetch this data from VNAV
          vPfd = SimVar.GetSimVarValue('L:A32NX_SPEEDS_MANAGED_PFD', 'knots');
          this.managedSpeedTarget = SimVar.GetSimVarValue('L:A32NX_SPEEDS_MANAGED_ATHR', 'knots');

          // Whether to use Mach or not should be based on the original managed speed, not whatever VNAV uses under the hood to vary it.
          // Also, VNAV already does the conversion from Mach if necessary
          isMach = this.getManagedTargets(this.getManagedDescentSpeed(), this.getManagedDescentSpeedMach())[1];
          break;
        }
        case FmgcFlightPhase.Approach: {
          // the displayed target is Vapp (with GSmini)
          // the guidance target is lower limited by FAC manouvering speeds (O, S, F) unless in landing config
          // constraints are not considered
          const speed = this.getAppManagedSpeed();
          vPfd = this.getVAppGsMini();

          this.managedSpeedTarget = Math.max(speed, vPfd);
          break;
        }
        case FmgcFlightPhase.GoAround: {
          if (SimVar.GetSimVarValue('L:A32NX_FMA_VERTICAL_MODE', 'number') === 41 /* SRS GA */) {
            const speed = Math.min(
              this.computedVls + (engineOut ? 15 : 25),
              Math.max(SimVar.GetSimVarValue('L:A32NX_GOAROUND_INIT_SPEED', 'number'), this.getVApp()),
              SimVar.GetSimVarValue('L:A32NX_SPEEDS_VMAX', 'number') - 5,
            );

            vPfd = speed;
            this.managedSpeedTarget = speed;
          } else {
            const speedConstraint = this.getSpeedConstraint();
            const speed = Math.min(this.computedVgd, speedConstraint);

            vPfd = speed;
            this.managedSpeedTarget = speed;
          }
          break;
        }
      }
    }

    // Automatically change fcu mach/speed mode
    if (this.managedSpeedTargetIsMach !== isMach) {
      if (isMach) {
        SimVar.SetSimVarValue('K:AP_MANAGED_SPEED_IN_MACH_ON', 'number', 1);
      } else {
        SimVar.SetSimVarValue('K:AP_MANAGED_SPEED_IN_MACH_OFF', 'number', 1);
      }
      this.managedSpeedTargetIsMach = isMach;
    }

    // Overspeed protection
    const Vtap = Math.min(this.managedSpeedTarget, SimVar.GetSimVarValue('L:A32NX_SPEEDS_VMAX', 'number'));

    SimVar.SetSimVarValue('L:A32NX_SPEEDS_MANAGED_PFD', 'knots', vPfd);
    SimVar.SetSimVarValue('L:A32NX_SPEEDS_MANAGED_ATHR', 'knots', Vtap);

    if (this.isAirspeedManaged()) {
      Coherent.call('AP_SPD_VAR_SET', 0, Vtap).catch(console.error);
    }

    // Reset V1/R/2 speed after the TAKEOFF phase
    if (this.flightPhaseManager.phase > FmgcFlightPhase.Takeoff) {
      this.setV1Speed(null, FlightPlanIndex.Active);
      this.setVrSpeed(null, FlightPlanIndex.Active);
      this.setV2Speed(null, FlightPlanIndex.Active);
    }
  }

  private activatePreSelSpeedMach(preSel) {
    if (preSel) {
      SimVar.SetSimVarValue('K:A32NX.FMS_PRESET_SPD_ACTIVATE', 'number', 1);
    }
  }

  private updatePreSelSpeedMach(preSel) {
    // The timeout is required to create a delay for the current value to be read and the new one to be set
    setTimeout(() => {
      if (preSel) {
        if (preSel > 1) {
          SimVar.SetSimVarValue('L:A32NX_SpeedPreselVal', 'knots', preSel);
          SimVar.SetSimVarValue('L:A32NX_MachPreselVal', 'mach', -1);
        } else {
          SimVar.SetSimVarValue('L:A32NX_SpeedPreselVal', 'knots', -1);
          SimVar.SetSimVarValue('L:A32NX_MachPreselVal', 'mach', preSel);
        }
      } else {
        SimVar.SetSimVarValue('L:A32NX_SpeedPreselVal', 'knots', -1);
        SimVar.SetSimVarValue('L:A32NX_MachPreselVal', 'mach', -1);
      }
    }, 200);
  }

  private checkSpeedLimit() {
    let speedLimit;
    let speedLimitAlt;
    switch (this.flightPhaseManager.phase) {
      case FmgcFlightPhase.Climb:
      case FmgcFlightPhase.Cruise:
        speedLimit = this.climbSpeedLimit;
        speedLimitAlt = this.climbSpeedLimitAlt;
        break;
      case FmgcFlightPhase.Descent:
        speedLimit = this.descentSpeedLimit;
        speedLimitAlt = this.descentSpeedLimitAlt;
        break;
      default:
        // no speed limit in other phases
        this.speedLimitExceeded = false;
        return;
    }

    if (speedLimit === undefined) {
      this.speedLimitExceeded = false;
      return;
    }

    const cas = ADIRS.getCalibratedAirspeed();
    const alt = ADIRS.getBaroCorrectedAltitude();

    if (this.speedLimitExceeded) {
      const resetLimitExceeded =
        !cas.isNormalOperation() ||
        !alt.isNormalOperation() ||
        alt.value > speedLimitAlt ||
        cas.value <= speedLimit + 5;
      if (resetLimitExceeded) {
        this.speedLimitExceeded = false;
        this.removeMessageFromQueue(NXSystemMessages.spdLimExceeded.text);
      }
    } else if (cas.isNormalOperation() && alt.isNormalOperation()) {
      const setLimitExceeded = alt.value < speedLimitAlt - 150 && cas.value > speedLimit + 10;
      if (setLimitExceeded) {
        this.speedLimitExceeded = true;
        this.addMessageToQueue(NXSystemMessages.spdLimExceeded, () => !this.speedLimitExceeded);
      }
    }
  }

  private updateAutopilot() {
    const now = performance.now();
    const dt = now - this._lastUpdateAPTime;
    let apLogicOn = this._apMasterStatus || Simplane.getAutoPilotFlightDirectorActive(1);
    this._lastUpdateAPTime = now;
    if (isFinite(dt)) {
      this.updateAutopilotCooldown -= dt;
    }
    if (SimVar.GetSimVarValue('L:AIRLINER_FMC_FORCE_NEXT_UPDATE', 'number') === 1) {
      SimVar.SetSimVarValue('L:AIRLINER_FMC_FORCE_NEXT_UPDATE', 'number', 0);
      this.updateAutopilotCooldown = -1;
    }

    if (
      this.flightPhaseManager.phase === FmgcFlightPhase.Takeoff &&
      !this.isAllEngineOn() &&
      this.takeoffEngineOutSpeed === undefined
    ) {
      const casWord = ADIRS.getCalibratedAirspeed();
      this.takeoffEngineOutSpeed = casWord.isNormalOperation() ? casWord.value : undefined;
    }

    if (this.updateAutopilotCooldown < 0) {
      this.updatePerfSpeeds();
      this.updateConstraints();
      this.updateManagedSpeed();
      const currentApMasterStatus = SimVar.GetSimVarValue('AUTOPILOT MASTER', 'boolean');
      if (currentApMasterStatus !== this._apMasterStatus) {
        this._apMasterStatus = currentApMasterStatus;
        apLogicOn = this._apMasterStatus || Simplane.getAutoPilotFlightDirectorActive(1);
        this._forceNextAltitudeUpdate = true;
        console.log('Enforce AP in Altitude Lock mode. Cause : AP Master Status has changed.');
        SimVar.SetSimVarValue('L:A320_NEO_FCU_FORCE_IDLE_VS', 'Number', 1);
        if (this._apMasterStatus) {
          if (this.flightPlanService.hasActive && this.flightPlanService.active.legCount === 0) {
            this._onModeSelectedAltitude();
            this._onModeSelectedHeading();
          }
        }
      }
      if (apLogicOn) {
        if (!Simplane.getAutoPilotFLCActive() && !SimVar.GetSimVarValue('AUTOPILOT AIRSPEED HOLD', 'Boolean')) {
          SimVar.SetSimVarValue('K:AP_PANEL_SPEED_HOLD', 'Number', 1);
        }
        if (!SimVar.GetSimVarValue('AUTOPILOT HEADING LOCK', 'Boolean')) {
          if (!SimVar.GetSimVarValue('AUTOPILOT APPROACH HOLD', 'Boolean')) {
            SimVar.SetSimVarValue('K:AP_PANEL_HEADING_HOLD', 'Number', 1);
          }
        }
      }

      if (this.isAltitudeManaged()) {
        const plan = this.flightPlanService.active;

        const prevWaypoint = plan.hasElement(plan.activeLegIndex - 1);
        const nextWaypoint = plan.hasElement(plan.activeLegIndex + 1);

        if (prevWaypoint && nextWaypoint) {
          const activeWpIdx = plan.activeLegIndex;

          if (activeWpIdx !== this.activeWpIdx) {
            this.activeWpIdx = activeWpIdx;
            this.updateConstraints();
          }
          if (this.constraintAlt) {
            Coherent.call('AP_ALT_VAR_SET_ENGLISH', 2, this.constraintAlt, this._forceNextAltitudeUpdate).catch(
              console.error,
            );
            this._forceNextAltitudeUpdate = false;
          } else {
            const altitude = Simplane.getAutoPilotSelectedAltitudeLockValue('feet');
            if (isFinite(altitude)) {
              Coherent.call('AP_ALT_VAR_SET_ENGLISH', 2, altitude, this._forceNextAltitudeUpdate).catch(console.error);
              this._forceNextAltitudeUpdate = false;
            }
          }
        } else {
          const altitude = Simplane.getAutoPilotSelectedAltitudeLockValue('feet');
          if (isFinite(altitude)) {
            SimVar.SetSimVarValue('L:A32NX_FG_ALTITUDE_CONSTRAINT', 'feet', 0);
            Coherent.call('AP_ALT_VAR_SET_ENGLISH', 2, altitude, this._forceNextAltitudeUpdate).catch(console.error);
            this._forceNextAltitudeUpdate = false;
          }
        }
      }

      if (
        Simplane.getAutoPilotAltitudeManaged() &&
        this.flightPlanService.hasActive &&
        SimVar.GetSimVarValue('L:A320_NEO_FCU_STATE', 'number') !== 1
      ) {
        const currentWaypointIndex = this.flightPlanService.active.activeLegIndex;
        if (currentWaypointIndex !== this._lastRequestedFLCModeWaypointIndex) {
          this._lastRequestedFLCModeWaypointIndex = currentWaypointIndex;
          setTimeout(() => {
            if (Simplane.getAutoPilotAltitudeManaged()) {
              this._onModeManagedAltitude();
            }
          }, 1000);
        }
      }

      if (this.flightPhaseManager.phase === FmgcFlightPhase.GoAround && apLogicOn) {
        //depending if on HDR/TRK or NAV mode, select appropriate Alt Mode (WIP)
        //this._onModeManagedAltitude();
        this._onModeSelectedAltitude();
      }
      this.updateAutopilotCooldown = this._apCooldown;
    }
  }

  /**
   * Updates performance speeds such as GD, F, S, Vls and approach speeds
   */
  public updatePerfSpeeds() {
    this.computedVgd = SimVar.GetSimVarValue('L:A32NX_SPEEDS_GD', 'number');
    this.computedVfs = SimVar.GetSimVarValue('L:A32NX_SPEEDS_F', 'number');
    this.computedVss = SimVar.GetSimVarValue('L:A32NX_SPEEDS_S', 'number');
    this.computedVls = SimVar.GetSimVarValue('L:A32NX_SPEEDS_VLS', 'number');

    const plan = this.getFlightPlan(FlightPlanIndex.Active);
    const prediction = this.getFuelPredComputation(FlightPlanIndex.Active);

    let weight = prediction.landingWeight;
    const vnavPrediction = this.guidanceController.vnavDriver.getDestinationPrediction();
    // Actual weight is used during approach phase (FCOM bulletin 46/2), and we also assume during go-around
    // Fallback gross weight set to 64.3T (MZFW), which is replaced by FMGW once input in FMS to avoid function returning undefined results.
    if (this.flightPhaseManager.phase >= FmgcFlightPhase.Approach || !Number.isFinite(weight)) {
      weight = this.getGrossWeight() ?? 64.3;
    } else if (vnavPrediction && Number.isFinite(vnavPrediction.estimatedFuelOnBoard)) {
      weight =
        plan.performanceData.zeroFuelWeight + Math.max(0, (vnavPrediction.estimatedFuelOnBoard * 0.4535934) / 1000);
    }
    // if pilot has set approach wind in MCDU we use it, otherwise fall back to current measured wind
    if (
      Number.isFinite(plan.performanceData.approachWindMagnitude) &&
      Number.isFinite(plan.performanceData.approachWindDirection)
    ) {
      this.approachSpeeds = new NXSpeedsApp(
        weight,
        plan.performanceData.approachFlapsThreeSelected,
        this._towerHeadwind,
      );
    } else {
      this.approachSpeeds = new NXSpeedsApp(weight, plan.performanceData.approachFlapsThreeSelected);
    }
    this.approachSpeeds.valid = this.flightPhaseManager.phase >= FmgcFlightPhase.Approach || Number.isFinite(weight);
  }

  public updateConstraints() {
    const activeFpIndex = this.flightPlanService.activeLegIndex;
    const constraints = this.managedProfile.get(activeFpIndex);
    const fcuSelAlt = Simplane.getAutoPilotDisplayedAltitudeLockValue('feet');

    let constraintAlt = 0;
    if (constraints) {
      // Altitude constraints are not sent in GA phase. While we cannot engage CLB anyways, ALT counts as a managed mode, so we don't want to show
      // a magenta altitude in ALT due to a constraint
      if (
        this.flightPhaseManager.phase < FmgcFlightPhase.Cruise &&
        isFinite(constraints.climbAltitude) &&
        constraints.climbAltitude < fcuSelAlt
      ) {
        constraintAlt = constraints.climbAltitude;
      }

      if (
        this.flightPhaseManager.phase > FmgcFlightPhase.Cruise &&
        this.flightPhaseManager.phase < FmgcFlightPhase.GoAround &&
        isFinite(constraints.descentAltitude) &&
        constraints.descentAltitude > fcuSelAlt
      ) {
        constraintAlt = constraints.descentAltitude;
      }
    }

    if (constraintAlt !== this.constraintAlt) {
      this.constraintAlt = constraintAlt;
      SimVar.SetSimVarValue('L:A32NX_FG_ALTITUDE_CONSTRAINT', 'feet', this.constraintAlt);
    }
  }

  // TODO/VNAV: Speed constraint
  private getSpeedConstraint() {
    if (!this.navModeEngaged()) {
      return Infinity;
    }

    return this.getNavModeSpeedConstraint();
  }

  public getNavModeSpeedConstraint(): number {
    const activeLegIndex =
      this.guidanceController.activeTransIndex >= 0
        ? this.guidanceController.activeTransIndex
        : this.guidanceController.activeLegIndex;
    const constraints = this.managedProfile.get(activeLegIndex);
    if (constraints) {
      if (
        this.flightPhaseManager.phase < FmgcFlightPhase.Cruise ||
        this.flightPhaseManager.phase === FmgcFlightPhase.GoAround
      ) {
        return constraints.climbSpeed;
      }

      if (
        this.flightPhaseManager.phase > FmgcFlightPhase.Cruise &&
        this.flightPhaseManager.phase < FmgcFlightPhase.GoAround
      ) {
        // FIXME proper decel calc
        if (
          this.guidanceController.activeLegDtg <
          this.calculateDecelDist(
            Math.min(constraints.previousDescentSpeed, this.getManagedDescentSpeed()),
            constraints.descentSpeed,
          )
        ) {
          return constraints.descentSpeed;
        } else {
          return constraints.previousDescentSpeed;
        }
      }
    }

    return Infinity;
  }

  private updateManagedProfile() {
    this.managedProfile.clear();

    const plan = this.flightPlanService.active;

    const destination = plan.destinationAirport;
    const destinationElevation = destination ? destination.location.alt : 0;

    // TODO should we save a constraint already propagated to the current leg?

    // propagate descent speed constraints forward
    let currentSpeedConstraint = Infinity;
    let previousSpeedConstraint = Infinity;
    for (let index = 0; index < Math.min(plan.firstMissedApproachLegIndex, plan.legCount); index++) {
      const leg = plan.elementAt(index);

      if (leg.isDiscontinuity === true) {
        continue;
      }

      if (leg.constraintType === 2 /** DES */) {
        if (leg.speedConstraint) {
          currentSpeedConstraint = Math.min(currentSpeedConstraint, Math.round(leg.speedConstraint.speed));
        }
      }

      this.managedProfile.set(index, {
        descentSpeed: currentSpeedConstraint,
        previousDescentSpeed: previousSpeedConstraint,
        climbSpeed: Infinity,
        previousClimbSpeed: Infinity,
        climbAltitude: Infinity,
        descentAltitude: -Infinity,
      });

      previousSpeedConstraint = currentSpeedConstraint;
    }

    // propagate climb speed constraints backward
    // propagate alt constraints backward
    currentSpeedConstraint = Infinity;
    previousSpeedConstraint = Infinity;
    let currentDesConstraint = -Infinity;
    let currentClbConstraint = Infinity;

    for (let index = Math.min(plan.firstMissedApproachLegIndex, plan.legCount) - 1; index >= 0; index--) {
      const leg = plan.elementAt(index);

      if (leg.isDiscontinuity === true) {
        continue;
      }

      const altConstraint = leg.altitudeConstraint;
      const speedConstraint = leg.speedConstraint;

      if (leg.constraintType === 1 /** CLB */) {
        if (speedConstraint) {
          currentSpeedConstraint = Math.min(currentSpeedConstraint, Math.round(speedConstraint.speed));
        }

        if (altConstraint) {
          switch (altConstraint.altitudeDescriptor) {
            case '@': // at alt 1
            case '-': // at or below alt 1
            case 'B': // between alt 1 and alt 2
              currentClbConstraint = Math.min(currentClbConstraint, Math.round(altConstraint.altitude1));
              break;
            default:
            // not constraining
          }
        }
      } else if (leg.constraintType === 2 /** DES */) {
        if (altConstraint) {
          switch (altConstraint.altitudeDescriptor) {
            case '@': // at alt 1
            case '+': // at or above alt 1
            case 'I': // alt1 is at for FACF, Alt2 is glidelope intercept
            case 'J': // alt1 is at or above for FACF, Alt2 is glideslope intercept
            case 'V': // alt1 is procedure alt for step-down, Alt2 is at alt for vertical path angle
            case 'X': // alt 1 is at, Alt 2 is on the vertical angle
              currentDesConstraint = Math.max(currentDesConstraint, Math.round(altConstraint.altitude1));
              break;
            case 'B': // between alt 1 and alt 2
              currentDesConstraint = Math.max(currentDesConstraint, Math.round(altConstraint.altitude2));
              break;
            default:
            // not constraining
          }
        }
      }

      const profilePoint = this.managedProfile.get(index);
      profilePoint.climbSpeed = currentSpeedConstraint;
      profilePoint.previousClimbSpeed = previousSpeedConstraint;
      profilePoint.climbAltitude = currentClbConstraint;
      profilePoint.descentAltitude = Math.max(destinationElevation, currentDesConstraint);
      previousSpeedConstraint = currentSpeedConstraint;
    }
  }

  private async updateDestinationData() {
    let landingElevation;
    let latitude;
    let longitude;

    const runway = this.flightPlanService.active.destinationRunway;

    if (runway) {
      landingElevation = runway.thresholdLocation.alt;
      latitude = runway.thresholdLocation.lat;
      longitude = runway.thresholdLocation.long;
    } else {
      const airport = this.flightPlanService.active.destinationAirport;

      if (airport) {
        const ele = airport.location.alt;

        landingElevation = isFinite(ele) ? ele : undefined;
        latitude = airport.location.lat;
        longitude = airport.location.long;
      }
    }

    if (this.landingElevation !== landingElevation) {
      this.landingElevation = landingElevation;

      const ssm =
        landingElevation !== undefined
          ? Arinc429SignStatusMatrix.NormalOperation
          : Arinc429SignStatusMatrix.NoComputedData;

      this.arincLandingElevation.setBnrValue(landingElevation ? landingElevation : 0, ssm, 14, 16384, -2048);
    }

    if (this.destinationLatitude !== latitude) {
      this.destinationLatitude = latitude;

      const ssm =
        latitude !== undefined ? Arinc429SignStatusMatrix.NormalOperation : Arinc429SignStatusMatrix.NoComputedData;

      this.arincDestinationLatitude.setBnrValue(latitude ? latitude : 0, ssm, 18, 180, -180);
    }

    if (this.destinationLongitude !== longitude) {
      this.destinationLongitude = longitude;

      const ssm =
        longitude !== undefined ? Arinc429SignStatusMatrix.NormalOperation : Arinc429SignStatusMatrix.NoComputedData;

      this.arincDestinationLongitude.setBnrValue(longitude ? longitude : 0, ssm, 18, 180, -180);
    }
  }

  private updateMinimums() {
    const plan = this.getFlightPlan(FlightPlanIndex.Active);
    const inRange = this.shouldTransmitMinimums();

    const mdaValid = inRange && plan.performanceData.approachBaroMinimum !== null;
    const dhValid = !mdaValid && inRange && typeof plan.performanceData.approachRadioMinimum === 'number';

    const mdaSsm = mdaValid ? Arinc429SignStatusMatrix.NormalOperation : Arinc429SignStatusMatrix.NoComputedData;
    const dhSsm = dhValid ? Arinc429SignStatusMatrix.NormalOperation : Arinc429SignStatusMatrix.NoComputedData;

    this.arincMDA.setBnrValue(mdaValid ? plan.performanceData.approachBaroMinimum : 0, mdaSsm, 17, 131072, 0);
    this.arincDH.setBnrValue(
      dhValid && typeof plan.performanceData.approachRadioMinimum === 'number'
        ? plan.performanceData.approachRadioMinimum
        : 0,
      dhSsm,
      16,
      8192,
      0,
    );
    this.arincEisWord2.setBitValue(29, inRange && plan.performanceData.approachRadioMinimum === 'NO DH');
    // FIXME we need to handle these better
    this.arincEisWord2.setSsm(Arinc429SignStatusMatrix.NormalOperation);
  }

  private shouldTransmitMinimums() {
    const phase = this.flightPhaseManager.phase;
    const distanceToDestination = this.getDistanceToDestination();
    const isCloseToDestination = Number.isFinite(distanceToDestination) ? distanceToDestination < 250 : true;

    return phase > FmgcFlightPhase.Cruise || (phase === FmgcFlightPhase.Cruise && isCloseToDestination);
  }

  private getClbManagedSpeedFromCostIndex() {
    const dCI = ((this.costIndex ? this.costIndex : 0) / 999) ** 2;
    return 290 * (1 - dCI) + 330 * dCI;
  }

  private getCrzManagedSpeedFromCostIndex() {
    const dCI = ((this.costIndex ? this.costIndex : 0) / 999) ** 2;
    return 290 * (1 - dCI) + 310 * dCI;
  }

  private getDesManagedSpeedFromCostIndex() {
    const dCI = (this.costIndex ? this.costIndex : 0) / 999;
    return 288 * (1 - dCI) + 300 * dCI;
  }

  private getAppManagedSpeed() {
    const plan = this.getFlightPlan(FlightPlanIndex.Active);

    switch (SimVar.GetSimVarValue('L:A32NX_FLAPS_HANDLE_INDEX', 'Number')) {
      case 0:
        return this.computedVgd;
      case 1:
        return this.computedVss;
      case 3:
        return plan.performanceData.approachFlapsThreeSelected ? this.getVApp() : this.computedVfs;
      case 4:
        return this.getVApp();
      default:
        return this.computedVfs;
    }
  }

  /* FMS EVENTS */

  public onPowerOn() {
    const gpsDriven = SimVar.GetSimVarValue('GPS DRIVES NAV1', 'Bool');
    if (!gpsDriven) {
      SimVar.SetSimVarValue('K:TOGGLE_GPS_DRIVES_NAV1', 'Bool', 0);
    }

    this._onModeSelectedHeading();
    this._onModeSelectedAltitude();

    SimVar.SetSimVarValue('K:VS_SLOT_INDEX_SET', 'number', 1);
  }

  protected onEvent(_event) {
    if (_event === 'MODE_SELECTED_HEADING') {
      if (Simplane.getAutoPilotHeadingManaged()) {
        if (SimVar.GetSimVarValue('L:A320_FCU_SHOW_SELECTED_HEADING', 'number') === 0) {
          const currentHeading = Simplane.getHeadingMagnetic();

          Coherent.call('HEADING_BUG_SET', 1, currentHeading).catch(console.error);
        }
      }
      this._onModeSelectedHeading();
    }
    if (_event === 'MODE_MANAGED_HEADING') {
      if (this.flightPlanService.active.legCount === 0) {
        return;
      }

      this._onModeManagedHeading();
    }
    if (_event === 'MODE_SELECTED_ALTITUDE') {
      const dist = Number.isFinite(this.getDistanceToDestination()) ? this.getDistanceToDestination() : -1;
      this.flightPhaseManager.handleFcuAltKnobPushPull(dist);
      this._onModeSelectedAltitude();
      this._onStepClimbDescent();
    }
    if (_event === 'MODE_MANAGED_ALTITUDE') {
      const dist = Number.isFinite(this.getDistanceToDestination()) ? this.getDistanceToDestination() : -1;
      this.flightPhaseManager.handleFcuAltKnobPushPull(dist);
      this._onModeManagedAltitude();
      this._onStepClimbDescent();
    }
    if (_event === 'AP_DEC_ALT' || _event === 'AP_INC_ALT') {
      const dist = Number.isFinite(this.getDistanceToDestination()) ? this.getDistanceToDestination() : -1;
      this.flightPhaseManager.handleFcuAltKnobTurn(dist);
      this._onTrySetCruiseFlightLevel();
    }
    if (_event === 'AP_DEC_HEADING' || _event === 'AP_INC_HEADING') {
      if (SimVar.GetSimVarValue('L:A320_FCU_SHOW_SELECTED_HEADING', 'number') === 0) {
        const currentHeading = Simplane.getHeadingMagnetic();
        Coherent.call('HEADING_BUG_SET', 1, currentHeading).catch(console.error);
      }
      SimVar.SetSimVarValue('L:A320_FCU_SHOW_SELECTED_HEADING', 'number', 1);
    }
    if (_event === 'VS') {
      const dist = Number.isFinite(this.getDistanceToDestination()) ? this.getDistanceToDestination() : -1;
      this.flightPhaseManager.handleFcuVSKnob(dist, this._onStepClimbDescent.bind(this));
    }
  }

  private _onModeSelectedHeading() {
    if (SimVar.GetSimVarValue('AUTOPILOT APPROACH HOLD', 'boolean')) {
      return;
    }
    if (!SimVar.GetSimVarValue('AUTOPILOT HEADING LOCK', 'Boolean')) {
      SimVar.SetSimVarValue('K:AP_PANEL_HEADING_HOLD', 'Number', 1);
    }
    SimVar.SetSimVarValue('K:HEADING_SLOT_INDEX_SET', 'number', 1);
  }

  private _onModeManagedHeading() {
    if (SimVar.GetSimVarValue('AUTOPILOT APPROACH HOLD', 'boolean')) {
      return;
    }
    if (!SimVar.GetSimVarValue('AUTOPILOT HEADING LOCK', 'Boolean')) {
      SimVar.SetSimVarValue('K:AP_PANEL_HEADING_HOLD', 'Number', 1);
    }
    SimVar.SetSimVarValue('K:HEADING_SLOT_INDEX_SET', 'number', 2);
    SimVar.SetSimVarValue('L:A320_FCU_SHOW_SELECTED_HEADING', 'number', 0);
  }

  private _onModeSelectedAltitude() {
    if (!Simplane.getAutoPilotGlideslopeHold()) {
      SimVar.SetSimVarValue('L:A320_NEO_FCU_FORCE_IDLE_VS', 'Number', 1);
    }
    SimVar.SetSimVarValue('K:ALTITUDE_SLOT_INDEX_SET', 'number', 1);
    Coherent.call(
      'AP_ALT_VAR_SET_ENGLISH',
      1,
      Simplane.getAutoPilotDisplayedAltitudeLockValue(),
      this._forceNextAltitudeUpdate,
    ).catch(console.error);
  }

  private _onModeManagedAltitude() {
    SimVar.SetSimVarValue('K:ALTITUDE_SLOT_INDEX_SET', 'number', 2);
    Coherent.call(
      'AP_ALT_VAR_SET_ENGLISH',
      1,
      Simplane.getAutoPilotDisplayedAltitudeLockValue(),
      this._forceNextAltitudeUpdate,
    ).catch(console.error);
    Coherent.call(
      'AP_ALT_VAR_SET_ENGLISH',
      2,
      Simplane.getAutoPilotDisplayedAltitudeLockValue(),
      this._forceNextAltitudeUpdate,
    ).catch(console.error);
    if (!Simplane.getAutoPilotGlideslopeHold()) {
      requestAnimationFrame(() => {
        SimVar.SetSimVarValue('L:A320_NEO_FCU_FORCE_IDLE_VS', 'Number', 1);
      });
    }
  }

  private _onStepClimbDescent() {
    if (
      !(
        this.flightPhaseManager.phase === FmgcFlightPhase.Climb ||
        this.flightPhaseManager.phase === FmgcFlightPhase.Cruise
      )
    ) {
      return;
    }

    const _targetFl = Simplane.getAutoPilotDisplayedAltitudeLockValue() / 100;

    if (
      (this.flightPhaseManager.phase === FmgcFlightPhase.Climb && _targetFl > this.cruiseLevel) ||
      (this.flightPhaseManager.phase === FmgcFlightPhase.Cruise && _targetFl !== this.cruiseLevel)
    ) {
      this.deleteOutdatedCruiseSteps(this.cruiseLevel, _targetFl);
      this.addMessageToQueue(NXSystemMessages.newCrzAlt.getModifiedMessage(_targetFl * 100));

      this.cruiseLevel = _targetFl;
    }
  }

  private deleteOutdatedCruiseSteps(oldCruiseLevel, newCruiseLevel) {
    const isClimbVsDescent = newCruiseLevel > oldCruiseLevel;

    const activePlan = this.flightPlanService.active;

    for (let i = activePlan.activeLegIndex; i < activePlan.legCount; i++) {
      const element = activePlan.elementAt(i);

      if (!element || element.isDiscontinuity === true || !element.cruiseStep) {
        continue;
      }

      const stepLevel = Math.round(element.cruiseStep.toAltitude / 100);

      if (
        (isClimbVsDescent && stepLevel >= oldCruiseLevel && stepLevel <= newCruiseLevel) ||
        (!isClimbVsDescent && stepLevel <= oldCruiseLevel && stepLevel >= newCruiseLevel)
      ) {
        element.cruiseStep = undefined; // TODO call a method on FPS so that we sync this (fms-v2)
        this.removeMessageFromQueue(NXSystemMessages.stepAhead.text);
      }
    }
  }

  /***
   * Executed on every alt knob turn, checks whether or not the crz fl can be changed to the newly selected fcu altitude
   * It creates a timeout to simulate real life delay which resets every time the fcu knob alt increases or decreases.
   * @private
   */
  private _onTrySetCruiseFlightLevel() {
    if (
      !(
        this.flightPhaseManager.phase === FmgcFlightPhase.Climb ||
        this.flightPhaseManager.phase === FmgcFlightPhase.Cruise
      )
    ) {
      return;
    }

    const activeVerticalMode = SimVar.GetSimVarValue('L:A32NX_FMA_VERTICAL_MODE', 'enum');

    if (
      (activeVerticalMode >= 11 && activeVerticalMode <= 15) ||
      (activeVerticalMode >= 21 && activeVerticalMode <= 23)
    ) {
      const fcuFl = Simplane.getAutoPilotDisplayedAltitudeLockValue() / 100;

      if (
        (this.flightPhaseManager.phase === FmgcFlightPhase.Climb && fcuFl > this.cruiseLevel) ||
        (this.flightPhaseManager.phase === FmgcFlightPhase.Cruise && fcuFl !== this.cruiseLevel)
      ) {
        if (this.cruiseFlightLevelTimeOut) {
          clearTimeout(this.cruiseFlightLevelTimeOut);
          this.cruiseFlightLevelTimeOut = undefined;
        }

        this.cruiseFlightLevelTimeOut = setTimeout(() => {
          if (
            fcuFl === Simplane.getAutoPilotDisplayedAltitudeLockValue() / 100 &&
            ((this.flightPhaseManager.phase === FmgcFlightPhase.Climb && fcuFl > this.cruiseLevel) ||
              (this.flightPhaseManager.phase === FmgcFlightPhase.Cruise && fcuFl !== this.cruiseLevel))
          ) {
            this.addMessageToQueue(NXSystemMessages.newCrzAlt.getModifiedMessage(fcuFl * 100));
            this.cruiseLevel = fcuFl;

            if (this.page.Current === this.page.ProgressPage) {
              CDUProgressPage.ShowPage(this.mcdu);
            }
          }
        }, 3000);
      }
    }
  }

  /* END OF FMS EVENTS */
  /* FMS CHECK ROUTINE */

  private checkDestData() {
    const plan = this.getFlightPlan(FlightPlanIndex.Active);

    this.addMessageToQueue(NXSystemMessages.enterDestData, () => {
      return (
        Number.isFinite(plan.performanceData.approachQnh) &&
        Number.isFinite(plan.performanceData.approachTemperature) &&
        Number.isFinite(plan.performanceData.approachWindDirection) &&
        Number.isFinite(plan.performanceData.approachWindDirection)
      );
    });
  }

  private checkGWParams() {
    const fmGW = SimVar.GetSimVarValue('L:A32NX_FM_GROSS_WEIGHT', 'Number');
    const eng1state = SimVar.GetSimVarValue('L:A32NX_ENGINE_STATE:1', 'Number');
    const eng2state = SimVar.GetSimVarValue('L:A32NX_ENGINE_STATE:2', 'Number');
    const gs = SimVar.GetSimVarValue('GPS GROUND SPEED', 'knots');
    const actualGrossWeight = SimVar.GetSimVarValue('TOTAL WEIGHT', 'Kilograms') / 1000; //TO-DO Source to be replaced with FAC-GW
    const gwMismatch = Math.abs(fmGW - actualGrossWeight) > 7 ? true : false;

    if (eng1state == 2 || eng2state == 2) {
      if (this._gwInitDisplayed < 1 && this.flightPhaseManager.phase < FmgcFlightPhase.Takeoff) {
        this._initMessageSettable = true;
      }
    }
    //INITIALIZE WEIGHT/CG
    if (this.isAnEngineOn() && fmGW === 0 && this._initMessageSettable) {
      this.addMessageToQueue(NXSystemMessages.initializeWeightOrCg);
      this._gwInitDisplayed++;
      this._initMessageSettable = false;
    }

    //CHECK WEIGHT
    //TO-DO Ground Speed used for redundancy and to simulate delay (~10s) for FAC parameters to be calculated, remove once FAC is available.
    if (!this.isOnGround() && gwMismatch && this._checkWeightSettable && gs > 180) {
      this.addMessageToQueue(NXSystemMessages.checkWeight);
      this._checkWeightSettable = false;
    } else if (!gwMismatch) {
      this.removeMessageFromQueue(NXSystemMessages.checkWeight.text);
      this._checkWeightSettable = true;
    }
  }

  /* END OF FMS CHECK ROUTINE */
  /* MCDU GET/SET METHODS */

  public setCruiseFlightLevelAndTemperature(input: string, forPlan: FlightPlanIndex): boolean {
    if (input === Keypad.clrValue) {
      this.setCruiseLevel(null, forPlan);
      this.currFlightPlanService.setPerformanceData('cruiseTemperature', null, forPlan);
      return true;
    }
    const flString = input.split('/')[0].replace('FL', '');
    const tempString = input.split('/')[1];
    const onlyTemp = flString.length === 0;

    if (!!flString && !onlyTemp && this.trySetCruiseFl(parseFloat(flString), forPlan)) {
      if (forPlan === FlightPlanIndex.Active) {
        if (
          SimVar.GetSimVarValue('L:A32NX_CRZ_ALT_SET_INITIAL', 'bool') === 1 &&
          SimVar.GetSimVarValue('L:A32NX_GOAROUND_PASSED', 'bool') === 1
        ) {
          SimVar.SetSimVarValue('L:A32NX_NEW_CRZ_ALT', 'number', this.cruiseLevel);
        } else {
          SimVar.SetSimVarValue('L:A32NX_CRZ_ALT_SET_INITIAL', 'bool', 1);
        }
      }

      if (!tempString) {
        return true;
      }
    }

    if (tempString) {
      let temp = parseInt(tempString);

      if (isFinite(temp) && this.getFlightPlan(forPlan).performanceData.cruiseFlightLevel) {
        if (!tempString.startsWith('+') && !tempString.startsWith('-')) {
          temp = -temp;
        }
        if (temp > -270 && temp < 100) {
          this.currFlightPlanService.setPerformanceData('cruiseTemperature', temp, forPlan);
          return true;
        } else {
          this.setScratchpadMessage(NXSystemMessages.entryOutOfRange);
          return false;
        }
      } else {
        this.setScratchpadMessage(NXSystemMessages.notAllowed);
        return false;
      }
    }

    this.setScratchpadMessage(NXSystemMessages.formatError);
    return false;
  }

  public tryUpdateCostIndex(costIndex: string, forPlan: FlightPlanIndex): boolean {
    const value = parseInt(costIndex);
    if (isFinite(value)) {
      if (value >= 0) {
        if (value < 1000) {
          this.flightPlanService.setPerformanceData('costIndex', value, forPlan);
          this.updateManagedSpeeds();
          return true;
        } else {
          this.setScratchpadMessage(NXSystemMessages.entryOutOfRange);
          return false;
        }
      }
    }
    this.setScratchpadMessage(NXSystemMessages.notAllowed);
    return false;
  }

  /**
   * Any tropopause altitude up to 60,000 ft is able to be entered
   * @param {string} tropo Format: NNNN or NNNNN Leading 0’s must be included. Entry is rounded to the nearest 10 ft
   * @param {number} forPlan the flight plan index to set tropopause for
   * @return {boolean} Whether tropopause could be set or not
   */
  public tryUpdateTropo(tropo: string, forPlan: number): boolean {
    const plan = this.getFlightPlan(forPlan);

    if (tropo === Keypad.clrValue) {
      if (plan.performanceData.tropopause) {
        this.currFlightPlanService.setPerformanceData('tropopause', null, forPlan);
        return true;
      }
      this.setScratchpadMessage(NXSystemMessages.notAllowed);
      return false;
    }

    if (!tropo.match(/^(?=(\D*\d){4,5}\D*$)/g)) {
      this.setScratchpadMessage(NXSystemMessages.formatError);
      return false;
    }

    const value = parseInt(tropo);

    if (isFinite(value) && value >= 0 && value <= 60000) {
      this.currFlightPlanService.setPerformanceData('tropopause', Math.round(value / 10) * 10, forPlan);
      return true;
    }

    this.setScratchpadMessage(NXSystemMessages.entryOutOfRange);
    return false;
  }

  private resetCoroute() {
    this.coRoute.routeNumber = undefined;
    this.coRoute.routes = [];
  }

  /** MCDU Init page method for FROM/TO, NOT for programmatic use */
  public tryUpdateFromTo(fromTo: string, forPlan: number, callback = EmptyCallback.Boolean) {
    if (fromTo === Keypad.clrValue) {
      this.setScratchpadMessage(NXSystemMessages.notAllowed);
      return callback(false);
    }

    const match = fromTo.match(/^([A-Z]{4})\/([A-Z]{4})$/);

    if (match === null) {
      this.setScratchpadMessage(NXSystemMessages.formatError);
      return callback(false);
    }

    const [, from, to] = match;

    // TODO differentiate for sec
    this.resetCoroute();

    this.setFromTo(from, to, forPlan)
      .then(() => {
        // TODO differentiate for sec
        this.getCoRouteList()
          .then(() => callback(true))
          .catch(console.log);
      })
      .catch((e) => {
        if (e instanceof McduMessage) {
          this.setScratchpadMessage(e);
        } else {
          console.warn(e);
        }
        callback(false);
      });
  }

  /**
   * Programmatic method to set from/to
   * @param {string} from 4-letter icao code for origin airport
   * @param {string} to 4-letter icao code for destination airport
   * @param {number} forPlan the flight plan index to set from/to for
   * @throws NXSystemMessage on error (you are responsible for pushing to the scratchpad if appropriate)
   */
  private async setFromTo(from: string, to: string, forPlan: number) {
    let airportFrom, airportTo;
    try {
      airportFrom = await this.navigationDatabaseService.activeDatabase.searchAirport(from);
      airportTo = await this.navigationDatabaseService.activeDatabase.searchAirport(to);

      if (!airportFrom || !airportTo) {
        throw NXSystemMessages.notInDatabase;
      }
    } catch (e) {
      console.log(e);
      throw NXSystemMessages.notInDatabase;
    }

    this.atsu.resetAtisAutoUpdate();

    return this.flightPlanService.newCityPair(from, to, undefined, forPlan).then(() => {
      this.setGroundTempFromOrigin(forPlan);
    });
  }

  // only used by trySetRouteAlternateFuel
  private isAltFuelInRange(fuel: number) {
    return 0 < fuel && fuel <= 80;
  }

  public async trySetRouteAlternateFuel(altFuel: string, forPlan: FlightPlanIndex): Promise<boolean> {
    const plan = this.getFlightPlan(forPlan);

    if (altFuel === Keypad.clrValue) {
      return true;
    }

    if (!plan?.alternateDestinationAirport) {
      this.setScratchpadMessage(NXSystemMessages.notAllowed);
      return false;
    }

    const value = NXUnits.userToKg(parseFloat(altFuel));
    if (Number.isFinite(value)) {
      if (this.isAltFuelInRange(value)) {
        this.flightPlanService.setPerformanceData('pilotAlternateFuel', value, forPlan);

        return true;
      } else {
        this.setScratchpadMessage(NXSystemMessages.entryOutOfRange);
        return false;
      }
    }
    this.setScratchpadMessage(NXSystemMessages.formatError);
    return false;
  }

  public async trySetMinDestFob(fuel: string, forPlan: FlightPlanIndex): Promise<boolean> {
    if (fuel === Keypad.clrValue) {
      this.flightPlanService.setPerformanceData('pilotMinimumDestinationFuelOnBoard', null, forPlan);
      return true;
    }
    if (!this.representsDecimalNumber(fuel)) {
      this.setScratchpadMessage(NXSystemMessages.formatError);
      return false;
    }

    const predictions = this.getFuelPredComputation(forPlan);

    const value = NXUnits.userToKg(parseFloat(fuel));
    if (Number.isFinite(value)) {
      if (this.isMinDestFobInRange(value)) {
        if (value < predictions.finalHoldingFuel + predictions.alternateFuel) {
          this.addMessageToQueue(NXSystemMessages.checkMinDestFob);
        }
        this.flightPlanService.setPerformanceData('pilotMinimumDestinationFuelOnBoard', value, forPlan);
        return true;
      } else {
        this.setScratchpadMessage(NXSystemMessages.entryOutOfRange);
        return false;
      }
    }
    this.setScratchpadMessage(NXSystemMessages.formatError);
    return false;
  }

  public async tryUpdateAltDestination(altDestIdent: string, forPlan: FlightPlanIndex): Promise<boolean> {
    if (!altDestIdent || altDestIdent === 'NONE' || altDestIdent === Keypad.clrValue) {
      this.atsu.resetAtisAutoUpdate();
      this.flightPlanService.setAlternate(undefined, forPlan);

      return true;
    }

    const airportAltDest = await this.navigationDatabaseService.activeDatabase.searchAirport(altDestIdent);
    if (airportAltDest) {
      this.atsu.resetAtisAutoUpdate();
      await this.flightPlanService.setAlternate(altDestIdent, forPlan);

      return true;
    }

    this.setScratchpadMessage(NXSystemMessages.notInDatabase);
    return false;
  }

  //-----------------------------------------------------------------------------------
  // TODO:FPM REWRITE: Start of functions to refactor
  //-----------------------------------------------------------------------------------

  // FIXME remove A32NX_FM_LS_COURSE
  private async updateIlsCourse() {
    let course = -1;
    const mmr = this.navigation.getNavaidTuner().getMmrRadioTuningStatus(1);
    if (mmr.course !== null) {
      course = mmr.course;
    } else if (mmr.frequency !== null && SimVar.GetSimVarValue('L:A32NX_RADIO_RECEIVER_LOC_IS_VALID', 'number') === 1) {
      course = SimVar.GetSimVarValue('NAV LOCALIZER:3', 'degrees');
    }

    return SimVar.SetSimVarValue('L:A32NX_FM_LS_COURSE', 'number', course);
  }

  public async updateFlightNo(
    flightNo: string,
    forPlan: FlightPlanIndex,
    callback = EmptyCallback.Boolean,
  ): Promise<void> {
    if (flightNo.length > 7) {
      this.setScratchpadMessage(NXSystemMessages.notAllowed);
      return callback(false);
    }

    await this.flightPlanService.setFlightNumber(flightNo, forPlan);

    if (forPlan === FlightPlanIndex.Active) {
      await SimVar.SetSimVarValue('ATC FLIGHT NUMBER', 'string', flightNo, 'FMC');

      // FIXME move ATSU code to ATSU
      const code = await this.atsu.connectToNetworks(flightNo);
      if (code !== AtsuStatusCodes.Ok) {
        this.addNewAtsuMessage(code);
      }
    }

    return callback(true);
  }

  public async updateCoRoute(coRouteNum, callback = EmptyCallback.Boolean) {
    try {
      if (coRouteNum.length > 2 && coRouteNum !== Keypad.clrValue) {
        if (coRouteNum.length < 10) {
          if (coRouteNum === 'NONE') {
            this.resetCoroute();
          } else {
            const { success, data } = await CompanyRoute.getCoRoute(coRouteNum);
            if (success) {
              this.coRoute['originIcao'] = data.origin.icao_code;
              this.coRoute['destinationIcao'] = data.destination.icao_code;
              this.coRoute['route'] = data.general.route;
              if (data.alternate) {
                this.coRoute['alternateIcao'] = data.alternate.icao_code;
              }
              this.coRoute['navlog'] = data.navlog.fix;

              // FIXME this whole thing is a mess. Create proper functions to create a CoRoute from whatever CompanyRoute.getCoRoute returns
              // and untangle uplinks from route loading (to cater for database routes).
              // TODO sec?
              await CoRouteUplinkAdapter.uplinkFlightPlanFromCoRoute(
                this,
                FlightPlanIndex.Active,
                this.flightPlanService,
                this.coRoute as any,
              );
              await this.flightPlanService.uplinkInsert();
              this.setGroundTempFromOrigin(FlightPlanIndex.Active);

              this.coRoute['routeNumber'] = coRouteNum;
            } else {
              this.setScratchpadMessage(NXSystemMessages.notInDatabase);
            }
          }
          return callback(true);
        }
      }
      this.setScratchpadMessage(NXSystemMessages.notAllowed);
      return callback(false);
    } catch (error) {
      console.error(`Error retrieving coroute from SimBridge ${error}`);
      this.setScratchpadMessage(NXFictionalMessages.unknownDownlinkErr);
      return callback(false);
    }
  }

  // FIXME bad name for something with no return value!
  public async getCoRouteList(): Promise<void> {
    try {
      const origin = this.flightPlanService.active.originAirport.ident;
      const dest = this.flightPlanService.active.destinationAirport.ident;
      const { success, data } = await CompanyRoute.getRouteList(origin, dest);

      if (success) {
        data.forEach((route) => {
          this.coRoute.routes.push({
            originIcao: route.origin.icao_code,
            destinationIcao: route.destination.icao_code,
            alternateIcao: route.alternate ? route.alternate.icao_code : undefined,
            route: route.general.route,
            navlog: route.navlog.fix,
            routeName: route.name,
          });
        });
      } else {
        this.setScratchpadMessage(NXSystemMessages.notInDatabase);
      }
    } catch (error) {
      console.info(`Error retrieving coroute list ${error}`);
    }
  }

  public onUplinkInProgress() {
    this.setScratchpadMessage(NXSystemMessages.uplinkInsertInProg);
  }

  public onUplinkDone(forPlan: FlightPlanIndex) {
    this.removeMessageFromQueue(NXSystemMessages.uplinkInsertInProg.text);
    this.addMessageToQueue(
      forPlan === FlightPlanIndex.Active ? NXSystemMessages.aocActFplnUplink : NXSystemMessages.aocSecFplnUplink,
    );
  }

  public deduplicateFacilities<T extends DatabaseItem<any>>(items: T[]): Promise<T | undefined> {
    if (items.length === 0) {
      return undefined;
    }
    if (items.length === 1) {
      return Promise.resolve(items[0]);
    }

    return new Promise((resolve) => {
      A320_Neo_CDU_SelectWptPage.ShowPage(this.mcdu, items, resolve);
    });
  }

  /**
   * Shows a scratchpad message based on the FMS error thrown
   * @param type
   */
  public showFmsErrorMessage(type: FmsErrorType) {
    switch (type) {
      case FmsErrorType.NotInDatabase:
        this.setScratchpadMessage(NXSystemMessages.notInDatabase);
        break;
      case FmsErrorType.NotYetImplemented:
        this.setScratchpadMessage(NXFictionalMessages.notYetImplemented);
        break;
      case FmsErrorType.FormatError:
        this.setScratchpadMessage(NXSystemMessages.formatError);
        break;
      case FmsErrorType.EntryOutOfRange:
        this.setScratchpadMessage(NXSystemMessages.entryOutOfRange);
        break;
      case FmsErrorType.ListOf99InUse:
        this.setScratchpadMessage(NXSystemMessages.listOf99InUse);
        break;
      case FmsErrorType.AwyWptMismatch:
        this.setScratchpadMessage(NXSystemMessages.awyWptMismatch);
        break;
    }
  }

  public createNewWaypoint(ident: string): Promise<Waypoint | undefined> {
    return new Promise<Waypoint>((resolve, reject) => {
      CDUNewWaypoint.ShowPage(
        this.mcdu,
        (waypoint) => {
          if (waypoint) {
            resolve(waypoint.waypoint);
          } else {
            reject();
          }
        },
        { ident },
      );
    });
  }

  public createLatLonWaypoint(coordinates, stored, ident = undefined) {
    return this.dataManager.createLatLonWaypoint(coordinates, stored, ident);
  }

  public createPlaceBearingPlaceBearingWaypoint(place1, bearing1, place2, bearing2, stored, ident = undefined) {
    return this.dataManager.createPlaceBearingPlaceBearingWaypoint(place1, bearing1, place2, bearing2, stored, ident);
  }

  public createPlaceBearingDistWaypoint(place, bearing, distance, stored, ident = undefined) {
    return this.dataManager.createPlaceBearingDistWaypoint(place, bearing, distance, stored, ident);
  }

  public getStoredWaypointsByIdent(ident) {
    return this.dataManager.getStoredWaypointsByIdent(ident);
  }

  //-----------------------------------------------------------------------------------
  // TODO:FPM REWRITE: Start of functions to refactor
  //-----------------------------------------------------------------------------------

  private _getOrSelectWaypoints(
    getter: (ident: string) => Promise<(Fix | IlsNavaid)[]>,
    ident: string,
    callback: (fix: Fix | IlsNavaid) => void,
  ) {
    getter(ident).then((waypoints) => {
      if (waypoints.length === 0) {
        return callback(undefined);
      }
      if (waypoints.length === 1) {
        return callback(waypoints[0]);
      }
      A320_Neo_CDU_SelectWptPage.ShowPage(this.mcdu, waypoints, callback);
    });
  }

  public getOrSelectILSsByIdent(ident: string, callback: (navaid: IlsNavaid) => void): void {
    this._getOrSelectWaypoints(this.navigationDatabase.searchIls.bind(this.navigationDatabase), ident, callback);
  }

  public getOrSelectVORsByIdent(ident: string, callback: (navaid: VhfNavaid) => void): void {
    this._getOrSelectWaypoints(this.navigationDatabase.searchVor.bind(this.navigationDatabase), ident, callback);
  }

  public getOrSelectNDBsByIdent(ident: string, callback: (navaid: NdbNavaid) => void): void {
    this._getOrSelectWaypoints(this.navigationDatabase.searchNdb.bind(this.navigationDatabase), ident, callback);
  }

  public getOrSelectNavaidsByIdent(
    ident: string,
    callback: (navaid: EnrouteNdbNavaid | TerminalNdbNavaid | VhfNavaid) => void,
  ): void {
    this._getOrSelectWaypoints(this.navigationDatabase.searchAllNavaid.bind(this.navigationDatabase), ident, callback);
  }

  /**
   * This function only finds waypoints, not navaids. Some fixes may exist as a VOR and a waypoint in the database, this will only return the waypoint.
   * Use @see WaypointEntryUtils.getOrCreateWaypoint instead if you don't want that
   */
  public getOrSelectWaypointByIdent(ident: string, callback: (fix: Fix) => void): void {
    this._getOrSelectWaypoints(this.navigationDatabase.searchWaypoint.bind(this.navigationDatabase), ident, callback);
  }

  public insertWaypoint(
    newWaypointTo,
    fpIndex,
    forAlternate,
    index,
    before = false,
    callback = EmptyCallback.Boolean,
    bypassTmpy = false,
  ) {
    if (newWaypointTo === '' || newWaypointTo === Keypad.clrValue) {
      return callback(false);
    }
    try {
      WaypointEntryUtils.getOrCreateWaypoint(this, newWaypointTo, true)
        .then(
          /**
           * @param {Waypoint} waypoint
           */
          (waypoint) => {
            if (!waypoint) {
              return callback(false);
            }
            if (bypassTmpy) {
              if (fpIndex === FlightPlanIndex.Active && this.flightPlanService.hasTemporary) {
                this.setScratchpadMessage(NXSystemMessages.notAllowed);
                return callback(false);
              }

              if (before) {
                this.flightPlanService
                  .insertWaypointBefore(index, waypoint, fpIndex, forAlternate)
                  .then(() => callback(true));
              } else {
                this.flightPlanService.nextWaypoint(index, waypoint, fpIndex, forAlternate).then(() => callback(true));
              }
            } else {
              if (before) {
                this.flightPlanService
                  .insertWaypointBefore(index, waypoint, fpIndex, forAlternate)
                  .then(() => callback(true));
              } else {
                this.flightPlanService.nextWaypoint(index, waypoint, fpIndex, forAlternate).then(() => callback(true));
              }
            }
          },
        )
        .catch((err) => {
          if (err instanceof FmsError && err.type !== undefined) {
            this.showFmsErrorMessage(err.type);
          } else if (err instanceof McduMessage) {
            this.setScratchpadMessage(err);
          } else if (err) {
            console.error(err);
          }
          return callback(false);
        });
    } catch (err) {
      if (err.type !== undefined) {
        this.showFmsErrorMessage(err.type);
      } else if (err instanceof McduMessage) {
        this.setScratchpadMessage(err);
      } else {
        console.error(err);
      }
      return callback(false);
    }
  }

  public toggleWaypointOverfly(index, fpIndex, forAlternate, callback = EmptyCallback.Void) {
    if (this.flightPlanService.hasTemporary) {
      this.setScratchpadMessage(NXSystemMessages.notAllowed);
      return callback();
    }

    this.flightPlanService.toggleOverfly(index, fpIndex, forAlternate);
    callback();
  }

  public eraseTemporaryFlightPlan(callback = EmptyCallback.Void) {
    if (this.flightPlanService.hasTemporary) {
      this.flightPlanService.temporaryDelete();

      SimVar.SetSimVarValue('L:FMC_FLIGHT_PLAN_IS_TEMPORARY', 'number', 0);
      SimVar.SetSimVarValue('L:MAP_SHOW_TEMPORARY_FLIGHT_PLAN', 'number', 0);
      callback();
    } else {
      callback();
    }
  }

  public insertTemporaryFlightPlan(callback = EmptyCallback.Void) {
    if (this.flightPlanService.hasTemporary) {
      const oldCostIndex = this.costIndex;
      const oldDestination = this.currFlightPlanService.active.destinationAirport
        ? this.currFlightPlanService.active.destinationAirport.ident
        : undefined;
      const oldCruiseLevel = this.cruiseLevel;
      this.flightPlanService.temporaryInsert();
      this.checkCostIndex(oldCostIndex);
      // FIXME I don't know if it is actually possible to insert TMPY with no FROM/TO, but we should not crash here, so check this for now
      if (oldDestination !== undefined) {
        this.checkDestination(oldDestination);
      }
      this.checkCruiseLevel(oldCruiseLevel);

      SimVar.SetSimVarValue('L:FMC_FLIGHT_PLAN_IS_TEMPORARY', 'number', 0);
      SimVar.SetSimVarValue('L:MAP_SHOW_TEMPORARY_FLIGHT_PLAN', 'number', 0);

      this.guidanceController.vnavDriver.invalidateFlightPlanProfile();
      callback();
    }
  }

  private checkCostIndex(oldCostIndex) {
    if (this.costIndex !== oldCostIndex) {
      this.setScratchpadMessage(NXSystemMessages.usingCostIndex.getModifiedMessage(this.costIndex.toFixed(0)));
    }
  }

  private checkDestination(oldDestination) {
    const newDestination = this.currFlightPlanService.active.destinationAirport.ident;

    // Enabling alternate or new DEST should sequence out of the GO AROUND phase
    if (newDestination !== oldDestination) {
      this.flightPhaseManager.handleNewDestinationAirportEntered();
    }
  }

  private checkCruiseLevel(oldCruiseLevel) {
    const newLevel = this.cruiseLevel;
    // Keep simvar in sync for the flight phase manager
    if (newLevel !== oldCruiseLevel) {
      SimVar.SetSimVarValue(
        'L:A32NX_AIRLINER_CRUISE_ALTITUDE',
        'number',
        Number.isFinite(newLevel * 100) ? newLevel * 100 : 0,
      );
    }
  }

  //-----------------------------------------------------------------------------------
  // TODO:FPM REWRITE: End of functions to refactor
  //-----------------------------------------------------------------------------------

  private vSpeedsValid() {
    return (
      (!!this.v1Speed && !!this.vRSpeed ? this.v1Speed <= this.vRSpeed : true) &&
      (!!this.vRSpeed && !!this.v2Speed ? this.vRSpeed <= this.v2Speed : true) &&
      (!!this.v1Speed && !!this.v2Speed ? this.v1Speed <= this.v2Speed : true)
    );
  }

  /**
   * Gets the departure runway elevation in feet, if available.
   * @returns departure runway elevation in feet, or null if not available.
   */
  public getDepartureElevation() {
    const activePlan = this.flightPlanService.active;

    let departureElevation = null;
    if (activePlan.originRunway) {
      departureElevation = activePlan.originRunway.thresholdLocation.alt;
    } else if (activePlan.originAirport) {
      departureElevation = activePlan.originAirport.location.alt;
    }

    return departureElevation;
  }

  /**
   * Gets the gross weight, if available.
   * Prior to engine start this is based on ZFW + Fuel entries,
   * after engine start ZFW entry + FQI FoB.
   * @returns {number | null} gross weight in tons or null if not available.
   */
  public getGrossWeight() {
    const fob = this.getFOB(FlightPlanIndex.Active);

    if (this.zeroFuelWeight === null || fob === undefined) {
      return null;
    }

    return this.zeroFuelWeight + fob;
  }

  private getToSpeedsTooLow() {
    const grossWeight = this.getGrossWeight();
    const plan = this.getFlightPlan(FlightPlanIndex.Active);

    if (plan.performanceData.takeoffFlaps === null || grossWeight === null) {
      return false;
    }

    const departureElevation = this.getDepartureElevation();

    const zp =
      departureElevation !== null
        ? this.getPressureAltAtElevation(departureElevation, this.getBaroCorrection1())
        : this.getPressureAlt();
    if (zp === null) {
      return false;
    }

    const taxiFuel = plan.performanceData.taxiFuel ?? undefined;
    const tow = grossWeight - (this.isAnEngineOn() || taxiFuel === undefined ? 0 : taxiFuel);

    return (
      (this.v1Speed == null ? Infinity : this.v1Speed) < Math.trunc(NXSpeedsUtils.getVmcg(zp)) ||
      (this.vRSpeed == null ? Infinity : this.vRSpeed) < Math.trunc(1.05 * NXSpeedsUtils.getVmca(zp)) ||
      (this.v2Speed == null ? Infinity : this.v2Speed) < Math.trunc(1.1 * NXSpeedsUtils.getVmca(zp)) ||
      (isFinite(tow) &&
        (this.v2Speed == null ? Infinity : this.v2Speed) <
          Math.trunc(1.13 * NXSpeedsUtils.getVs1g(tow, plan.performanceData.takeoffFlaps, true)))
    );
  }

  private toSpeedsChecks() {
    const toSpeedsNotInserted = !this.v1Speed || !this.vRSpeed || !this.v2Speed;
    if (toSpeedsNotInserted !== this.toSpeedsNotInserted) {
      this.toSpeedsNotInserted = toSpeedsNotInserted;
    }

    const toSpeedsTooLow = this.getToSpeedsTooLow();
    if (toSpeedsTooLow !== this.toSpeedsTooLow) {
      this.toSpeedsTooLow = toSpeedsTooLow;
      if (toSpeedsTooLow) {
        this.addMessageToQueue(NXSystemMessages.toSpeedTooLow, () => !this.getToSpeedsTooLow());
      }
    }

    const vSpeedDisagree = !this.vSpeedsValid();
    if (vSpeedDisagree !== this.vSpeedDisagree) {
      this.vSpeedDisagree = vSpeedDisagree;
      if (vSpeedDisagree) {
        this.addMessageToQueue(NXSystemMessages.vToDisagree, this.vSpeedsValid.bind(this));
      }
    }

    this.arincDiscreteWord3.setBitValue(16, vSpeedDisagree);
    this.arincDiscreteWord3.setBitValue(17, toSpeedsTooLow);
    this.arincDiscreteWord3.setBitValue(18, toSpeedsNotInserted);
    this.arincDiscreteWord3.setSsm(Arinc429SignStatusMatrix.NormalOperation);
  }

  private get v1Speed() {
    return this.flightPlanService.active.performanceData.v1;
  }

  public setV1Speed(speed: number | null, forPlan: FlightPlanIndex) {
    this.flightPlanService.setPerformanceData('v1', speed, forPlan);
    SimVar.SetSimVarValue('L:AIRLINER_V1_SPEED', 'knots', speed ? speed : NaN);
  }

  private get vRSpeed() {
    return this.flightPlanService.active.performanceData.vr;
  }

  public setVrSpeed(speed: number, forPlan: FlightPlanIndex) {
    this.flightPlanService.setPerformanceData('vr', speed, forPlan);
    SimVar.SetSimVarValue('L:AIRLINER_VR_SPEED', 'knots', speed ? speed : NaN);
  }

  private get v2Speed() {
    return this.flightPlanService.active.performanceData.v2;
  }

  public setV2Speed(speed: number, forPlan: FlightPlanIndex) {
    this.flightPlanService.setPerformanceData('v2', speed, forPlan);
    SimVar.SetSimVarValue('L:AIRLINER_V2_SPEED', 'knots', speed ? speed : NaN);
  }

  public trySetV1Speed(s: string, forPlan: FlightPlanIndex): boolean {
    if (s === Keypad.clrValue) {
      this.setScratchpadMessage(NXSystemMessages.notAllowed);
      return false;
    }
    const v = parseInt(s);
    if (!isFinite(v) || !/^\d{2,3}$/.test(s)) {
      this.setScratchpadMessage(NXSystemMessages.formatError);
      return false;
    }
    if (v < 90 || v > 350) {
      this.setScratchpadMessage(NXSystemMessages.entryOutOfRange);
      return false;
    }
    this.removeMessageFromQueue(NXSystemMessages.checkToData.text);

    if (forPlan === FlightPlanIndex.Active) {
      this.unconfirmedV1Speed = undefined;
    }

    this.setV1Speed(v, forPlan);
    return true;
  }

  public trySetVRSpeed(s: string, forPlan: FlightPlanIndex): boolean {
    if (s === Keypad.clrValue) {
      this.setScratchpadMessage(NXSystemMessages.notAllowed);
      return false;
    }
    const v = parseInt(s);
    if (!isFinite(v) || !/^\d{2,3}$/.test(s)) {
      this.setScratchpadMessage(NXSystemMessages.formatError);
      return false;
    }
    if (v < 90 || v > 350) {
      this.setScratchpadMessage(NXSystemMessages.entryOutOfRange);
      return false;
    }
    this.removeMessageFromQueue(NXSystemMessages.checkToData.text);

    if (forPlan === FlightPlanIndex.Active) {
      this.unconfirmedVRSpeed = undefined;
    }

    this.setVrSpeed(v, forPlan);
    return true;
  }

  public trySetV2Speed(s: string, forPlan: FlightPlanIndex): boolean {
    if (s === Keypad.clrValue) {
      this.setScratchpadMessage(NXSystemMessages.notAllowed);
      return false;
    }
    const v = parseInt(s);
    if (!isFinite(v) || !/^\d{2,3}$/.test(s)) {
      this.setScratchpadMessage(NXSystemMessages.formatError);
      return false;
    }
    if (v < 90 || v > 350) {
      this.setScratchpadMessage(NXSystemMessages.entryOutOfRange);
      return false;
    }
    this.removeMessageFromQueue(NXSystemMessages.checkToData.text);

    if (forPlan === FlightPlanIndex.Active) {
      this.unconfirmedV2Speed = undefined;
    }

    this.setV2Speed(v, forPlan);
    return true;
  }

  public trySetTakeOffTransAltitude(s: string, forPlan: FlightPlanIndex): boolean {
    if (s === Keypad.clrValue) {
      this.flightPlanService.setPerformanceData('pilotTransitionAltitude', null, forPlan);
      this.updateTransitionAltitudeLevel();
      return true;
    }

    let value = parseInt(s);
    if (!isFinite(value) || !/^\d{4,5}$/.test(s)) {
      this.setScratchpadMessage(NXSystemMessages.formatError);
      return false;
    }

    value = Math.round(value / 10) * 10;
    if (value < 1000 || value > 45000) {
      this.setScratchpadMessage(NXSystemMessages.entryOutOfRange);
      return false;
    }

    this.flightPlanService.setPerformanceData('pilotTransitionAltitude', value, forPlan);
    this.updateTransitionAltitudeLevel();
    return true;
  }

  public async trySetThrustReductionAccelerationAltitude(s: string, forPlan: FlightPlanIndex): Promise<boolean> {
    const plan = this.getFlightPlan(forPlan);

    if (this.flightPhaseManager.phase >= FmgcFlightPhase.Takeoff || !plan.originAirport) {
      this.setScratchpadMessage(NXSystemMessages.notAllowed);
      return false;
    }

    if (s === Keypad.clrValue) {
      const hasDefaultThrRed = plan.performanceData.defaultThrustReductionAltitude !== null;
      const hasDefaultAcc = plan.performanceData.defaultAccelerationAltitude !== null;

      if (hasDefaultThrRed && hasDefaultAcc) {
        plan.setPerformanceData('pilotThrustReductionAltitude', null);
        plan.setPerformanceData('pilotAccelerationAltitude', null);
        return true;
      }

      this.setScratchpadMessage(NXSystemMessages.notAllowed);
      return false;
    }

    const match = s.match(/^(([0-9]{4,5})\/?)?(\/([0-9]{4,5}))?$/);
    if (match === null || (match[2] === undefined && match[4] === undefined) || s.split('/').length > 2) {
      this.setScratchpadMessage(NXSystemMessages.formatError);
      return false;
    }

    const thrRed = match[2] !== undefined ? MathUtils.round(parseInt(match[2]), 10) : null;
    const accAlt = match[4] !== undefined ? MathUtils.round(parseInt(match[4]), 10) : null;

    const origin = plan.originAirport;

    let elevation = 0;
    if (origin) {
      elevation = origin.location.alt;
    }

    const minimumAltitude = elevation + 400;

    const newThrRed = thrRed !== null ? thrRed : plan.performanceData.thrustReductionAltitude;
    const newAccAlt = accAlt !== null ? accAlt : plan.performanceData.accelerationAltitude;

    if (
      (thrRed !== null && (thrRed < minimumAltitude || thrRed > 45000)) ||
      (accAlt !== null && (accAlt < minimumAltitude || accAlt > 45000)) ||
      (newThrRed !== null && newAccAlt !== null && thrRed > accAlt)
    ) {
      this.setScratchpadMessage(NXSystemMessages.entryOutOfRange);
      return false;
    }

    if (thrRed !== null) {
      plan.setPerformanceData('pilotThrustReductionAltitude', thrRed);
    }

    if (accAlt !== null) {
      plan.setPerformanceData('pilotAccelerationAltitude', accAlt);
    }

    return true;
  }

  public async trySetEngineOutAcceleration(s: string, forPlan: FlightPlanIndex): Promise<boolean> {
    const plan = this.getFlightPlan(forPlan);

    if (this.flightPhaseManager.phase >= FmgcFlightPhase.Takeoff || !plan.originAirport) {
      this.setScratchpadMessage(NXSystemMessages.notAllowed);
      return false;
    }

    if (s === Keypad.clrValue) {
      const hasDefaultEngineOutAcc = plan.performanceData.defaultEngineOutAccelerationAltitude !== null;

      if (hasDefaultEngineOutAcc) {
        plan.setPerformanceData('pilotEngineOutAccelerationAltitude', null);
        return true;
      }

      this.setScratchpadMessage(NXSystemMessages.notAllowed);
      return false;
    }

    const match = s.match(/^([0-9]{4,5})$/);
    if (match === null) {
      this.setScratchpadMessage(NXSystemMessages.formatError);
      return false;
    }

    const accAlt = parseInt(match[1]);

    const origin = plan.originAirport;
    const elevation = origin.location.alt !== undefined ? origin.location.alt : 0;
    const minimumAltitude = elevation + 400;

    if (accAlt < minimumAltitude || accAlt > 45000) {
      this.setScratchpadMessage(NXSystemMessages.entryOutOfRange);
      return false;
    }

    plan.setPerformanceData('pilotEngineOutAccelerationAltitude', accAlt);

    return true;
  }

  public async trySetThrustReductionAccelerationAltitudeGoaround(
    s: string,
    forPlan: FlightPlanIndex,
  ): Promise<boolean> {
    const plan = this.getFlightPlan(forPlan);

    if (this.flightPhaseManager.phase >= FmgcFlightPhase.GoAround || !plan.destinationAirport) {
      this.setScratchpadMessage(NXSystemMessages.notAllowed);
      return false;
    }

    if (s === Keypad.clrValue) {
      const hasDefaultMissedThrRed = plan.performanceData.defaultMissedThrustReductionAltitude !== null;
      const hasDefaultMissedAcc = plan.performanceData.defaultMissedAccelerationAltitude !== null;

      if (hasDefaultMissedThrRed && hasDefaultMissedAcc) {
        plan.setPerformanceData('pilotMissedThrustReductionAltitude', null);
        plan.setPerformanceData('pilotMissedAccelerationAltitude', null);
        return true;
      }

      this.setScratchpadMessage(NXSystemMessages.notAllowed);
      return false;
    }

    const match = s.match(/^(([0-9]{4,5})\/?)?(\/([0-9]{4,5}))?$/);
    if (match === null || (match[2] === undefined && match[4] === undefined) || s.split('/').length > 2) {
      this.setScratchpadMessage(NXSystemMessages.formatError);
      return false;
    }

    const thrRed = match[2] !== undefined ? MathUtils.round(parseInt(match[2]), 10) : null;
    const accAlt = match[4] !== undefined ? MathUtils.round(parseInt(match[4]), 10) : null;

    const destination = plan.destinationAirport;
    const elevation = destination.location.alt !== undefined ? destination.location.alt : 0;
    const minimumAltitude = elevation + 400;

    const newThrRed = thrRed !== null ? thrRed : plan.performanceData.missedThrustReductionAltitude;
    const newAccAlt = accAlt !== null ? accAlt : plan.performanceData.missedAccelerationAltitude;

    if (
      (thrRed !== null && (thrRed < minimumAltitude || thrRed > 45000)) ||
      (accAlt !== null && (accAlt < minimumAltitude || accAlt > 45000)) ||
      (newThrRed !== null && newAccAlt !== null && thrRed > accAlt)
    ) {
      this.setScratchpadMessage(NXSystemMessages.entryOutOfRange);
      return false;
    }

    if (thrRed !== null) {
      plan.setPerformanceData('pilotMissedThrustReductionAltitude', thrRed);
    }

    if (accAlt !== null) {
      plan.setPerformanceData('pilotMissedAccelerationAltitude', accAlt);
    }

    return true;
  }

  public async trySetEngineOutAccelerationAltitudeGoaround(s: string, forPlan: FlightPlanIndex): Promise<boolean> {
    const plan = this.getFlightPlan(forPlan);

    if (this.flightPhaseManager.phase >= FmgcFlightPhase.GoAround || !plan.destinationAirport) {
      this.setScratchpadMessage(NXSystemMessages.notAllowed);
      return false;
    }

    if (s === Keypad.clrValue) {
      const hasDefaultMissedEOAcc = plan.performanceData.defaultMissedEngineOutAccelerationAltitude !== null;

      if (hasDefaultMissedEOAcc) {
        plan.setPerformanceData('pilotMissedEngineOutAccelerationAltitude', null);
        return true;
      }

      this.setScratchpadMessage(NXSystemMessages.notAllowed);
      return false;
    }

    const match = s.match(/^([0-9]{4,5})$/);
    if (match === null) {
      this.setScratchpadMessage(NXSystemMessages.formatError);
      return false;
    }

    const accAlt = parseInt(match[1]);

    const destination = plan.destinationAirport;
    const elevation = destination.location.alt !== undefined ? destination.location.alt : 0;
    const minimumAltitude = elevation + 400;

    if (accAlt < minimumAltitude || accAlt > 45000) {
      this.setScratchpadMessage(NXSystemMessages.entryOutOfRange);
      return false;
    }

    plan.setPerformanceData('pilotMissedEngineOutAccelerationAltitude', accAlt);

    return true;
  }

  public thrustReductionAccelerationChecks() {
    const activePlan = this.flightPlanService.active;

    if (activePlan.reconcileAccelerationWithConstraints()) {
      this.addMessageToQueue(
        NXSystemMessages.newAccAlt.getModifiedMessage(activePlan.performanceData.accelerationAltitude.toFixed(0)),
      );
    }

    if (activePlan.reconcileThrustReductionWithConstraints()) {
      this.addMessageToQueue(
        NXSystemMessages.newThrRedAlt.getModifiedMessage(activePlan.performanceData.thrustReductionAltitude.toFixed(0)),
      );
    }
  }

  private updateThrustReductionAcceleration() {
    const activePerformanceData = this.flightPlanService.active.performanceData;

    this.arincThrustReductionAltitude.setBnrValue(
      activePerformanceData.thrustReductionAltitude !== null ? activePerformanceData.thrustReductionAltitude : 0,
      activePerformanceData.thrustReductionAltitude !== null
        ? Arinc429SignStatusMatrix.NormalOperation
        : Arinc429SignStatusMatrix.NoComputedData,
      17,
      131072,
      0,
    );
    this.arincAccelerationAltitude.setBnrValue(
      activePerformanceData.accelerationAltitude !== null ? activePerformanceData.accelerationAltitude : 0,
      activePerformanceData.accelerationAltitude !== null
        ? Arinc429SignStatusMatrix.NormalOperation
        : Arinc429SignStatusMatrix.NoComputedData,
      17,
      131072,
      0,
    );
    this.arincEoAccelerationAltitude.setBnrValue(
      activePerformanceData.engineOutAccelerationAltitude !== null
        ? activePerformanceData.engineOutAccelerationAltitude
        : 0,
      activePerformanceData.engineOutAccelerationAltitude !== null
        ? Arinc429SignStatusMatrix.NormalOperation
        : Arinc429SignStatusMatrix.NoComputedData,
      17,
      131072,
      0,
    );

    this.arincMissedThrustReductionAltitude.setBnrValue(
      activePerformanceData.missedThrustReductionAltitude !== null
        ? activePerformanceData.missedThrustReductionAltitude
        : 0,
      activePerformanceData.missedThrustReductionAltitude !== null
        ? Arinc429SignStatusMatrix.NormalOperation
        : Arinc429SignStatusMatrix.NoComputedData,
      17,
      131072,
      0,
    );
    this.arincMissedAccelerationAltitude.setBnrValue(
      activePerformanceData.missedAccelerationAltitude !== null ? activePerformanceData.missedAccelerationAltitude : 0,
      activePerformanceData.missedAccelerationAltitude !== null
        ? Arinc429SignStatusMatrix.NormalOperation
        : Arinc429SignStatusMatrix.NoComputedData,
      17,
      131072,
      0,
    );
    this.arincMissedEoAccelerationAltitude.setBnrValue(
      activePerformanceData.missedEngineOutAccelerationAltitude !== null
        ? activePerformanceData.missedEngineOutAccelerationAltitude
        : 0,
      activePerformanceData.missedEngineOutAccelerationAltitude !== null
        ? Arinc429SignStatusMatrix.NormalOperation
        : Arinc429SignStatusMatrix.NoComputedData,
      17,
      131072,
      0,
    );
  }

  private updateTransitionAltitudeLevel() {
    const originTransitionAltitude = this.getOriginTransitionAltitude();
    this.arincTransitionAltitude.setBnrValue(
      originTransitionAltitude !== null ? originTransitionAltitude : 0,
      originTransitionAltitude !== null
        ? Arinc429SignStatusMatrix.NormalOperation
        : Arinc429SignStatusMatrix.NoComputedData,
      17,
      131072,
      0,
    );

    const destinationTansitionLevel = this.getDestinationTransitionLevel();
    this.arincTransitionLevel.setBnrValue(
      destinationTansitionLevel !== null ? destinationTansitionLevel : 0,
      destinationTansitionLevel !== null
        ? Arinc429SignStatusMatrix.NormalOperation
        : Arinc429SignStatusMatrix.NoComputedData,
      9,
      512,
      0,
    );
  }

  public setPerfTOFlexTemp(s: string, forPlan: FlightPlanIndex): boolean {
    if (s === Keypad.clrValue) {
      this.flightPlanService.setPerformanceData('flexTakeoffTemperature', null, forPlan);
      // In future we probably want a better way of checking this, as 0 is
      // in the valid flex temperature range (-99 to 99).
      SimVar.SetSimVarValue('L:A32NX_AIRLINER_TO_FLEX_TEMP', 'Number', 0);
      return true;
    }
    let value = parseInt(s);
    if (!isFinite(value) || !/^[+-]?\d{1,2}$/.test(s)) {
      this.setScratchpadMessage(NXSystemMessages.formatError);
      return false;
    }
    if (value < -99 || value > 99) {
      this.setScratchpadMessage(NXSystemMessages.entryOutOfRange);
      return false;
    }
    // As the sim uses 0 as a sentinel value to detect that no flex
    // temperature is set, we'll just use 0.1 as the actual value for flex 0
    // and make sure we never display it with decimals.
    if (value === 0) {
      value = 0.1;
    }
    this.flightPlanService.setPerformanceData('flexTakeoffTemperature', value, forPlan);
    SimVar.SetSimVarValue('L:A32NX_AIRLINER_TO_FLEX_TEMP', 'Number', value);
    return true;
  }

  /**
   * Attempts to predict required block fuel for trip
   */
  //TODO: maybe make this part of an update routine?
  public tryFuelPlanning(forPlan: FlightPlanIndex): boolean {
    if (forPlan === FlightPlanIndex.Active && this.activeFuelPlanningPhase === FuelPlanningPhases.IN_PROGRESS) {
      this.flightPlanService.setPerformanceData('blockFuel', this.activeUnconfirmedBlockFuel, forPlan);
      this.activeFuelPlanningPhase = FuelPlanningPhases.COMPLETED;
      return true;
    } else if (
      forPlan === FlightPlanIndex.FirstSecondary &&
      this.secFuelPlanningPhase === FuelPlanningPhases.IN_PROGRESS
    ) {
      this.flightPlanService.setPerformanceData('blockFuel', this.secUnconfirmedBlockFuel, forPlan);
      this.secFuelPlanningPhase = FuelPlanningPhases.COMPLETED;
      return true;
    }

    const plan = this.getFlightPlan(forPlan);
    const predictions = this.getFuelPredComputation(forPlan);

    const blockFuel =
      predictions.tripFuel +
      predictions.minimumDestinationFuel +
      plan.performanceData.taxiFuel +
      predictions.routeReserveFuel;

    if (forPlan === FlightPlanIndex.Active) {
      this.activeUnconfirmedBlockFuel = blockFuel;
      this.activeFuelPlanningPhase = FuelPlanningPhases.IN_PROGRESS;
    } else if (forPlan === FlightPlanIndex.FirstSecondary) {
      this.secUnconfirmedBlockFuel = blockFuel;
      this.secFuelPlanningPhase = FuelPlanningPhases.IN_PROGRESS;
    }
    return true;
  }

  public trySetTaxiFuelWeight(s: string, forPlan: FlightPlanIndex): boolean {
    if (s === Keypad.clrValue) {
      this.currFlightPlanService.setPerformanceData('pilotTaxiFuel', null, forPlan);
      return true;
    }
    if (!this.representsDecimalNumber(s)) {
      this.setScratchpadMessage(NXSystemMessages.formatError);
      return false;
    }
    const value = NXUnits.userToKg(parseFloat(s));
    if (isFinite(value)) {
      if (this.isTaxiFuelInRange(value)) {
        this.currFlightPlanService.setPerformanceData('pilotTaxiFuel', value, forPlan);
        return true;
      } else {
        this.setScratchpadMessage(NXSystemMessages.entryOutOfRange);
        return false;
      }
    }
    this.setScratchpadMessage(NXSystemMessages.notAllowed);
    return false;
  }

  /**
   * This method is used to set initial Final Time for when INIT B is making predictions
   * @param {String} s - containing time value
   * @returns {boolean}
   */
  public trySetRouteFinalTime(s: string, forPlan: FlightPlanIndex): boolean {
    if (s) {
      if (s === Keypad.clrValue) {
        this.flightPlanService.setPerformanceData('pilotFinalHoldingTime', null, forPlan);
        this.flightPlanService.setPerformanceData('pilotFinalHoldingFuel', null, forPlan);

        return true;
      }
      // Time entry must start with '/'
      if (s.startsWith('/')) {
        const rteFinalTime = s.slice(1);

        if (!/^\d{1,4}$/.test(rteFinalTime)) {
          this.setScratchpadMessage(NXSystemMessages.formatError);
          return false;
        }

        if (this.isFinalTimeInRange(rteFinalTime)) {
          const routeFinalTimeMinutes = FmsFormatters.hhmmToMinutes(rteFinalTime.padStart(4, '0'));

          this.flightPlanService.setPerformanceData('pilotFinalHoldingTime', routeFinalTimeMinutes, forPlan);
          this.flightPlanService.setPerformanceData('pilotFinalHoldingFuel', null, forPlan);

          return true;
        } else {
          this.setScratchpadMessage(NXSystemMessages.entryOutOfRange);
          return false;
        }
      }
    }
    this.setScratchpadMessage(NXSystemMessages.notAllowed);
    return false;
  }

  public trySetRouteFinalFuel(s: string, forPlan: FlightPlanIndex): boolean {
    if (s === Keypad.clrValue) {
      this.flightPlanService.setPerformanceData('pilotFinalHoldingTime', null, forPlan);
      this.flightPlanService.setPerformanceData('pilotFinalHoldingFuel', null, forPlan);

      return true;
    }
    if (s) {
      // Time entry must start with '/'
      if (s.startsWith('/')) {
        return this.trySetRouteFinalTime(s, forPlan);
      } else {
        // If not time, try to parse as weight
        // Weight can be entered with optional trailing slash, if so remove it before parsing the value
        const enteredValue = s.endsWith('/') ? s.slice(0, -1) : s;

        if (!this.representsDecimalNumber(enteredValue)) {
          this.setScratchpadMessage(NXSystemMessages.formatError);
          return false;
        }

        const rteFinalWeight = NXUnits.userToKg(parseFloat(enteredValue));

        if (this.isFinalFuelInRange(rteFinalWeight)) {
          this.flightPlanService.setPerformanceData('pilotFinalHoldingFuel', rteFinalWeight, forPlan);
          this.flightPlanService.setPerformanceData('pilotFinalHoldingTime', null, forPlan);

          return true;
        } else {
          this.setScratchpadMessage(NXSystemMessages.entryOutOfRange);
          return false;
        }
      }
    }
    this.setScratchpadMessage(NXSystemMessages.notAllowed);
    return false;
  }

  public trySetRouteReservedPercent(s: string, forPlan: FlightPlanIndex): boolean {
    if (!this.isFlying()) {
      if (s) {
        if (s === Keypad.clrValue) {
          this.flightPlanService.setPerformanceData('pilotRouteReserveFuel', null, forPlan);
          this.flightPlanService.setPerformanceData('pilotRouteReserveFuelPercentage', null, forPlan);

          return true;
        }
        // Percentage entry must start with '/'
        if (s.startsWith('/')) {
          const enteredValue = s.slice(1);

          if (!this.representsDecimalNumber(enteredValue)) {
            this.setScratchpadMessage(NXSystemMessages.formatError);
            return false;
          }

          const rteRsvPercent = parseFloat(enteredValue);

          if (!this.isRteRsvPercentInRange(rteRsvPercent)) {
            this.setScratchpadMessage(NXSystemMessages.entryOutOfRange);
            return false;
          }

          if (isFinite(rteRsvPercent)) {
            this.flightPlanService.setPerformanceData('pilotRouteReserveFuel', null, forPlan);
            this.flightPlanService.setPerformanceData('pilotRouteReserveFuelPercentage', rteRsvPercent, forPlan);

            return true;
          }
        }
      }
    }
    this.setScratchpadMessage(NXSystemMessages.notAllowed);
    return false;
  }

  /**
   * Checks input and passes to trySetCruiseFl()
   * @param input Altitude or FL
   * @returns input passed checks
   */
  public trySetCruiseFlCheckInput(input: string, forPlan: FlightPlanIndex): boolean {
    if (input === Keypad.clrValue) {
      this.setScratchpadMessage(NXSystemMessages.notAllowed);
      return false;
    }
    const flString = input.replace('FL', '');
    if (!flString) {
      this.setScratchpadMessage(NXSystemMessages.notAllowed);
      return false;
    }
    return this.trySetCruiseFl(parseFloat(flString), forPlan);
  }

  /**
   * Sets new Cruise FL if all conditions good
   * @param fl {number} Altitude or FL
   * @param forPlan {number} Flight plan index to set Cruise FL for
   * @returns {boolean} input passed checks
   */
  private trySetCruiseFl(fl: number, forPlan: number): boolean {
    if (!isFinite(fl)) {
      this.setScratchpadMessage(NXSystemMessages.notAllowed);
      return false;
    }
    if (fl >= 1000) {
      fl = Math.floor(fl / 100);
    }
    if (fl > this.maxCruiseFL) {
      this.setScratchpadMessage(NXSystemMessages.entryOutOfRange);
      return false;
    }

    const phase = this.flightPhaseManager.phase;
    const selFl = Math.floor(Math.max(0, Simplane.getAutoPilotDisplayedAltitudeLockValue('feet')) / 100);

    // TODO check if it's correct to skip this logic for SEC
    if (
      forPlan === FlightPlanIndex.Active &&
      fl < selFl &&
      (phase === FmgcFlightPhase.Climb || phase === FmgcFlightPhase.Approach || phase === FmgcFlightPhase.GoAround)
    ) {
      this.setScratchpadMessage(NXSystemMessages.entryOutOfRange);
      return false;
    }

    if (fl <= 0 || fl > this.maxCruiseFL) {
      this.setScratchpadMessage(NXSystemMessages.entryOutOfRange);
      return false;
    }

    this.setCruiseLevel(fl, forPlan);
    this.onUpdateCruiseLevel(fl, forPlan);

    return true;
  }

  private onUpdateCruiseLevel(newCruiseLevel: number, forPlan: number) {
    this.currFlightPlanService.setPerformanceData('cruiseTemperature', null, forPlan);

    if (forPlan === FlightPlanIndex.Active) {
      this.updateConstraints();

      this.flightPhaseManager.handleNewCruiseAltitudeEntered(newCruiseLevel);
    }
  }

  public getCruiseAltitude(): number {
    return this.cruiseLevel * 100;
  }

  public trySetRouteReservedFuel(s: string, forPlan: FlightPlanIndex): boolean {
    if (!this.isFlying()) {
      if (s) {
        if (s === Keypad.clrValue) {
          this.flightPlanService.setPerformanceData('pilotRouteReserveFuel', null, forPlan);
          this.flightPlanService.setPerformanceData('pilotRouteReserveFuelPercentage', null, forPlan);

          return true;
        }
        // Percentage entry must start with '/'
        if (s.startsWith('/')) {
          return this.trySetRouteReservedPercent(s, forPlan);
        } else {
          // If not percentage, try to parse as weight
          // Weight can be entered with optional trailing slash, if so remove it before parsing the value
          const enteredValue = s.endsWith('/') ? s.slice(0, -1) : s;

          if (!this.representsDecimalNumber(enteredValue)) {
            this.setScratchpadMessage(NXSystemMessages.formatError);
            return false;
          }

          const rteRsvWeight = NXUnits.userToKg(parseFloat(enteredValue));

          if (!this.isRteRsvFuelInRange(rteRsvWeight)) {
            this.setScratchpadMessage(NXSystemMessages.entryOutOfRange);
            return false;
          }

          if (isFinite(rteRsvWeight)) {
            this.flightPlanService.setPerformanceData('pilotRouteReserveFuel', rteRsvWeight, forPlan);
            this.flightPlanService.setPerformanceData('pilotRouteReserveFuelPercentage', null, forPlan);

            return true;
          }
        }
      }
    }
    this.setScratchpadMessage(NXSystemMessages.notAllowed);
    return false;
  }

  public trySetZeroFuelWeightZFWCG(s: string, forPlan: FlightPlanIndex): boolean {
    const plan = this.getFlightPlan(forPlan);

    if (s) {
      if (s.includes('/')) {
        const sSplit = s.split('/');
        const zfw = NXUnits.userToKg(parseFloat(sSplit[0]));
        const zfwcg = parseFloat(sSplit[1]);
        if (isFinite(zfw) && isFinite(zfwcg)) {
          if (this.isZFWInRange(zfw) && this.isZFWCGInRange(zfwcg)) {
            this.currFlightPlanService.setPerformanceData('zeroFuelWeight', zfw, forPlan);
            this.currFlightPlanService.setPerformanceData('zeroFuelWeightCenterOfGravity', zfwcg, forPlan);
            return true;
          }
          this.setScratchpadMessage(NXSystemMessages.entryOutOfRange);
          return false;
        }
        if (plan.performanceData.zeroFuelWeight === null) {
          this.setScratchpadMessage(NXSystemMessages.notAllowed);
          return false;
        }
        if (this.isZFWInRange(zfw)) {
          this.flightPlanService.setPerformanceData('zeroFuelWeight', zfw, forPlan);
          return true;
        }
        if (this.isZFWCGInRange(zfwcg)) {
          this.flightPlanService.setPerformanceData('zeroFuelWeightCenterOfGravity', zfwcg, forPlan);
          return true;
        }
        this.setScratchpadMessage(NXSystemMessages.entryOutOfRange);
        return false;
      }
      if (plan.performanceData.zeroFuelWeight === null) {
        this.setScratchpadMessage(NXSystemMessages.notAllowed);
        return false;
      }
      const zfw = NXUnits.userToKg(parseFloat(s));
      if (this.isZFWInRange(zfw)) {
        this.flightPlanService.setPerformanceData('zeroFuelWeight', zfw, forPlan);

        return true;
      }
      this.setScratchpadMessage(NXSystemMessages.entryOutOfRange);
      return false;
    }
    this.setScratchpadMessage(NXSystemMessages.formatError);
    return false;
  }

  /**
   *
   * @returns {number} Returns estimated fuel on board when arriving at the destination
   */
  public getDestEFOB() {
    const plan = this.getFlightPlan(FlightPlanIndex.Active);
    const predictions = this.getFuelPredComputation(FlightPlanIndex.Active);

    return predictions.landingWeight - plan.performanceData.zeroFuelWeight;
  }

  public trySetBlockFuel(s: string, forPlan: FlightPlanIndex): boolean {
    if (s === Keypad.clrValue) {
      this.flightPlanService.setPerformanceData('blockFuel', null, forPlan);

      this._fuelPredDone = false;

      if (forPlan === FlightPlanIndex.Active) {
        this.activeFuelPlanningPhase = FuelPlanningPhases.PLANNING;
      } else if (forPlan === FlightPlanIndex.FirstSecondary) {
        this.secFuelPlanningPhase = FuelPlanningPhases.PLANNING;
      }

      return true;
    }
    const value = NXUnits.userToKg(parseFloat(s));
    if (isFinite(value) && this.isBlockFuelInRange(value)) {
      if (this.isBlockFuelInRange(value)) {
        this.flightPlanService.setPerformanceData('blockFuel', value, forPlan);
        return true;
      } else {
        this.setScratchpadMessage(NXSystemMessages.entryOutOfRange);
        return false;
      }
    }
    this.setScratchpadMessage(NXSystemMessages.notAllowed);
    return false;
  }

  public trySetAverageWind(s: string, forPlan: FlightPlanIndex): boolean {
    const validDelims = ['TL', 'T', '+', 'HD', 'H', '-'];
    const matchedIndex = validDelims.findIndex((element) => s.startsWith(element));
    const digits = matchedIndex >= 0 ? s.replace(validDelims[matchedIndex], '') : s;
    const isNum = /^\d+$/.test(digits);
    if (!isNum) {
      this.setScratchpadMessage(NXSystemMessages.formatError);
      return false;
    }
    const wind = parseInt(digits);
    if (wind > 250) {
      this.setScratchpadMessage(NXSystemMessages.entryOutOfRange);
      return false;
    }

    this.flightPlanService.setPerformanceData('pilotTripWind', matchedIndex <= 2 ? wind : -wind, forPlan);
    return true;
  }

  public trySetPreSelectedClimbSpeed(s: string, forPlan: FlightPlanIndex): boolean {
    const isNextPhase = this.flightPhaseManager.phase === FmgcFlightPhase.Takeoff;
    if (s === Keypad.clrValue) {
      this.flightPlanService.setPerformanceData('preselectedClimbSpeed', null, forPlan);
      if (isNextPhase) {
        this.updatePreSelSpeedMach(undefined);
      }
      return true;
    }

    const SPD_REGEX = /\d{1,3}/;
    if (s.match(SPD_REGEX) === null) {
      this.setScratchpadMessage(NXSystemMessages.formatError);
      return false;
    }

    const spd = parseInt(s);
    if (!Number.isFinite(spd)) {
      this.setScratchpadMessage(NXSystemMessages.formatError);
      return false;
    }

    if (spd < 100 || spd > 350) {
      this.setScratchpadMessage(NXSystemMessages.entryOutOfRange);
      return false;
    }

    this.flightPlanService.setPerformanceData('preselectedClimbSpeed', spd, forPlan);
    if (isNextPhase) {
      this.updatePreSelSpeedMach(spd);
    }

    return true;
  }

  public trySetPreSelectedCruiseSpeed(s: string, forPlan: FlightPlanIndex): boolean {
    const isNextPhase = this.flightPhaseManager.phase === FmgcFlightPhase.Climb;
    if (s === Keypad.clrValue) {
      this.flightPlanService.setPerformanceData('preselectedCruiseSpeed', null, forPlan);
      if (isNextPhase) {
        this.updatePreSelSpeedMach(undefined);
      }
      return true;
    }

    const MACH_OR_SPD_REGEX = /^(\.\d{1,2}|\d{1,3})$/;
    if (s.match(MACH_OR_SPD_REGEX) === null) {
      this.setScratchpadMessage(NXSystemMessages.formatError);
      return false;
    }

    const v = parseFloat(s);
    if (!Number.isFinite(v)) {
      this.setScratchpadMessage(NXSystemMessages.formatError);
      return false;
    }

    if (v < 1) {
      const mach = Math.round(v * 100) / 100;
      if (mach < 0.15 || mach > 0.82) {
        this.setScratchpadMessage(NXSystemMessages.entryOutOfRange);
        return false;
      }

      this.flightPlanService.setPerformanceData('preselectedCruiseSpeed', mach, forPlan);
    } else {
      const spd = Math.round(v);
      if (spd < 100 || spd > 350) {
        this.setScratchpadMessage(NXSystemMessages.entryOutOfRange);
        return false;
      }

      this.flightPlanService.setPerformanceData('preselectedCruiseSpeed', spd, forPlan);
    }

    if (isNextPhase && forPlan === FlightPlanIndex.Active) {
      const plan = this.getFlightPlan(FlightPlanIndex.Active);
      this.updatePreSelSpeedMach(plan.performanceData.preselectedCruiseSpeed ?? undefined);
    }

    return true;
  }

  public setPerfApprQNH(s: string, forPlan: FlightPlanIndex): boolean {
    if (s === Keypad.clrValue) {
      const dest = this.flightPlanService.active.destinationAirport;
      const distanceToDestination = Number.isFinite(this.getDistanceToDestination())
        ? this.getDistanceToDestination()
        : -1;

      if (forPlan === FlightPlanIndex.Active && dest && distanceToDestination < 180) {
        this.setScratchpadMessage(NXSystemMessages.notAllowed);
        return false;
      } else {
        this.flightPlanService.setPerformanceData('approachQnh', null, forPlan);
        return true;
      }
    }

    const value = parseFloat(s);
    const HPA_REGEX = /^[01]?[0-9]{3}$/;
    const INHG_REGEX = /^([23][0-9]|[0-9]{2}\.)[0-9]{2}$/;

    if (HPA_REGEX.test(s)) {
      if (value >= 745 && value <= 1050) {
        this.flightPlanService.setPerformanceData('approachQnh', value, forPlan);
        SimVar.SetSimVarValue('L:A32NX_DESTINATION_QNH', 'Millibar', value);
        return true;
      } else {
        this.setScratchpadMessage(NXSystemMessages.entryOutOfRange);
        return false;
      }
    } else if (INHG_REGEX.test(s)) {
      if (value >= 2200 && value <= 3100) {
        this.flightPlanService.setPerformanceData('approachQnh', value / 100, forPlan);
        SimVar.SetSimVarValue('L:A32NX_DESTINATION_QNH', 'Millibar', (value / 100) * 33.8639);
        return true;
      } else if (value >= 22.0 && value <= 31.0) {
        this.flightPlanService.setPerformanceData('approachQnh', value, forPlan);
        SimVar.SetSimVarValue('L:A32NX_DESTINATION_QNH', 'Millibar', value * 33.8639);
        return true;
      } else {
        this.setScratchpadMessage(NXSystemMessages.entryOutOfRange);
        return false;
      }
    }
    this.setScratchpadMessage(NXSystemMessages.formatError);
    return false;
  }

  public setPerfApprTemp(s: string, forPlan: FlightPlanIndex): boolean {
    if (s === Keypad.clrValue) {
      const dest = this.flightPlanService.active.destinationAirport;
      const distanceToDestination = Number.isFinite(this.getDistanceToDestination())
        ? this.getDistanceToDestination()
        : -1;

      if (forPlan === FlightPlanIndex.Active && dest && distanceToDestination < 180) {
        this.setScratchpadMessage(NXSystemMessages.notAllowed);
        return false;
      } else {
        this.flightPlanService.setPerformanceData('approachTemperature', null, forPlan);
        return true;
      }
    }

    if (!/^[+-]?\d{1,2}$/.test(s)) {
      this.setScratchpadMessage(NXSystemMessages.formatError);
      return false;
    }
    this.flightPlanService.setPerformanceData('approachTemperature', parseInt(s), forPlan);
    return true;
  }

  public setPerfApprWind(s: string, forPlan: FlightPlanIndex): boolean {
    if (s === Keypad.clrValue) {
      this.flightPlanService.setPerformanceData('approachWindDirection', null, forPlan);
      this.flightPlanService.setPerformanceData('approachWindMagnitude', null, forPlan);

      return true;
    }

    // both must be entered
    if (!/^\d{1,3}\/\d{1,3}$/.test(s)) {
      this.setScratchpadMessage(NXSystemMessages.formatError);
      return false;
    }
    const [dir, mag] = s.split('/').map((v) => parseInt(v));
    if (dir > 360 || mag > 500) {
      this.setScratchpadMessage(NXSystemMessages.entryOutOfRange);
      return false;
    }
    this.flightPlanService.setPerformanceData('approachWindDirection', dir % 360, forPlan); // 360 is displayed as 0
    this.flightPlanService.setPerformanceData('approachWindMagnitude', mag, forPlan);
    return true;
  }

  public setPerfApprTransAlt(s: string, forPlan: FlightPlanIndex): boolean {
    if (s === Keypad.clrValue) {
      this.flightPlanService.setPerformanceData('pilotTransitionLevel', null, forPlan);
      this.updateTransitionAltitudeLevel();
      return true;
    }

    if (!/^\d{4,5}$/.test(s)) {
      this.setScratchpadMessage(NXSystemMessages.formatError);
      return false;
    }
    const value = Math.round(parseInt(s) / 10) * 10;
    if (value < 1000 || value > 45000) {
      this.setScratchpadMessage(NXSystemMessages.entryOutOfRange);
      return false;
    }

    this.flightPlanService.setPerformanceData('pilotTransitionLevel', Math.round(value / 100), forPlan);
    this.updateTransitionAltitudeLevel();
    return true;
  }

  /**
   * VApp for _selected_ landing config
   */
  private getVApp() {
    const plan = this.getFlightPlan(FlightPlanIndex.Active);

    if (Number.isFinite(plan.performanceData.pilotVapp)) {
      return plan.performanceData.pilotVapp;
    }
    return this.approachSpeeds.vapp;
  }

  /**
   * VApp for _selected_ landing config with GSMini correction
   */
  private getVAppGsMini() {
    const plan = this.getFlightPlan(FlightPlanIndex.Active);

    let vAppTarget = this.getVApp();
    if (
      Number.isFinite(plan.performanceData.approachWindMagnitude) &&
      Number.isFinite(plan.performanceData.approachWindDirection)
    ) {
      vAppTarget = NXSpeedsUtils.getVtargetGSMini(vAppTarget, NXSpeedsUtils.getHeadWindDiff(this._towerHeadwind));
    }
    return vAppTarget;
  }

  public setPerfApprVApp(s: string, forPlan: FlightPlanIndex): boolean {
    const plan = this.getFlightPlan(forPlan);

    if (s === Keypad.clrValue) {
      if (Number.isFinite(plan.performanceData.pilotVapp)) {
        this.flightPlanService.setPerformanceData('pilotVapp', null, forPlan);
        return true;
      }
    } else {
      if (s.includes('.')) {
        this.setScratchpadMessage(NXSystemMessages.formatError);
        return false;
      }
      const value = parseInt(s);
      if (Number.isFinite(value) && value >= 90 && value <= 350) {
        this.flightPlanService.setPerformanceData('pilotVapp', value, forPlan);
        return true;
      }
      this.setScratchpadMessage(NXSystemMessages.entryOutOfRange);
      return false;
    }
    this.setScratchpadMessage(NXSystemMessages.notAllowed);
    return false;
  }

  public setPerfApprMDA(s: string, forPlan: FlightPlanIndex): boolean {
    if (s === Keypad.clrValue) {
      this.flightPlanService.setPerformanceData('approachBaroMinimum', null, forPlan);
      SimVar.SetSimVarValue('L:AIRLINER_MINIMUM_DESCENT_ALTITUDE', 'feet', 0);
      return true;
    } else if (s.match(/^[0-9]{1,5}$/) !== null) {
      const value = parseInt(s);

      const plan = this.getFlightPlan(forPlan);

      let ldgRwy = plan.destinationRunway;

      if (!ldgRwy) {
        if (plan.availableDestinationRunways.length > 0) {
          ldgRwy = plan.availableDestinationRunways[0];
        }
      }

      const limitLo = ldgRwy ? ldgRwy.thresholdLocation.alt : 0;
      const limitHi = ldgRwy ? ldgRwy.thresholdLocation.alt + 5000 : 39000;

      if (value >= limitLo && value <= limitHi) {
        this.flightPlanService.setPerformanceData('approachBaroMinimum', value, forPlan);
        SimVar.SetSimVarValue('L:AIRLINER_MINIMUM_DESCENT_ALTITUDE', 'feet', value);
        return true;
      }
      this.setScratchpadMessage(NXSystemMessages.entryOutOfRange);
      return false;
    } else {
      this.setScratchpadMessage(NXSystemMessages.formatError);
      return false;
    }
  }

  public setPerfApprDH(s: string, forPlan: FlightPlanIndex): boolean {
    if (s === Keypad.clrValue) {
      this.flightPlanService.setPerformanceData('approachRadioMinimum', null, forPlan);
      return true;
    }

    if (s === 'NO' || s === 'NO DH' || s === 'NODH') {
      this.flightPlanService.setPerformanceData('approachRadioMinimum', 'NO DH', forPlan);
      SimVar.SetSimVarValue('L:AIRLINER_DECISION_HEIGHT', 'feet', -2);
      return true;
    } else if (s.match(/^[0-9]{1,5}$/) !== null) {
      const value = parseInt(s);
      if (value >= 0 && value <= 5000) {
        this.flightPlanService.setPerformanceData('approachRadioMinimum', value, forPlan);
        SimVar.SetSimVarValue('L:AIRLINER_DECISION_HEIGHT', 'feet', value);
        return true;
      } else {
        this.setScratchpadMessage(NXSystemMessages.entryOutOfRange);
        return false;
      }
    } else {
      this.setScratchpadMessage(NXSystemMessages.formatError);
      return false;
    }
  }

  public setPerfApprFlaps3(s: boolean, forPlan: FlightPlanIndex) {
    this.flightPlanService.setPerformanceData('approachFlapsThreeSelected', s, forPlan);
    SimVar.SetSimVarValue('L:A32NX_SPEEDS_LANDING_CONF3', 'boolean', s);
  }

  /** @param icao ID of the navaid to de-select */
  public deselectNavaid(icao: string): void {
    this.navigation.getNavaidTuner().deselectNavaid(icao);
  }

  public reselectNavaid(icao: string): void {
    this.navigation.getNavaidTuner().reselectNavaid(icao);
  }

  /** @returns icaos of deselected navaids */
  public get deselectedNavaids(): string[] {
    return this.navigation.getNavaidTuner().deselectedNavaids;
  }

  public getVorTuningData(index: 1 | 2): VorRadioTuningStatus {
    return this.navigation.getNavaidTuner().getVorRadioTuningStatus(index);
  }

  /**
   * Set a manually tuned VOR
   * @param index
   * @param facilityOrFrequency null to clear
   */
  public setManualVor(index: 1 | 2, facilityOrFrequency: number | VhfNavaid | null): void {
    return this.navigation.getNavaidTuner().setManualVor(index, facilityOrFrequency);
  }

  /**
   * Set a VOR course
   * @param index
   * @param course null to clear
   */
  public setVorCourse(index: 1 | 2, course: number): void {
    return this.navigation.getNavaidTuner().setVorCourse(index, course);
  }

  public getMmrTuningData(index: 1 | 2): MmrRadioTuningStatus {
    return this.navigation.getNavaidTuner().getMmrRadioTuningStatus(index);
  }

  /**
   * Set a manually tuned ILS
   * @param facilityOrFrequency null to clear
   */
  public async setManualIls(facilityOrFrequency: number | IlsNavaid | null): Promise<void> {
    return await this.navigation.getNavaidTuner().setManualIls(facilityOrFrequency);
  }

  /**
   * Set an ILS course
   * @param course null to clear
   * @param backcourse Whether the course is a backcourse/backbeam.
   */
  public setIlsCourse(course: number | null, backcourse = false): void {
    return this.navigation.getNavaidTuner().setIlsCourse(course, backcourse);
  }

  public getAdfTuningData(index: 1 | 2): AdfRadioTuningStatus {
    return this.navigation.getNavaidTuner().getAdfRadioTuningStatus(index);
  }

  /**
   * Set a manually tuned NDB
   * @param index
   * @param facilityOrFrequency null to clear
   */
  public setManualAdf(index: 1 | 2, facilityOrFrequency: number | NdbNavaid | null): void {
    return this.navigation.getNavaidTuner().setManualAdf(index, facilityOrFrequency);
  }

  public isMmrTuningLocked() {
    return this.navigation.getNavaidTuner().isMmrTuningLocked();
  }

  public isFmTuningActive() {
    return this.navigation.getNavaidTuner().isFmTuningActive();
  }

  /**
   * Get the currently selected navaids
   */
  public getSelectedNavaids(): SelectedNavaid[] {
    // FIXME 2 when serving CDU 2
    return this.navigation.getSelectedNavaids(1);
  }

  /**
   * Set the takeoff flap config
   */
  private setTakeoffFlaps(flaps: 0 | 1 | 2 | 3 | null, forPlan: FlightPlanIndex): void {
    const plan = this.getFlightPlan(forPlan);

    if (flaps !== plan.performanceData.takeoffFlaps) {
      plan.setPerformanceData('takeoffFlaps', flaps);

      if (forPlan === FlightPlanIndex.Active) {
        SimVar.SetSimVarValue(
          'L:A32NX_TO_CONFIG_FLAPS',
          'number',
          plan.performanceData.takeoffFlaps !== null ? plan.performanceData.takeoffFlaps : -1,
        );

        this.arincDiscreteWord2.setBitValue(13, plan.performanceData.takeoffFlaps === 0);
        this.arincDiscreteWord2.setBitValue(14, plan.performanceData.takeoffFlaps === 1);
        this.arincDiscreteWord2.setBitValue(15, plan.performanceData.takeoffFlaps === 2);
        this.arincDiscreteWord2.setBitValue(16, plan.performanceData.takeoffFlaps === 3);
        this.arincDiscreteWord2.setSsm(Arinc429SignStatusMatrix.NormalOperation);
      }
    }
  }

  /**
   * Set the takeoff trim config
   */
  private setTakeoffTrim(ths: number | null, forPlan: FlightPlanIndex): void {
    const plan = this.getFlightPlan(forPlan);

    if (ths !== plan.performanceData.trimmableHorizontalStabilizer) {
      plan.setPerformanceData('trimmableHorizontalStabilizer', ths);

      if (forPlan === FlightPlanIndex.Active) {
        // legacy vars
        SimVar.SetSimVarValue('L:A32NX_TO_CONFIG_THS', 'degree', ths ?? 0);
        SimVar.SetSimVarValue('L:A32NX_TO_CONFIG_THS_ENTERED', 'bool', ths !== null);

        const ssm = ths !== null ? Arinc429SignStatusMatrix.NormalOperation : Arinc429SignStatusMatrix.NoComputedData;

        this.arincTakeoffPitchTrim.setBnrValue(ths ? -ths : 0, ssm, 12, 180, -180);
      }
    }
  }

  public trySetFlapsTHS(s: string, forPlan: FlightPlanIndex): boolean {
    const plan = this.getFlightPlan(forPlan);

    if (s === Keypad.clrValue) {
      this.setTakeoffFlaps(null, forPlan);
      this.setTakeoffTrim(null, forPlan);
      this.tryCheckToData();
      return true;
    }

    let newFlaps = null;
    let newThs = null;

    // eslint-disable-next-line prefer-const
    let [flapStr, thsStr] = s.split('/');

    if (flapStr && flapStr.length > 0) {
      if (!/^\d$/.test(flapStr)) {
        this.setScratchpadMessage(NXSystemMessages.formatError);
        return false;
      }

      const flaps = parseInt(flapStr);
      if (flaps < 0 || flaps > 3) {
        this.setScratchpadMessage(NXSystemMessages.entryOutOfRange);
        return false;
      }

      newFlaps = flaps;
    }

    if (thsStr && thsStr.length > 0) {
      // allow AAN.N and N.NAA, where AA is UP or DN
      if (!/^(UP|DN)(\d|\d?\.\d|\d\.\d?)|(\d|\d?\.\d|\d\.\d?)(UP|DN)$/.test(thsStr)) {
        this.setScratchpadMessage(NXSystemMessages.formatError);
        return false;
      }

      let direction = null;
      thsStr = thsStr.replace(/(UP|DN)/g, (substr) => {
        direction = substr;
        return '';
      });

      if (direction) {
        let ths = parseFloat(thsStr);
        if (direction === 'DN') {
          // Note that 0 *= -1 will result in -0, which is strictly
          // the same as 0 (that is +0 === -0) and doesn't make a
          // difference for the calculation itself. However, in order
          // to differentiate between DN0.0 and UP0.0 we'll do check
          // later when displaying this value using Object.is to
          // determine whether the pilot entered DN0.0 or UP0.0.
          ths *= -1;
        }
        if (!isFinite(ths) || ths < -5 || ths > 7) {
          this.setScratchpadMessage(NXSystemMessages.entryOutOfRange);
          return false;
        }
        newThs = ths;
      }
    }

    if (newFlaps !== null) {
      if (plan.performanceData.takeoffFlaps !== null) {
        this.tryCheckToData();
      }
      this.setTakeoffFlaps(newFlaps, forPlan);
    }
    if (newThs !== null) {
      if (plan.performanceData.trimmableHorizontalStabilizer !== null) {
        this.tryCheckToData();
      }
      this.setTakeoffTrim(newThs, forPlan);
    }
    return true;
  }

  public updateAmberEfob() {
    const predictions = this.getFuelPredComputation(FlightPlanIndex.Active);
    const minDestFob = predictions.minimumDestinationFuel;
    const destEfob = predictions.destinationFuelOnBoard;

    if (minDestFob !== null && destEfob !== null) {
      const roundedDestEfob = Math.round(destEfob * 10) / 10;
      const roundedMinDestFob = Math.round(minDestFob * 10) / 10;

      this.isDestEfobAmber =
        roundedDestEfob < roundedMinDestFob || (this.isDestEfobAmber && roundedDestEfob < roundedMinDestFob + 0.3);
    } else {
      this.isDestEfobAmber = false;
    }
  }

  private checkEfobBelowMin(deltaTime: number) {
    const predictions = this.getFuelPredComputation(FlightPlanIndex.Active);
    const minDestFob = predictions.minimumDestinationFuel;
    const destEfob = predictions.destinationFuelOnBoard;

    if (minDestFob !== null && destEfob !== null) {
      // round & only use 100kgs precision since thats how it is displayed in fuel pred
      const destEfob = Math.round(predictions.destinationFuelOnBoard * 10) / 10;
      const roundedMinDestFob = Math.round(minDestFob * 10) / 10;

      this.isBelowMinDestFobForTwoMinutes.write(destEfob < roundedMinDestFob, deltaTime);

      const phase = this.getFlightPhase();

      this.shouldShowBelowMinDestEfobMessage =
        this.isBelowMinDestFobForTwoMinutes.read() && phase > FmgcFlightPhase.Climb && phase < FmgcFlightPhase.Done;
    } else {
      this.isBelowMinDestFobForTwoMinutes.write(false, deltaTime);
      this.shouldShowBelowMinDestEfobMessage = false;
    }

    if (this.shouldShowBelowMinDestEfobMessage) {
      this.addMessageToQueue(
        NXSystemMessages.destEfobBelowMin,
        () => {
          return !this.shouldShowBelowMinDestEfobMessage || this._EfobBelowMinClr === true;
        },
        () => {
          this._EfobBelowMinClr = true;
        },
      );
    }
  }

  public updateTowerHeadwind() {
    const activePlan = this.getFlightPlan(FlightPlanIndex.Active);

    if (
      Number.isFinite(activePlan.performanceData.approachWindDirection) &&
      Number.isFinite(activePlan.performanceData.approachWindMagnitude)
    ) {
      if (activePlan.destinationRunway) {
        this._towerHeadwind = NXSpeedsUtils.getHeadwind(
          activePlan.performanceData.approachWindDirection,
          activePlan.performanceData.approachWindMagnitude,
          activePlan.destinationRunway.magneticBearing,
        );
      }
    }
  }

  /**
   * Called after Flaps or THS change
   */
  private tryCheckToData() {
    if (isFinite(this.v1Speed) || isFinite(this.vRSpeed) || isFinite(this.v2Speed)) {
      this.addMessageToQueue(NXSystemMessages.checkToData);
    }
  }

  /**
   * Called after runway change
   * - Sets confirmation prompt state for every entry whether it is defined or not
   * - Adds message when at least one entry needs to be confirmed
   * Additional:
   *   Only prompt the confirmation of FLEX TEMP when the TO runway was changed, not on initial insertion of the runway
   */
  public onToRwyChanged() {
    const activePlan = this.flightPlanService.active;
    const selectedRunway = activePlan.originRunway;

    if (selectedRunway) {
      const toRunway = Avionics.Utils.formatRunway(selectedRunway.ident);
      if (toRunway === this.toRunway) {
        return;
      }
      if (this.toRunway) {
        this.toRunway = toRunway;
        this._toFlexChecked = !Number.isFinite(activePlan.performanceData.flexTakeoffTemperature);
        this.unconfirmedV1Speed = this.v1Speed;
        this.unconfirmedVRSpeed = this.vRSpeed;
        this.unconfirmedV2Speed = this.v2Speed;
        this.setV1Speed(null, FlightPlanIndex.Active);
        this.setVrSpeed(null, FlightPlanIndex.Active);
        this.setV2Speed(null, FlightPlanIndex.Active);

        if (!this.unconfirmedV1Speed && !this.unconfirmedVRSpeed && !this.unconfirmedV2Speed) {
          return;
        }
        this.addMessageToQueue(
          NXSystemMessages.checkToData,
          (mcdu) =>
            !this.unconfirmedV1Speed && !this.unconfirmedVRSpeed && !this.unconfirmedV2Speed && mcdu._toFlexChecked,
        );
      }
      this.toRunway = toRunway;
    }
  }

  /**
   * Switches to the next/new perf page (if new flight phase is in order) or reloads the current page
   */
  private tryUpdatePerfPage(_old: FmgcFlightPhase, _new: FmgcFlightPhase) {
    // Ensure we have a performance page selected...
    if (this.page.Current < this.page.PerformancePageTakeoff || this.page.Current > this.page.PerformancePageGoAround) {
      return;
    }

    const curPerfPagePhase = (() => {
      switch (this.page.Current) {
        case this.page.PerformancePageTakeoff:
          return FmgcFlightPhase.Takeoff;
        case this.page.PerformancePageClb:
          return FmgcFlightPhase.Climb;
        case this.page.PerformancePageCrz:
          return FmgcFlightPhase.Cruise;
        case this.page.PerformancePageDes:
          return FmgcFlightPhase.Descent;
        case this.page.PerformancePageAppr:
          return FmgcFlightPhase.Approach;
        case this.page.PerformancePageGoAround:
          return FmgcFlightPhase.GoAround;
      }
    })();

    if (_new > _old) {
      if (_new >= curPerfPagePhase) {
        CDUPerformancePage.ShowPage(this.mcdu, FlightPlanIndex.Active, _new);
      }
    } else if (_old === curPerfPagePhase) {
      CDUPerformancePage.ShowPage(this.mcdu, FlightPlanIndex.Active, _old);
    }
  }

  /**
   * Set the progress page bearing/dist location
   * @param {string} ident ident of the waypoint or runway, will be replaced by "ENTRY" if brg/dist offset are specified
   * @param {LatLongAlt} coordinates co-ordinates of the waypoint/navaid/runway, without brg/dist offset
   * @param {string?} icao icao database id of the waypoint if applicable
   */
  private _setProgLocation(ident, coordinates, icao) {
    console.log(`progLocation: ${ident} ${coordinates}`);
    this._progBrgDist = {
      icao,
      ident,
      coordinates,
      bearing: -1,
      distance: -1,
    };

    this.updateProgDistance();
  }

  /**
   * Try to set the progress page bearing/dist waypoint/location
   * @param s scratchpad entry
   * @param callback callback taking boolean arg for success/failure
   */
  public trySetProgWaypoint(s: string, callback = EmptyCallback.Boolean) {
    if (s === Keypad.clrValue) {
      this._progBrgDist = undefined;
      return callback(true);
    }

    WaypointEntryUtils.getOrCreateWaypoint(this, s, false, 'ENTRY')
      .then((wp) => {
        this._setProgLocation(wp.ident, wp.location, wp.databaseId);
        return callback(true);
      })
      .catch((err) => {
        // Rethrow if error is not an FMS message to display
        if (err.type === undefined) {
          throw err;
        }

        this.showFmsErrorMessage(err.type);
        return callback(false);
      });
  }

  /**
   * Recalculate the bearing and distance for progress page
   */
  private updateProgDistance() {
    if (!this._progBrgDist) {
      return;
    }

    const latitude = ADIRS.getLatitude();
    const longitude = ADIRS.getLongitude();

    if (!latitude.isNormalOperation() || !longitude.isNormalOperation()) {
      this._progBrgDist.distance = -1;
      this._progBrgDist.bearing = -1;
      return;
    }

    const planeLl = new LatLong(latitude.value, longitude.value);
    this._progBrgDist.distance = Avionics.Utils.computeGreatCircleDistance(planeLl, this._progBrgDist.coordinates);
    this._progBrgDist.bearing = A32NX_Util.trueToMagnetic(
      Avionics.Utils.computeGreatCircleHeading(planeLl, this._progBrgDist.coordinates),
    );
  }

  public get progBearing() {
    return this._progBrgDist ? this._progBrgDist.bearing : -1;
  }

  public get progDistance() {
    return this._progBrgDist ? this._progBrgDist.distance : -1;
  }

  public get progWaypointIdent() {
    return this._progBrgDist ? this._progBrgDist.ident : undefined;
  }

  public isWaypointInUse(wpt: Waypoint): Promise<boolean> {
    return this.flightPlanService
      .isWaypointInUse(wpt)
      .then(
        (inUseByFlightPlan) => inUseByFlightPlan || (this._progBrgDist && this._progBrgDist.icao === wpt.databaseId),
      );
  }

  public setGroundTempFromOrigin(forPlan: number) {
    const origin = this.flightPlanService.get(forPlan).originAirport;

    if (!origin) {
      return;
    }

    this.flightPlanService.setPerformanceData(
      'defaultGroundTemperature',
      A32NX_Util.getIsaTemp(origin.location.alt),
      forPlan,
    );
  }

  public trySetGroundTemp(scratchpadValue: string, forPlan: number) {
    // TODO check if this condition is still applicable in SEC
    if (forPlan === FlightPlanIndex.Active && this.flightPhaseManager.phase !== FmgcFlightPhase.Preflight) {
      throw NXSystemMessages.notAllowed;
    }

    if (scratchpadValue === Keypad.clrValue) {
      this.flightPlanService.setPerformanceData('pilotGroundTemperature', null, forPlan);
      return;
    }

    if (scratchpadValue.match(/^[+-]?[0-9]{1,2}$/) === null) {
      throw NXSystemMessages.formatError;
    }

    this.flightPlanService.setPerformanceData('pilotGroundTemperature', parseInt(scratchpadValue), forPlan);
  }

  public navModeEngaged() {
    const lateralMode = SimVar.GetSimVarValue('L:A32NX_FMA_LATERAL_MODE', 'Number');
    switch (lateralMode) {
      case 20: // NAV
      case 30: // LOC*
      case 31: // LOC
      case 32: // LAND
      case 33: // FLARE
      case 34: // ROLL OUT
        return true;
    }
    return false;
  }

  // FIXME check why steps alts page is the only one outside FMS/CDU calling this...
  /**
   * Add type 2 message to fmgc message queue
   * @param _message MessageObject
   * @param _isResolvedOverride Function that determines if the error is resolved at this moment (type II only).
   * @param _onClearOverride Function that executes when the error is actively cleared by the pilot (type II only).
   */
  public addMessageToQueue(
    _message: TypeIIMessage,
    _isResolvedOverride: (arg0: any) => any = undefined,
    _onClearOverride: (arg0: any) => any = undefined,
  ) {
    if (!_message.isTypeTwo) {
      return;
    }
    const message =
      _isResolvedOverride === undefined && _onClearOverride === undefined
        ? _message
        : _message.getModifiedMessage('', _isResolvedOverride, _onClearOverride);
    this._messageQueue.addMessage(message);
  }

  /**
   * Removes a message from the queue
   * @param value {String}
   */
  public removeMessageFromQueue(value: string) {
    this._messageQueue.removeMessage(value);
  }

  public updateMessageQueue() {
    this._messageQueue.updateDisplayedMessage();
  }

  /* END OF MCDU GET/SET METHODS */
  /* UNSORTED CODE BELOW */

  /**
   * Generic function which returns true if engine(index) is ON (N2 > 20)
   */
  private isEngineOn(index: number): boolean {
    return SimVar.GetSimVarValue(`L:A32NX_ENGINE_N2:${index}`, 'number') > 20;
  }
  /**
   * Returns true if any one engine is running (N2 > 20)
   */
  // FIXME can be private when ATSU moved out of FMS
  public isAnEngineOn(): boolean {
    return this.isEngineOn(1) || this.isEngineOn(2);
  }

  /**
   * Returns true only if all engines are running (N2 > 20)
   */
  //TODO: can this be an util? no
  public isAllEngineOn(): boolean {
    return this.isEngineOn(1) && this.isEngineOn(2);
  }

  public isOnGround(): boolean {
    return (
      SimVar.GetSimVarValue('L:A32NX_LGCIU_1_NOSE_GEAR_COMPRESSED', 'Number') === 1 ||
      SimVar.GetSimVarValue('L:A32NX_LGCIU_2_NOSE_GEAR_COMPRESSED', 'Number') === 1
    );
  }

  public isFlying(): boolean {
    return (
      this.flightPhaseManager.phase >= FmgcFlightPhase.Takeoff && this.flightPhaseManager.phase < FmgcFlightPhase.Done
    );
  }
  /**
   * Returns the maximum cruise FL for ISA temp and GW
   * @param temp {number} ISA in C°
   * @param gw {number} GW in t
   * @returns {number} MAX FL
   */
  //TODO: can this be an util?
  private getMaxFL(temp = A32NX_Util.getIsaTempDeviation(), gw = this.getGW()) {
    return Math.round(temp <= 10 ? -2.778 * gw + 578.667 : (temp * -0.039 - 2.389) * gw + temp * -0.667 + 585.334);
  }

  /**
   * Returns the maximum allowed cruise FL considering max service FL
   * @param fl FL to check
   * @returns maximum allowed cruise FL
   */
  //TODO: can this be an util? no
  public getMaxFlCorrected(fl: number = this.getMaxFL()): number {
    return fl >= this.recMaxCruiseFL ? this.recMaxCruiseFL : fl;
  }

  // only used by trySetMinDestFob
  //TODO: Can this be util?
  private isMinDestFobInRange(fuel: number) {
    return 0 <= fuel && fuel <= 80.0;
  }

  //TODO: Can this be util?
  private isTaxiFuelInRange(taxi: number) {
    return 0 <= taxi && taxi <= 9.9;
  }

  //TODO: Can this be util?
  private isFinalFuelInRange(fuel: number) {
    return 0 <= fuel && fuel <= 100;
  }

  //TODO: Can this be util?
  private isFinalTimeInRange(time: string) {
    const convertedTime = FmsFormatters.hhmmToMinutes(time.padStart(4, '0'));
    return 0 <= convertedTime && convertedTime <= 90;
  }

  //TODO: Can this be util?
  private isRteRsvFuelInRange(fuel: number) {
    return 0 <= fuel && fuel <= 10.0;
  }

  //TODO: Can this be util?
  private isRteRsvPercentInRange(value: number) {
    return value >= 0 && value <= 15.0;
  }

  //TODO: Can this be util?
  private isZFWInRange(zfw: number) {
    return 35.0 <= zfw && zfw <= 80.0;
  }

  //TODO: Can this be util?
  private isZFWCGInRange(zfwcg: number) {
    return 8.0 <= zfwcg && zfwcg <= 50.0;
  }

  //TODO: Can this be util?
  private isBlockFuelInRange(fuel: number) {
    return 0 <= fuel && fuel <= 80;
  }

  /**
   * Retrieves current fuel on boad in tons.
   * @returns current fuel on board in tons, or undefined if fuel readings are not available.
   */
  //TODO: Can this be util?
  public getFOB(forPlan: FlightPlanIndex): number | undefined {
    const useFqi = this.isAnEngineOn();

    const plan = this.getFlightPlan(forPlan);

    // If an engine is not running, use pilot entered block fuel to calculate fuel predictions
    return useFqi
      ? (SimVar.GetSimVarValue('FUEL TOTAL QUANTITY WEIGHT', 'pound') * 0.4535934) / 1000
      : plan.performanceData.blockFuel ?? undefined;
  }

  /**
   * retrieves gross weight in tons or 0 if not available
   * @deprecated use getGrossWeight() instead
   */
  //TODO: Can this be util?
  public getGW(): number {
    const fmGwOrNull = this.getGrossWeight();
    const fmGw = fmGwOrNull !== null ? fmGwOrNull : 0;

    SimVar.SetSimVarValue('L:A32NX_FM_GROSS_WEIGHT', 'Number', fmGw);
    return fmGw;
  }

  //TODO: Can this be util?
  public getCG() {
    return SimVar.GetSimVarValue('CG PERCENT', 'Percent over 100') * 100;
  }

  //TODO: make this util or local var?
  /** @deprecated Sim AP is not used! */
  private isAirspeedManaged() {
    return SimVar.GetSimVarValue('AUTOPILOT SPEED SLOT INDEX', 'number') === 2;
  }

  //TODO: make this util or local var?
  /** @deprecated Sim AP is not used! */
  private isAltitudeManaged() {
    return SimVar.GetSimVarValue('AUTOPILOT ALTITUDE SLOT INDEX', 'number') === 2;
  }

  /**
   * Check if the given string represents a decimal number.
   * This may be a whole number or a number with one or more decimals.
   * If the leading digit is 0 and one or more decimals are given, the leading digit may be omitted.
   * @param str String to check
   * @returns True if str represents a decimal value, otherwise false
   */
  //TODO: Can this be util?
  private representsDecimalNumber(str: string): boolean {
    return /^[+-]?\d*(?:\.\d+)?$/.test(str);
  }

  /**
   * Gets the entered zero fuel weight, or undefined if not entered
   * @returns the zero fuel weight in tonnes or undefined
   */
  public getZeroFuelWeight(): number | undefined {
    return this.zeroFuelWeight;
  }

  public getV2Speed() {
    return this.v2Speed;
  }

  public getTropoPause() {
    return this.tropo;
  }

  public getManagedClimbSpeed() {
    return this.managedSpeedClimb;
  }

  public getManagedClimbSpeedMach() {
    return this.managedSpeedClimbMach;
  }

  public getManagedCruiseSpeed() {
    return this.managedSpeedCruise;
  }

  public getManagedCruiseSpeedMach() {
    return this.managedSpeedCruiseMach;
  }

  public getAccelerationAltitude() {
    const plan = this.currFlightPlanService.active;

    if (plan) {
      return plan.performanceData.accelerationAltitude;
    }

    return undefined;
  }

  public getThrustReductionAltitude() {
    const plan = this.currFlightPlanService.active;

    if (plan) {
      return plan.performanceData.thrustReductionAltitude;
    }

    return undefined;
  }

  public getOriginTransitionAltitude() {
    const plan = this.currFlightPlanService.active;

    if (plan) {
      return plan.performanceData.transitionAltitude;
    }

    return undefined;
  }

  public getDestinationTransitionLevel() {
    const plan = this.currFlightPlanService.active;

    if (plan) {
      return plan.performanceData.transitionLevel;
    }

    return undefined;
  }

  setCruiseLevel(level: number, forPlan: FlightPlanIndex) {
    const plan = this.getFlightPlan(forPlan);

    if (plan) {
      this.currFlightPlanService.setPerformanceData('cruiseFlightLevel', level, forPlan);
      // used by FlightPhaseManager - only set for active plan
      if (forPlan === FlightPlanIndex.Active) {
        SimVar.SetSimVarValue('L:A32NX_AIRLINER_CRUISE_ALTITUDE', 'number', Number.isFinite(level * 100) ? level * 100 : 0);
      }
    }
  }

  /** @deprecated */
  public get cruiseLevel() {
    const plan = this.currFlightPlanService.active;

    if (plan) {
      return plan.performanceData.cruiseFlightLevel;
    }

    return undefined;
  }

  /** @deprecated */
  public set cruiseLevel(level) {
    const plan = this.currFlightPlanService.active;

    if (plan) {
      this.currFlightPlanService.setPerformanceData('cruiseFlightLevel', level);
      // used by FlightPhaseManager
      SimVar.SetSimVarValue(
        'L:A32NX_AIRLINER_CRUISE_ALTITUDE',
        'number',
        Number.isFinite(level * 100) ? level * 100 : 0,
      );
    }
  }

  public get costIndex() {
    const plan = this.currFlightPlanService.active;

    if (plan) {
      return plan.performanceData.costIndex;
    }

    return undefined;
  }

  /** @deprecated */
  public set costIndex(ci) {
    const plan = this.currFlightPlanService.active;

    if (plan) {
      this.currFlightPlanService.setPerformanceData('costIndex', ci);
    }
  }

  public get tropo() {
    const plan = this.currFlightPlanService.active;

    if (plan) {
      return plan.performanceData.tropopause;
    }

    return undefined;
  }

  public get isTropoPilotEntered() {
    const plan = this.currFlightPlanService.active;

    if (plan) {
      return plan.performanceData.tropopauseIsPilotEntered;
    }

    return false;
  }

  /** @deprecated */
  public set tropo(tropo) {
    const plan = this.currFlightPlanService.active;

    if (plan) {
      this.currFlightPlanService.setPerformanceData('pilotTropopause', tropo);
    }
  }

  /** @deprecated */
  public get flightNumber() {
    const plan = this.currFlightPlanService.active;

    if (plan) {
      return this.currFlightPlanService.active.flightNumber;
    }

    return undefined;
  }

  /** @deprecated */
  public set flightNumber(flightNumber) {
    const plan = this.currFlightPlanService.active;

    if (plan) {
      this.currFlightPlanService.setFlightNumber(flightNumber);
    }
  }

  /**
   * The maximum speed imposed by the climb speed limit in the active flight plan or null if it is not set.
   */
  public get climbSpeedLimit(): number | null {
    const plan = this.currFlightPlanService.active;

    // The plane follows 250 below 10'000 even without a flight plan
    return plan ? plan.performanceData.climbSpeedLimitSpeed : DefaultPerformanceData.ClimbSpeedLimitSpeed;
  }

  /**
   * The altitude below which the climb speed limit of the active flight plan applies or null if not set.
   */
  public get climbSpeedLimitAlt(): number | null {
    const plan = this.currFlightPlanService.active;

    // The plane follows 250 below 10'000 even without a flight plan
    return plan ? plan.performanceData.climbSpeedLimitAltitude : DefaultPerformanceData.ClimbSpeedLimitAltitude;
  }

  /**
   * The maximum speed imposed by the descent speed limit in the active flight plan or null if it is not set.
   */
  private get descentSpeedLimit(): number | null {
    const plan = this.currFlightPlanService.active;

    // The plane follows 250 below 10'000 even without a flight plan
    return plan ? plan.performanceData.descentSpeedLimitSpeed : DefaultPerformanceData.DescentSpeedLimitSpeed;
  }

  /**
   * The altitude below which the descent speed limit of the active flight plan applies or null if not set.
   */
  private get descentSpeedLimitAlt(): number | null {
    const plan = this.currFlightPlanService.active;

    // The plane follows 250 below 10'000 even without a flight plan
    return plan ? plan.performanceData.descentSpeedLimitAltitude : DefaultPerformanceData.DescentSpeedLimitAltitude;
  }

  /** @deprecated */
  get zeroFuelWeight() {
    const plan = this.currFlightPlanService.active;

    return plan ? plan.performanceData.zeroFuelWeight : undefined;
  }

  public getFlightPhase() {
    return this.flightPhaseManager.phase;
  }

  public getClimbSpeedLimit() {
    return {
      speed: this.climbSpeedLimit,
      underAltitude: this.climbSpeedLimitAlt,
    };
  }

  public getDescentSpeedLimit() {
    return {
      speed: this.descentSpeedLimit,
      underAltitude: this.descentSpeedLimitAlt,
    };
  }

  public getPreSelectedClbSpeed() {
    const plan = this.getFlightPlan(FlightPlanIndex.Active);

    return plan.performanceData.preselectedClimbSpeed ?? undefined;
  }

  public getPreSelectedCruiseSpeed() {
    const plan = this.getFlightPlan(FlightPlanIndex.Active);

    return plan.performanceData.preselectedCruiseSpeed;
  }

  public getTakeoffFlapsSetting() {
    const activePlan = this.getFlightPlan(FlightPlanIndex.Active);

    return activePlan?.performanceData?.takeoffFlaps ?? undefined;
  }

  public getManagedDescentSpeed() {
    const plan = this.getFlightPlan(FlightPlanIndex.Active);

    return plan.performanceData.pilotManagedDescentSpeed ?? this.managedSpeedDescend;
  }

  public getManagedDescentSpeedMach() {
    const plan = this.getFlightPlan(FlightPlanIndex.Active);

    return plan.performanceData.pilotManagedDescentSpeed ?? this.managedSpeedDescendMach;
  }

  // FIXME... ambiguous name that doesn't say if it's Vapp, GSmini, or something else
  public getApproachSpeed() {
    return this.approachSpeeds && this.approachSpeeds.valid ? this.approachSpeeds.vapp : 0;
  }

  public getFlapRetractionSpeed() {
    return this.approachSpeeds && this.approachSpeeds.valid ? this.approachSpeeds.f : 0;
  }

  public getSlatRetractionSpeed() {
    return this.approachSpeeds && this.approachSpeeds.valid ? this.approachSpeeds.s : 0;
  }

  public getCleanSpeed() {
    return this.approachSpeeds && this.approachSpeeds.valid ? this.approachSpeeds.gd : 0;
  }

  public getTripWind() {
    // FIXME convert vnav to use +ve for tailwind, -ve for headwind, it's the other way around at the moment
    return -(this.flightPlanService.active?.performanceData?.pilotTripWind ?? 0);
  }

  /** @deprecated This API is not suitable and needs replaced with a proper wind manager. */
  public getWinds() {
    return this.winds;
  }

  public getApproachWind() {
    const activePlan = this.currFlightPlanService.active;
    const destination = activePlan.destinationAirport;

    if (!destination || !destination.location || !isFinite(activePlan.performanceData.approachWindDirection)) {
      return { direction: 0, speed: 0 };
    }

    const magVar = Facilities.getMagVar(destination.location.lat, destination.location.long);
    const trueHeading = A32NX_Util.magneticToTrue(activePlan.performanceData.approachWindDirection, magVar);

    return { direction: trueHeading, speed: activePlan.performanceData.approachWindMagnitude };
  }

  public getApproachQnh() {
    return this.flightPlanService?.active?.performanceData?.approachQnh ?? NaN;
  }

  public getApproachTemperature() {
    return this.flightPlanService?.active?.performanceData?.approachTemperature ?? NaN;
  }

  public getDestinationElevation() {
    return Number.isFinite(this.landingElevation) ? this.landingElevation : 0;
  }

  public trySetManagedDescentSpeed(value: string, forPlan: FlightPlanIndex): boolean {
    if (value === Keypad.clrValue) {
      this.flightPlanService.setPerformanceData('pilotManagedDescentSpeed', null, forPlan);
      this.flightPlanService.setPerformanceData('pilotManagedDescentMach', null, forPlan);

      return true;
    }

    const MACH_SLASH_SPD_REGEX = /^(\.\d{1,2})?\/(\d{3})?$/;
    const machSlashSpeedMatch = value.match(MACH_SLASH_SPD_REGEX);

    const MACH_REGEX = /^\.\d{1,2}$/;
    const SPD_REGEX = /^\d{1,3}$/;

    if (machSlashSpeedMatch !== null /* ".NN/" or "/NNN" entry */) {
      const speed = parseInt(machSlashSpeedMatch[2]);
      if (Number.isFinite(speed)) {
        if (speed < 100 || speed > 350) {
          this.setScratchpadMessage(NXSystemMessages.entryOutOfRange);
          return false;
        }

        this.flightPlanService.setPerformanceData('pilotManagedDescentSpeed', speed, forPlan);
      }

      const mach = Math.round(parseFloat(machSlashSpeedMatch[1]) * 1000) / 1000;
      if (Number.isFinite(mach)) {
        if (mach < 0.15 || mach > 0.82) {
          this.setScratchpadMessage(NXSystemMessages.entryOutOfRange);
          return false;
        }

        this.flightPlanService.setPerformanceData('pilotManagedDescentMach', mach, forPlan);
      }

      return true;
    } else if (value.match(MACH_REGEX) !== null /* ".NN" */) {
      // Entry of a Mach number only without a slash is allowed
      const mach = Math.round(parseFloat(value) * 1000) / 1000;
      if (Number.isFinite(mach)) {
        if (mach < 0.15 || mach > 0.82) {
          this.setScratchpadMessage(NXSystemMessages.entryOutOfRange);
          return false;
        }

        this.flightPlanService.setPerformanceData('pilotManagedDescentMach', mach, forPlan);
      }

      return true;
    } else if (value.match(SPD_REGEX) !== null /* "NNN" */) {
      const speed = parseInt(value);
      if (Number.isFinite(speed)) {
        if (speed < 100 || speed > 350) {
          this.setScratchpadMessage(NXSystemMessages.entryOutOfRange);
          return false;
        }

        // This is the maximum managed Mach number you can get, even with CI 100.
        // Through direct testing by a pilot, it was also determined that the plane gives Mach 0.80 for all of the tested CAS entries.
        const mach = 0.8;

        this.flightPlanService.setPerformanceData('pilotManagedDescentSpeed', speed, forPlan);
        this.flightPlanService.setPerformanceData('pilotManagedDescentMach', mach, forPlan);

        return true;
      }
    }

    this.setScratchpadMessage(NXSystemMessages.formatError);
    return false;
  }

  public trySetPerfClbPredToAltitude(value: string): boolean {
    if (value === Keypad.clrValue) {
      this.perfClbPredToAltitudePilot = undefined;
      return true;
    }

    const currentAlt = SimVar.GetSimVarValue('INDICATED ALTITUDE', 'feet');
    const match = value.match(/^(FL\d{3}|\d{1,5})$/);
    if (match === null || match.length < 1) {
      this.setScratchpadMessage(NXSystemMessages.formatError);
      return false;
    }

    const altOrFlString = match[1].replace('FL', '');
    const altitude = altOrFlString.length < 4 ? 100 * parseInt(altOrFlString) : parseInt(altOrFlString);

    if (!Number.isFinite(altitude)) {
      this.setScratchpadMessage(NXSystemMessages.formatError);
      return false;
    }

    if (altitude < currentAlt || (this.cruiseLevel && altitude > this.cruiseLevel * 100)) {
      this.setScratchpadMessage(NXSystemMessages.entryOutOfRange);
      return false;
    }

    this.perfClbPredToAltitudePilot = altitude;
    return true;
  }

  public trySetPerfDesPredToAltitude(value: string): boolean {
    if (value === Keypad.clrValue) {
      this.perfDesPredToAltitudePilot = undefined;
      return true;
    }

    const currentAlt = SimVar.GetSimVarValue('INDICATED ALTITUDE', 'feet');
    const match = value.match(/^(FL\d{3}|\d{1,5})$/);
    if (match === null || match.length < 1) {
      this.setScratchpadMessage(NXSystemMessages.formatError);
      return false;
    }

    const altOrFlString = match[1].replace('FL', '');
    const altitude = altOrFlString.length < 4 ? 100 * parseInt(altOrFlString) : parseInt(altOrFlString);

    if (!Number.isFinite(altitude)) {
      this.setScratchpadMessage(NXSystemMessages.formatError);
      return false;
    }

    if (altitude > currentAlt) {
      this.setScratchpadMessage(NXSystemMessages.entryOutOfRange);
      return false;
    }

    this.perfDesPredToAltitudePilot = altitude;
    return true;
  }

  private updatePerfPageAltPredictions() {
    const currentAlt = SimVar.GetSimVarValue('INDICATED ALTITUDE', 'feet');
    if (this.perfClbPredToAltitudePilot !== undefined && currentAlt > this.perfClbPredToAltitudePilot) {
      this.perfClbPredToAltitudePilot = undefined;
    }

    if (this.perfDesPredToAltitudePilot !== undefined && currentAlt < this.perfDesPredToAltitudePilot) {
      this.perfDesPredToAltitudePilot = undefined;
    }
  }

  // FIXME, very sussy function
  public computeManualCrossoverAltitude(mach: number): number {
    const maximumCrossoverAltitude = 30594; // Crossover altitude of (300, 0.8)
    const mmoCrossoverAltitide = 24554; // Crossover altitude of (VMO, MMO)

    if (mach < 0.8) {
      return maximumCrossoverAltitude;
    }

    return maximumCrossoverAltitude + ((mmoCrossoverAltitide - maximumCrossoverAltitude) * (mach - 0.8)) / 0.02;
  }

  protected getActivePlanLegCount() {
    if (!this.flightPlanService.hasActive) {
      return 0;
    }

    return this.flightPlanService.active.legCount;
  }

  public getDistanceToDestination() {
    return this.guidanceController.getAlongTrackDistanceToDestination();
  }

  /**
   * Modifies the active flight plan to go direct to a specific waypoint, not necessarily in the flight plan
   */
  public async directToWaypoint(waypoint: Fix) {
    // FIXME fm pos
    const adirLat = ADIRS.getLatitude();
    const adirLong = ADIRS.getLongitude();
    const trueTrack = ADIRS.getTrueTrack();

    if (!adirLat.isNormalOperation() || !adirLong.isNormalOperation() || !trueTrack.isNormalOperation()) {
      return;
    }

    const ppos = {
      lat: adirLat.value,
      long: adirLong.value,
    };

    await this.flightPlanService.directToWaypoint(ppos, trueTrack.value, waypoint);
  }

  /**
   * Modifies the active flight plan to go direct to a specific leg
   * @param legIndex index of leg to go direct to
   */
  public async directToLeg(legIndex: number) {
    // FIXME fm pos
    const adirLat = ADIRS.getLatitude();
    const adirLong = ADIRS.getLongitude();
    const trueTrack = ADIRS.getTrueTrack();

    if (!adirLat.isNormalOperation() || !adirLong.isNormalOperation() || !trueTrack.isNormalOperation()) {
      return;
    }

    const ppos = {
      lat: adirLat.value,
      long: adirLong.value,
    };

    await this.flightPlanService.directToLeg(ppos, trueTrack.value, legIndex);
  }

  /**
   * Gets the navigation database ident (including cycle info).
   */
  public getNavDatabaseIdent(): DatabaseIdent | null {
    return this.navDbIdent;
  }

  public getFuelPredComputation(forPlan: FlightPlanIndex): Readonly<FuelPredComputations> {
    if (!this.fuelComputationsCache.has(forPlan)) {
      return this.runFuelPredComputation(forPlan);
    }

    return this.fuelComputationsCache.get(forPlan);
  }

  public runFuelPredComputation(forPlan: FlightPlanIndex): Readonly<FuelPredComputations> {
    const plan = this.getFlightPlan(forPlan);
    if (!this.fuelComputationsCache.has(forPlan)) this.fuelComputationsCache.set(forPlan, new FuelPredComputations());

    const computations = this.fuelComputationsCache.get(forPlan);

    if (plan.performanceData.zeroFuelWeight === null) {
      return computations.reset();
    }

    const zfw = plan.performanceData.zeroFuelWeight;

    // Route final
    // TODO get final holding level from AMI
    const finalHoldingFuelFlow = 2 * A32NX_FuelPred.computeHoldingTrackFF(zfw, 120); // kg / h

    if (plan.performanceData.pilotFinalHoldingFuel !== null && plan.performanceData.pilotFinalHoldingTime !== null) {
      console.error('Cannot have both pilot entered final holding fuel and time');
    }

    computations.finalHoldingFuel =
      plan.performanceData.pilotFinalHoldingFuel !== null
        ? plan.performanceData.pilotFinalHoldingFuel
        : (plan.performanceData.finalHoldingTime / 60) * (finalHoldingFuelFlow / 1000);
    computations.finalHoldingTime =
      plan.performanceData.pilotFinalHoldingFuel !== null
        ? (plan.performanceData.pilotFinalHoldingFuel * 1000) / (finalHoldingFuelFlow / 60)
        : plan.performanceData.finalHoldingTime;

    // Route alternate

    if (plan.performanceData.pilotAlternateFuel !== null) {
      computations.alternateFuel = plan.performanceData.pilotAlternateFuel;
      computations.alternateTime = null;
    } else if (plan.destinationAirport && plan.alternateDestinationAirport) {
      const distanceToAlt = Avionics.Utils.computeGreatCircleDistance(
        plan.destinationAirport.location,
        plan.alternateDestinationAirport.location,
      );

      if (distanceToAlt < 20) {
        computations.alternateFuel = 0;
        computations.alternateTime = 0;
      } else {
        // TODO get cruise from alternate plan
        const placeholderFl = 120;
        // TODO get trip wind from alternate plan
        const airDistance = A32NX_FuelPred.computeAirDistance(Math.round(distanceToAlt), 0);

        const deviation =
          (zfw + computations.finalHoldingFuel - A32NX_FuelPred.refWeight) *
          A32NX_FuelPred.computeNumbers(airDistance, placeholderFl, A32NX_FuelPred.computations.CORRECTIONS, true);
        if (20 < airDistance && airDistance < 200 && 100 < placeholderFl && placeholderFl < 290) {
          computations.alternateFuel =
            (A32NX_FuelPred.computeNumbers(airDistance, placeholderFl, A32NX_FuelPred.computations.FUEL, true) +
              deviation) /
            1000;
          computations.alternateTime = A32NX_FuelPred.computeNumbers(
            airDistance,
            placeholderFl,
            A32NX_FuelPred.computations.TIME,
            true,
          );
        }
      }
    }

    // Route trip

    const groundDistance = Number.isFinite(this.getDistanceToDestination()) ? this.getDistanceToDestination() : -1;
    const airDistance = A32NX_FuelPred.computeAirDistance(groundDistance, plan.performanceData.pilotTripWind ?? 0);

    // Use the cruise level for calculations otherwise after cruise use descent altitude down to 10,000 feet.
    const altToUse =
      this.flightPhaseManager.phase >= FmgcFlightPhase.Descent
        ? SimVar.GetSimVarValue('PLANE ALTITUDE', 'Feet') / 100
        : plan.performanceData.cruiseFlightLevel;

    if (20 <= airDistance && airDistance <= 3100 && 100 <= altToUse && altToUse <= 390) {
      const deviation =
        (zfw + (computations.finalHoldingFuel ?? 0) + (computations.alternateFuel ?? 0) - A32NX_FuelPred.refWeight) *
        A32NX_FuelPred.computeNumbers(airDistance, altToUse, A32NX_FuelPred.computations.CORRECTIONS, false);

      computations.tripFuel =
        (A32NX_FuelPred.computeNumbers(airDistance, altToUse, A32NX_FuelPred.computations.FUEL, false) + deviation) /
        1000;
      computations.tripTime = A32NX_FuelPred.computeNumbers(
        airDistance,
        altToUse,
        A32NX_FuelPred.computations.TIME,
        false,
      );
    }

    // Route reserve

    if (this.isFlying()) {
      computations.routeReserveFuel = 0;
      computations.routeReserveFuelPercentage = 0;
    } else {
      if (plan.performanceData.pilotRouteReserveFuel === null) {
        const fivePercentWeight = (plan.performanceData.routeReserveFuelPercentage * computations.tripFuel) / 100;
        const fiveMinuteHoldingWeight = (5 * (finalHoldingFuelFlow / 60)) / 1000;

        computations.routeReserveFuel = Math.max(fivePercentWeight, fiveMinuteHoldingWeight);
        computations.routeReserveFuelPercentage = plan.performanceData.routeReserveFuelPercentage;
      } else {
        computations.routeReserveFuel = plan.performanceData.pilotRouteReserveFuel;
        computations.routeReserveFuelPercentage =
          (plan.performanceData.pilotRouteReserveFuel * 100) / computations.tripFuel;
      }
    }

    const fob = this.getFOB(forPlan);

    // Minimum destination fuel on board
    computations.minimumDestinationFuel =
      plan.performanceData.pilotMinimumDestinationFuelOnBoard ??
      (computations.alternateFuel ?? 0) + computations.finalHoldingFuel;

    // EFOB
    computations.destinationFuelOnBoard =
      fob !== undefined ? fob - computations.tripFuel - (this.isFlying() ? plan.performanceData.taxiFuel : 0) : null;
    computations.alternateDestinationFuelOnBoard =
      computations.destinationFuelOnBoard !== null && computations.alternateFuel !== null
        ? computations.destinationFuelOnBoard - computations.alternateFuel
        : null;

    // TOW / LW
    computations.takeoffWeight =
      fob !== undefined ? plan.performanceData.zeroFuelWeight + fob - plan.performanceData.taxiFuel : null;
    computations.landingWeight =
      computations.destinationFuelOnBoard !== null
        ? plan.performanceData.zeroFuelWeight + computations.destinationFuelOnBoard
        : null;

    // Extra fuel
    if (fob === undefined) {
      // For fuel planning to work
      computations.extraFuel = 0;
      computations.extraTime = 0;
    } else {
      computations.extraFuel =
        computations.destinationFuelOnBoard !== null
          ? computations.destinationFuelOnBoard -
            (this.isFlying() ? 0 : computations.routeReserveFuel) -
            computations.minimumDestinationFuel
          : null;
      computations.extraTime =
        computations.extraFuel !== null ? (computations.extraFuel * 1000) / (finalHoldingFuelFlow / 60) : null;
    }

    return computations;
  }

  public onSecondaryActivated() {
    const phase = this.getFlightPhase();

    if (phase === FmgcFlightPhase.Preflight || phase === FmgcFlightPhase.Done) {
      this.addMessageToQueue(NXSystemMessages.checkToData);
    }
  }

  // ---------------------------
  // CDUMainDisplay Types
  // ---------------------------

  protected abstract page: any;

  /**
   * Set a request from a subsystem to the MCDU
   */
  protected abstract setRequest(subsystem: 'AIDS' | 'ATSU' | 'CFDS' | 'FMGC'): void;
  protected abstract setScratchpadText(value: string): void;
  protected abstract setScratchpadMessage(message: McduMessage): void;
  protected abstract addNewAtsuMessage(code: AtsuStatusCodes): void;
}

/** Writes FM output words for both FMS. */
class FmArinc429OutputWord extends Arinc429OutputWord {
  private readonly localVars = [`L:A32NX_FM1_${this.name}`, `L:A32NX_FM2_${this.name}`];

  override async writeToSimVarIfDirty() {
    if (this.isDirty) {
      this.isDirty = false;
      return Promise.all(
        this.localVars.map((localVar) => Arinc429Word.toSimVarValue(localVar, this.word.value, this.word.ssm)),
      );
    }
    return Promise.resolve();
  }
}<|MERGE_RESOLUTION|>--- conflicted
+++ resolved
@@ -170,14 +170,8 @@
   // private managedSpeedDescendMachIsPilotEntered = undefined;
   private cruiseFlightLevelTimeOut?: ReturnType<typeof setTimeout>;
   private activeWpIdx = undefined;
-<<<<<<< HEAD
-  private efisSymbols = undefined;
-=======
   private efisSymbolsLeft?: EfisSymbols<A320EfisNdRangeValue>;
   private efisSymbolsRight?: EfisSymbols<A320EfisNdRangeValue>;
-  public groundTempAuto?: number = undefined;
-  public groundTempPilot?: number = undefined;
->>>>>>> 2bacef0f
   /**
    * Landing elevation in feet MSL.
    * This is the destination runway threshold elevation, or airport elevation if runway is not selected.
@@ -643,15 +637,9 @@
       this.guidanceController.update(deltaTime);
     }
 
-<<<<<<< HEAD
-    if (this.efisSymbols) {
-      this.efisSymbols.update(deltaTime);
-    }
-=======
     this.efisSymbolsLeft?.update();
     this.efisSymbolsRight.update();
 
->>>>>>> 2bacef0f
     this.arincBusOutputs.forEach((word) => word.writeToSimVarIfDirty());
   }
 
@@ -4735,7 +4723,11 @@
       this.currFlightPlanService.setPerformanceData('cruiseFlightLevel', level, forPlan);
       // used by FlightPhaseManager - only set for active plan
       if (forPlan === FlightPlanIndex.Active) {
-        SimVar.SetSimVarValue('L:A32NX_AIRLINER_CRUISE_ALTITUDE', 'number', Number.isFinite(level * 100) ? level * 100 : 0);
+        SimVar.SetSimVarValue(
+          'L:A32NX_AIRLINER_CRUISE_ALTITUDE',
+          'number',
+          Number.isFinite(level * 100) ? level * 100 : 0,
+        );
       }
     }
   }
