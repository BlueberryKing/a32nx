// @ts-strict-ignore
// Copyright (c) 2021-2023, 2025 FlyByWire Simulations
// SPDX-License-Identifier: GPL-3.0

import {
  A320EfisNdRangeValue,
  a320EfisRangeSettings,
  Arinc429LocalVarOutputWord,
  Arinc429SignStatusMatrix,
  Arinc429Word,
  DatabaseIdent,
  DatabaseItem,
  EfisSide,
  EnrouteNdbNavaid,
  Fix,
  IlsNavaid,
  MathUtils,
  NdbNavaid,
  NXDataStore,
  NXLogicConfirmNode,
  NXUnits,
  TerminalNdbNavaid,
  UpdateThrottler,
  VhfNavaid,
  Waypoint,
} from '@flybywiresim/fbw-sdk';
import { A32NX_Util } from '../../../../shared/src/A32NX_Util';
import { EfisInterface } from '@fmgc/efis/EfisInterface';
import { EfisSymbols } from '@fmgc/efis/EfisSymbols';
import { A320AircraftConfig } from '@fmgc/flightplanning/A320AircraftConfig';
import { DataManager } from '@fmgc/flightplanning/DataManager';
import { FlightPlanRpcServer } from '@fmgc/flightplanning/rpc/FlightPlanRpcServer';
import { Fmgc, GuidanceController } from '@fmgc/guidance/GuidanceController';
import { A32NX_Core } from './A32NX_Core/A32NX_Core';
import { A32NX_FuelPred, FuelPlanningPhases } from './A32NX_Core/A32NX_FuelPred';
import { ADIRS } from './A32NX_Core/Adirs';
import { A32NX_MessageQueue } from './A32NX_MessageQueue';
import { NXSpeedsApp, NXSpeedsUtils } from './NXSpeeds';
import { CDUIdentPage } from '../legacy_pages/A320_Neo_CDU_IdentPage';
import { CDUNewWaypoint } from '../legacy_pages/A320_Neo_CDU_NewWaypoint';
import { CDUPerformancePage } from '../legacy_pages/A320_Neo_CDU_PerformancePage';
import { CDUProgressPage } from '../legacy_pages/A320_Neo_CDU_ProgressPage';
import { A320_Neo_CDU_SelectWptPage } from '../legacy_pages/A320_Neo_CDU_SelectWptPage';
import { McduMessage, NXFictionalMessages, NXSystemMessages, TypeIIMessage } from '../messages/NXSystemMessages';
import { Navigation, SelectedNavaid } from '@fmgc/navigation/Navigation';
import { FmgcFlightPhase } from '@shared/flightphase';
import { CompanyRoute } from '@simbridge/index';
import { Keypad } from './A320_Neo_CDU_Keypad';
import { FmsClient } from '@atsu/fmsclient';
import { AtsuStatusCodes } from '@datalink/common';
import { A320_Neo_CDU_MainDisplay } from './A320_Neo_CDU_MainDisplay';
import { FmsDisplayInterface } from '@fmgc/flightplanning/interface/FmsDisplayInterface';
import { FmsError, FmsErrorType } from '@fmgc/FmsError';
import { FmsDataInterface } from '@fmgc/flightplanning/interface/FmsDataInterface';
import { BitFlags, EventBus, Subscription } from '@microsoft/msfs-sdk';
import { AdfRadioTuningStatus, MmrRadioTuningStatus, VorRadioTuningStatus } from '@fmgc/navigation/NavaidTuner';
import { Coordinates } from '@fmgc/flightplanning/data/geo';
import { FmsFormatters } from './FmsFormatters';
import { NavigationDatabase, NavigationDatabaseBackend } from '@fmgc/NavigationDatabase';
import { FlightPhaseManager } from '@fmgc/flightphase';
import { FlightPlanService } from '@fmgc/flightplanning/FlightPlanService';
import {
  A320FlightPlanPerformanceData,
  DefaultPerformanceData,
} from '@fmgc/flightplanning/plans/performance/FlightPlanPerformanceData';
import { NavigationDatabaseService } from '@fmgc/flightplanning/NavigationDatabaseService';
import { FlightPlanIndex } from '@fmgc/flightplanning/FlightPlanManager';
import { initComponents, updateComponents } from '@fmgc/components';
import { CoRouteUplinkAdapter } from '@fmgc/flightplanning/uplink/CoRouteUplinkAdapter';
import { WaypointEntryUtils } from '@fmgc/flightplanning/WaypointEntryUtils';
import { ISimbriefData } from '../../../../../../../fbw-common/src/systems/instruments/src/EFB/Apis/Simbrief';
import { FuelPredComputations, SimbriefOfpState } from './LegacyFmsPageInterface';
import { CDUInitPage } from '../legacy_pages/A320_Neo_CDU_InitPage';
import { FmcWindVector } from '@fmgc/guidance/vnav/wind/types';
import { FlightPlanFlags } from '@fmgc/flightplanning/plans/FlightPlanFlags';
import { CDUFuelPredPage } from '../legacy_pages/A320_Neo_CDU_FuelPredPage';
import { ObservableFlightPlanManager } from '@fmgc/flightplanning/ObservableFlightPlanManager';

export abstract class FMCMainDisplay implements FmsDataInterface, FmsDisplayInterface, Fmgc {
  private static DEBUG_INSTANCE: FMCMainDisplay;

  /** Naughty hack. We assume that we're always subclassed by A320_Neo_CDU_MainDisplay. */
  private readonly mcdu = this as unknown as A320_Neo_CDU_MainDisplay;

  public readonly navDatabaseBackend = NavigationDatabaseBackend.Msfs;
  public readonly currFlightPhaseManager = new FlightPhaseManager(this.bus);
  public readonly currFlightPlanService = new FlightPlanService(this.bus, new A320FlightPlanPerformanceData());
  private readonly observableFlightPlanManager = new ObservableFlightPlanManager(this.bus, this.currFlightPlanService);
  public readonly rpcServer = new FlightPlanRpcServer(this.bus, this.currFlightPlanService);
  public readonly currNavigationDatabaseService = NavigationDatabaseService;
  public readonly navigationDatabase = new NavigationDatabase(this.bus, NavigationDatabaseBackend.Msfs);

  private readonly flightPhaseUpdateThrottler = new UpdateThrottler(800);
  private readonly fmsUpdateThrottler = new UpdateThrottler(250);
  private readonly _progBrgDistUpdateThrottler = new UpdateThrottler(2000);
  private readonly fuelPredUpdateThrottler = new UpdateThrottler(5000);
  private readonly _apCooldown = 500;
  private lastFlightPlanVersion = 0;
  private readonly _messageQueue = new A32NX_MessageQueue(this.mcdu);
  private subscriptions: Subscription[] = [];

  public _deltaTime = 0;

  /** Declaration of every variable used (NOT initialization) */
  private maxCruiseFL = 390;
  private recMaxCruiseFL = 398;
  public coRoute = { routeNumber: undefined, routes: undefined };

  private readonly fuelComputationsCache: Map<FlightPlanIndex, FuelPredComputations> = new Map();

  public unconfirmedV1Speed = undefined;
  public unconfirmedVRSpeed = undefined;
  public unconfirmedV2Speed = undefined;
  public _toFlexChecked = true;
  private toRunway = undefined;
  private _debug = undefined;
  public isDestEfobAmber = false;
  private isBelowMinDestFobForTwoMinutes?: NXLogicConfirmNode;
  private shouldShowBelowMinDestEfobMessage = false;
  private activeFuelPlanningPhase = undefined;
  private activeUnconfirmedBlockFuel = undefined;
  private secFuelPlanningPhase = undefined;
  private secUnconfirmedBlockFuel = undefined;
  private _initMessageSettable = undefined;
  public _checkWeightSettable = true;
  private _gwInitDisplayed = undefined;
  /* CPDLC Fields */
  private _destDataChecked = undefined;
  private _towerHeadwind = undefined;
  private _EfobBelowMinClr = undefined;
  public simbriefOfp: ISimbriefData | undefined = undefined;
  public simbriefOfpState: SimbriefOfpState = SimbriefOfpState.NotLoaded;
  public simbrief = undefined;
  public aocTimes = {
    doors: 0,
    off: 0,
    out: 0,
    on: 0,
    in: 0,
  };
  public winds = {
    climb: [],
    cruise: [],
    des: [],
    alternate: null,
  };
  public computedVgd?: number;
  public computedVfs?: number;
  public computedVss?: number;
  public computedVls?: number;
  public approachSpeeds?: NXSpeedsApp; // based on selected config, not current config
  public constraintAlt = 0;
  private _forceNextAltitudeUpdate = undefined;
  private _lastUpdateAPTime = undefined;
  private updateAutopilotCooldown = undefined;
  private _apMasterStatus = undefined;
  private _lastRequestedFLCModeWaypointIndex = undefined;

  private _progBrgDist?: {
    icao: string;
    ident: string;
    coordinates: Coordinates;
    bearing: number;
    distance: number;
  };
  public managedSpeedTarget = NaN;
  public managedSpeedTargetIsMach = false;
  public managedSpeedClimb = 290;
  private managedSpeedClimbIsPilotEntered = false;
  public managedSpeedClimbMach = 0.78;
  // private managedSpeedClimbMachIsPilotEntered = undefined;
  public managedSpeedCruise = 290;
  public managedSpeedCruiseIsPilotEntered = false;
  public managedSpeedCruiseMach = 0.78;
  // private managedSpeedCruiseMachIsPilotEntered = undefined;
  public managedSpeedDescend = 290;
  public managedSpeedDescendMach = 0.78;
  // private managedSpeedDescendMachIsPilotEntered = undefined;
  private cruiseFlightLevelTimeOut?: ReturnType<typeof setTimeout>;
  private activeWpIdx = undefined;
  private efisSymbolsLeft?: EfisSymbols<A320EfisNdRangeValue>;
  private efisSymbolsRight?: EfisSymbols<A320EfisNdRangeValue>;
  /**
   * Landing elevation in feet MSL.
   * This is the destination runway threshold elevation, or airport elevation if runway is not selected.
   */
  private landingElevation = undefined;
  /*
   * Latitude part of the touch down coordinate.
   * This is the destination runway coordinate, or airport coordinate if runway is not selected
   */
  private destinationLatitude = undefined;
  /*
   * Latitude part of the touch down coordinate.
   * This is the destination runway coordinate, or airport coordinate if runway is not selected
   */
  private destinationLongitude = undefined;
  /** Speed in KCAS when the first engine failed during takeoff */
  private takeoffEngineOutSpeed = undefined;
  private checkSpeedModeMessageActive = undefined;
  public perfClbPredToAltitudePilot = undefined;
  public perfDesPredToAltitudePilot = undefined;

  // ATSU data
  public atsu?: FmsClient;
  public holdSpeedTarget = undefined;
  public holdIndex = 0;
  public holdDecelReached = false;
  private setHoldSpeedMessageActive = undefined;
  private managedProfile = new Map<
    number,
    {
      descentSpeed: number;
      previousDescentSpeed: number;
      climbSpeed: number;
      previousClimbSpeed: number;
      climbAltitude: number;
      descentAltitude: number;
    }
  >();
  private speedLimitExceeded = undefined;
  private toSpeedsNotInserted = false;
  private toSpeedsTooLow = false;
  private vSpeedDisagree = false;
  public isTrueRefMode = false;

  public onAirport = () => {};
  // FIXME always false!
  public _activeCruiseFlightLevelDefaulToFcu = false;

  // arinc bus output words
  private readonly arincDiscreteWord2 = new FmArinc429OutputWord('DISCRETE_WORD_2');
  private readonly arincDiscreteWord3 = new FmArinc429OutputWord('DISCRETE_WORD_3');
  private readonly arincTakeoffPitchTrim = new FmArinc429OutputWord('TO_PITCH_TRIM');
  private readonly arincLandingElevation = new FmArinc429OutputWord('LANDING_ELEVATION');
  private readonly arincDestinationLatitude = new FmArinc429OutputWord('DEST_LAT');
  private readonly arincDestinationLongitude = new FmArinc429OutputWord('DEST_LONG');
  private readonly arincMDA = new FmArinc429OutputWord('MINIMUM_DESCENT_ALTITUDE');
  private readonly arincDH = new FmArinc429OutputWord('DECISION_HEIGHT');
  private readonly arincThrustReductionAltitude = new FmArinc429OutputWord('THR_RED_ALT');
  private readonly arincAccelerationAltitude = new FmArinc429OutputWord('ACC_ALT');
  private readonly arincEoAccelerationAltitude = new FmArinc429OutputWord('EO_ACC_ALT');
  private readonly arincMissedThrustReductionAltitude = new FmArinc429OutputWord('MISSED_THR_RED_ALT');
  private readonly arincMissedAccelerationAltitude = new FmArinc429OutputWord('MISSED_ACC_ALT');
  private readonly arincMissedEoAccelerationAltitude = new FmArinc429OutputWord('MISSED_EO_ACC_ALT');
  private readonly arincTransitionAltitude = new FmArinc429OutputWord('TRANS_ALT');
  private readonly arincTransitionLevel = new FmArinc429OutputWord('TRANS_LVL');
  /** contains fm messages (not yet implemented) and nodh bit */
  private readonly arincEisWord2 = new FmArinc429OutputWord('EIS_DISCRETE_WORD_2');
  private readonly arincFlightNumber1 = new FmArinc429OutputWord('FLIGHT_NUMBER_1');
  private readonly arincFlightNumber2 = new FmArinc429OutputWord('FLIGHT_NUMBER_2');
  private readonly arincFlightNumber3 = new FmArinc429OutputWord('FLIGHT_NUMBER_3');
  private readonly arincFlightNumber4 = new FmArinc429OutputWord('FLIGHT_NUMBER_4');

  /** These arinc words will be automatically written to the bus, and automatically set to 0/NCD when the FMS resets */
  private readonly arincBusOutputs = [
    this.arincDiscreteWord2,
    this.arincDiscreteWord3,
    this.arincTakeoffPitchTrim,
    this.arincLandingElevation,
    this.arincDestinationLatitude,
    this.arincDestinationLongitude,
    this.arincMDA,
    this.arincDH,
    this.arincThrustReductionAltitude,
    this.arincAccelerationAltitude,
    this.arincEoAccelerationAltitude,
    this.arincMissedThrustReductionAltitude,
    this.arincMissedAccelerationAltitude,
    this.arincMissedEoAccelerationAltitude,
    this.arincTransitionAltitude,
    this.arincTransitionLevel,
    this.arincEisWord2,
    this.arincFlightNumber1,
    this.arincFlightNumber2,
    this.arincFlightNumber3,
    this.arincFlightNumber4,
  ];

  private navDbIdent: DatabaseIdent | null = null;

  private A32NXCore?: A32NX_Core;
  public dataManager?: DataManager;
  public efisInterfaces?: Record<EfisSide, EfisInterface>;
  public guidanceController?: GuidanceController;
  public navigation?: Navigation;

  public casToMachManualCrossoverCurve;
  public machToCasManualCrossoverCurve;

  constructor(public readonly bus: EventBus) {
    FMCMainDisplay.DEBUG_INSTANCE = this;

    this.currFlightPlanService.createFlightPlans();
    this.currNavigationDatabaseService.activeDatabase = this.navigationDatabase;
  }

  public get flightPhaseManager() {
    return this.currFlightPhaseManager;
  }

  get flightPlanService() {
    return this.currFlightPlanService;
  }

  public getFlightPlan(index: FlightPlanIndex) {
    return index === FlightPlanIndex.Active
      ? this.flightPlanService.activeOrTemporary
      : this.flightPlanService.get(index);
  }

  public getAlternateFlightPlan(index: FlightPlanIndex) {
    return this.getFlightPlan(index).alternateFlightPlan;
  }

  public get navigationDatabaseService() {
    return this.currNavigationDatabaseService;
  }

  protected Init() {
    this.initVariables();

    this.A32NXCore = new A32NX_Core();
    this.A32NXCore.init();

    this.dataManager = new DataManager(this);

    this.efisInterfaces = {
      L: new EfisInterface('L', this.currFlightPlanService),
      R: new EfisInterface('R', this.currFlightPlanService),
    };
    this.guidanceController = new GuidanceController(
      this.bus,
      this,
      this.currFlightPlanService,
      this.efisInterfaces,
      a320EfisRangeSettings,
      A320AircraftConfig,
    );
    this.navigation = new Navigation(this.bus, this.currFlightPlanService);
    this.efisSymbolsLeft = new EfisSymbols(
      this.bus,
      'L',
      this.guidanceController,
      this.currFlightPlanService,
      this.navigation.getNavaidTuner(),
      this.efisInterfaces.L,
      a320EfisRangeSettings,
    );
    this.efisSymbolsRight = new EfisSymbols(
      this.bus,
      'R',
      this.guidanceController,
      this.currFlightPlanService,
      this.navigation.getNavaidTuner(),
      this.efisInterfaces.R,
      a320EfisRangeSettings,
    );

    initComponents(this.bus, this.navigation, this.guidanceController, this.flightPlanService);

    this.guidanceController.init();
    this.efisSymbolsLeft.init();
    this.efisSymbolsRight.init();
    this.navigation.init();

    // This is used to determine the Mach number corresponding to a CAS at the manual crossover altitude
    // The curve was calculated numerically and approximated using a few interpolated values
    this.casToMachManualCrossoverCurve = new Avionics.Curve();
    this.casToMachManualCrossoverCurve.interpolationFunction = Avionics.CurveTool.NumberInterpolation;
    this.casToMachManualCrossoverCurve.add(0, 0);
    this.casToMachManualCrossoverCurve.add(100, 0.27928);
    this.casToMachManualCrossoverCurve.add(150, 0.41551);
    this.casToMachManualCrossoverCurve.add(200, 0.54806);
    this.casToMachManualCrossoverCurve.add(250, 0.67633);
    this.casToMachManualCrossoverCurve.add(300, 0.8);
    this.casToMachManualCrossoverCurve.add(350, 0.82);

    // This is used to determine the CAS corresponding to a Mach number at the manual crossover altitude
    // Effectively, the manual crossover altitude is FL305 up to M.80, then decreases linearly to the crossover altitude of (VMO, MMO)
    this.machToCasManualCrossoverCurve = new Avionics.Curve();
    this.machToCasManualCrossoverCurve.interpolationFunction = Avionics.CurveTool.NumberInterpolation;
    this.machToCasManualCrossoverCurve.add(0, 0);
    this.machToCasManualCrossoverCurve.add(0.27928, 100);
    this.machToCasManualCrossoverCurve.add(0.41551, 150);
    this.machToCasManualCrossoverCurve.add(0.54806, 200);
    this.machToCasManualCrossoverCurve.add(0.67633, 250);
    this.machToCasManualCrossoverCurve.add(0.8, 300);
    this.machToCasManualCrossoverCurve.add(0.82, 350);

    this.updatePerfSpeeds();

    this.flightPhaseManager.init();
    this.flightPhaseManager.addOnPhaseChanged(this.onFlightPhaseChanged.bind(this));

    this.observableFlightPlanManager.activePlan.sub(async (_) => await this.onActiveFlightPlanChanged(), true);

    // Start the check routine for system health and status
    setInterval(() => {
      if (this.flightPhaseManager.phase === FmgcFlightPhase.Cruise && !this._destDataChecked) {
        const distanceToDestination = this.getDistanceToDestination();
        if (Number.isFinite(distanceToDestination) && distanceToDestination !== -1 && distanceToDestination < 180) {
          this._destDataChecked = true;
          this.checkDestData();
        }
      }
    }, 15000);

    SimVar.SetSimVarValue('L:A32NX_FM_LS_COURSE', 'number', -1);

    this.navigationDatabaseService.activeDatabase.getDatabaseIdent().then((dbIdent) => (this.navDbIdent = dbIdent));

    // FIXME move ATSU out of FMS. It can only communicate with the FMS by ARINC429 bus.
    this.atsu = new FmsClient(this, this.flightPlanService);
    this.atsu.init();
  }

  protected initVariables(resetTakeoffData = true) {
    this.costIndex = undefined;
    this.maxCruiseFL = 390;
    this.recMaxCruiseFL = 398;
    this.resetCoroute();
    this.unconfirmedV1Speed = undefined;
    this.unconfirmedVRSpeed = undefined;
    this.unconfirmedV2Speed = undefined;
    this._toFlexChecked = true;
    this.toRunway = '';
    this._debug = 0;
    this.isDestEfobAmber = false;
    this.isBelowMinDestFobForTwoMinutes = new NXLogicConfirmNode(120_000, true);
    this.shouldShowBelowMinDestEfobMessage = false;
    this.activeFuelPlanningPhase = FuelPlanningPhases.PLANNING;
    this.secFuelPlanningPhase = FuelPlanningPhases.PLANNING;
    this._initMessageSettable = false;
    this._checkWeightSettable = true;
    this._gwInitDisplayed = 0;
    /* CPDLC Fields */
    this._destDataChecked = false;
    this._towerHeadwind = 0;
    this._EfobBelowMinClr = false;
    this.simbrief = {
      route: '',
      cruiseAltitude: '',
      originIcao: '',
      destinationIcao: '',
      blockFuel: '',
      paxCount: '',
      cargo: undefined,
      payload: undefined,
      estZfw: '',
      sendStatus: 'READY',
      costIndex: '',
      navlog: [],
      callsign: '',
      alternateIcao: '',
      avgTropopause: '',
      ete: '',
      blockTime: '',
      outTime: '',
      onTime: '',
      inTime: '',
      offTime: '',
      taxiFuel: '',
      tripFuel: '',
    };
    this.aocTimes.doors = 0;
    this.aocTimes.off = 0;
    this.aocTimes.out = 0;
    this.aocTimes.on = 0;
    this.aocTimes.in = 0;
    this.winds.climb.length = 0;
    this.winds.cruise.length = 0;
    this.winds.des.length = 0;
    this.winds.alternate = null;
    this.computedVls = undefined;
    this.approachSpeeds = undefined; // based on selected config, not current config
    this.constraintAlt = 0;
    this._forceNextAltitudeUpdate = false;
    this._lastUpdateAPTime = NaN;
    this.updateAutopilotCooldown = 0;
    this._apMasterStatus = false;
    this._lastRequestedFLCModeWaypointIndex = -1;

    this._activeCruiseFlightLevelDefaulToFcu = false;
    this._progBrgDist = undefined;
    this.managedSpeedTarget = NaN;
    this.managedSpeedTargetIsMach = false;
    this.managedSpeedClimb = 290;
    this.managedSpeedClimbIsPilotEntered = false;
    this.managedSpeedClimbMach = 0.78;
    // this.managedSpeedClimbMachIsPilotEntered = false;
    this.managedSpeedCruise = 290;
    this.managedSpeedCruiseIsPilotEntered = false;
    this.managedSpeedCruiseMach = 0.78;
    // this.managedSpeedCruiseMachIsPilotEntered = false;
    this.managedSpeedDescend = 290;
    this.managedSpeedDescendMach = 0.78;
    // this.managedSpeedDescendMachIsPilotEntered = false;
    this.cruiseFlightLevelTimeOut = undefined;
    this.activeUnconfirmedBlockFuel = null;
    this.secUnconfirmedBlockFuel = null;
    this.holdSpeedTarget = undefined;
    this.holdIndex = 0;
    this.holdDecelReached = false;
    this.setHoldSpeedMessageActive = false;
    this.managedProfile.clear();
    this.speedLimitExceeded = false;
    this.landingElevation = undefined;
    this.destinationLatitude = undefined;
    this.destinationLongitude = undefined;
    this.toSpeedsNotInserted = false;
    this.toSpeedsTooLow = false;
    this.vSpeedDisagree = false;
    this.takeoffEngineOutSpeed = undefined;
    this.checkSpeedModeMessageActive = false;
    this.perfClbPredToAltitudePilot = undefined;
    this.perfDesPredToAltitudePilot = undefined;

    this.onAirport = () => {};

    if (this.navigation) {
      this.navigation.requiredPerformance.clearPilotRnp();
    }

    this.atsu?.onFmsReset();

    // Reset SimVars
    SimVar.SetSimVarValue('L:A32NX_SPEEDS_MANAGED_PFD', 'knots', 0);
    SimVar.SetSimVarValue('L:A32NX_SPEEDS_MANAGED_ATHR', 'knots', 0);

    SimVar.SetSimVarValue('L:A32NX_MachPreselVal', 'mach', -1);
    SimVar.SetSimVarValue('L:A32NX_SpeedPreselVal', 'knots', -1);

    SimVar.SetSimVarValue('L:A32NX_FG_ALTITUDE_CONSTRAINT', 'feet', this.constraintAlt);
    SimVar.SetSimVarValue('L:A32NX_TO_CONFIG_NORMAL', 'Bool', 0);
    SimVar.SetSimVarValue('L:A32NX_CABIN_READY', 'Bool', 0);
    SimVar.SetSimVarValue('L:A32NX_FM_GROSS_WEIGHT', 'Number', 0);

    if (SimVar.GetSimVarValue('L:A32NX_AUTOTHRUST_DISABLED', 'number') === 1) {
      SimVar.SetSimVarValue('K:A32NX.ATHR_RESET_DISABLE', 'number', 1);
    }

    SimVar.SetSimVarValue('L:A32NX_PFD_MSG_SET_HOLD_SPEED', 'bool', false);

    this.connectPerfDataToSimvars();

    if (resetTakeoffData) {
      // FMGC Message Queue
      this._messageQueue.resetQueue();

      this.computedVgd = undefined;
      this.computedVfs = undefined;
      this.computedVss = undefined;
      // TODO handle resetTakeoffData being false
      // This is called with resetTakeoffData when we switch DBs, but that resets the flight plan service,
      // restting all perf data anyways
      // this.perfTOTemp = NaN;
      // this.setTakeoffFlaps(null);
      // this.setTakeoffTrim(null);
      this.unconfirmedV1Speed = undefined;
      this.unconfirmedVRSpeed = undefined;
      this.unconfirmedV2Speed = undefined;
      this._toFlexChecked = true;
    }

    this.arincBusOutputs.forEach((word) => {
      word.setRawValue(0);
      word.setSsm(Arinc429SignStatusMatrix.NoComputedData);
    });

    this.toSpeedsChecks();

    this.setRequest('FMGC');
  }

  public onUpdate(deltaTime: number) {
    this._deltaTime = deltaTime;
    // this.flightPlanManager.update(_deltaTime);
    const flightPlanChanged = this.flightPlanService.activeOrTemporary.version !== this.lastFlightPlanVersion;
    if (flightPlanChanged) {
      this.lastFlightPlanVersion = this.flightPlanService.activeOrTemporary.version;
      this.setRequest('FMGC');
    }

    updateComponents(deltaTime);

    this.isTrueRefMode = SimVar.GetSimVarValue('L:A32NX_FMGC_TRUE_REF', 'boolean');

    if (this._debug++ > 180) {
      this._debug = 0;
    }
    const flightPhaseManagerDelta = this.flightPhaseUpdateThrottler.canUpdate(deltaTime);
    if (flightPhaseManagerDelta !== -1) {
      this.flightPhaseManager.shouldActivateNextPhase(flightPhaseManagerDelta);
    }

    if (this.fmsUpdateThrottler.canUpdate(deltaTime) !== -1) {
      this.checkSpeedLimit();
      this.navigation.update(deltaTime);
      this.getGW();
      this.checkGWParams();
      this.toSpeedsChecks();
      this.thrustReductionAccelerationChecks();
      this.updateThrustReductionAcceleration();
      this.updateTransitionAltitudeLevel();
      this.updateMinimums();
      this.updateIlsCourse();
      this.updatePerfPageAltPredictions();
      // this.checkEfobBelowMin(deltaTime);
    }

    this.A32NXCore.update();

    if (flightPlanChanged) {
      this.updateManagedProfile();
      this.updateDestinationData();
    }

    this.updateAutopilot();

    if (this._progBrgDistUpdateThrottler.canUpdate(deltaTime) !== -1) {
      this.updateProgDistance();
    }

    if (this.fuelPredUpdateThrottler.canUpdate(deltaTime) !== -1) {
      this.runFuelPredComputation(FlightPlanIndex.Active);

      if (this.flightPlanService.has(FlightPlanIndex.FirstSecondary)) {
        this.runFuelPredComputation(FlightPlanIndex.FirstSecondary);
      }
    }

    if (this.guidanceController) {
      this.guidanceController.update(deltaTime);
    }

    this.efisSymbolsLeft?.update();
    this.efisSymbolsRight.update();

    this.arincBusOutputs.forEach((word) => word.writeToSimVarIfDirty());

    this.atsu?.onUpdate();
  }

  protected onFmPowerStateChanged(newState) {
    SimVar.SetSimVarValue('L:A32NX_FM1_HEALTHY_DISCRETE', 'boolean', newState);
    SimVar.SetSimVarValue('L:A32NX_FM2_HEALTHY_DISCRETE', 'boolean', newState);
  }

  public async switchNavDatabase() {
    // Only performing a reset of the MCDU for now, no secondary database
    // Speed AP returns to selected
    //const isSelected = Simplane.getAutoPilotAirspeedSelected();
    //if (isSelected == false)
    //    SimVar.SetSimVarValue("H:A320_Neo_FCU_SPEED_PULL", "boolean", 1);
    // flight plan
    this.resetCoroute();
    await this.flightPlanService.reset();
    // stored data
    this.dataManager.deleteAllStoredWaypoints();
    // Reset MCDU apart from TakeOff config
    this.initVariables(false);

    this.navigation.resetState();
  }

  /**
   * This method is called by the FlightPhaseManager after a flight phase change
   * This method initializes AP States, initiates CDUPerformancePage changes and other set other required states
   * @param prevPhase Previous FmgcFlightPhase
   * @param nextPhase New FmgcFlightPhase
   */
  private onFlightPhaseChanged(prevPhase: FmgcFlightPhase, nextPhase: FmgcFlightPhase) {
    this.updateConstraints();
    this.updateManagedSpeed();

    this.setRequest('FMGC');

    SimVar.SetSimVarValue('L:A32NX_CABIN_READY', 'Bool', 0);

    const plan = this.flightPlanService.active;
    const cruiseLevel = plan.performanceData.cruiseFlightLevel.get();

    switch (nextPhase) {
      case FmgcFlightPhase.Takeoff: {
        this._destDataChecked = false;
        if (plan.performanceData.accelerationAltitude.get() === null) {
          // it's important to set this immediately as we don't want to immediately sequence to the climb phase
          plan.setPerformanceData(
            'pilotAccelerationAltitude',
            SimVar.GetSimVarValue('INDICATED ALTITUDE', 'feet') + parseInt(NXDataStore.get('CONFIG_ACCEL_ALT', '1500')),
          );
          this.updateThrustReductionAcceleration();
        }
        if (plan.performanceData.engineOutAccelerationAltitude.get() === null) {
          // it's important to set this immediately as we don't want to immediately sequence to the climb phase
          plan.setPerformanceData(
            'pilotEngineOutAccelerationAltitude',
            SimVar.GetSimVarValue('INDICATED ALTITUDE', 'feet') + parseInt(NXDataStore.get('CONFIG_ACCEL_ALT', '1500')),
          );
          this.updateThrustReductionAcceleration();
        }

        if (this.page.Current === this.page.PerformancePageTakeoff) {
          CDUPerformancePage.ShowTAKEOFFPage(this.mcdu, FlightPlanIndex.Active);
        } else if (this.page.Current === this.page.ProgressPage) {
          CDUProgressPage.ShowPage(this.mcdu);
        }

        /** Arm preselected speed/mach for next flight phase */
        this.updatePreSelSpeedMach(plan.performanceData.preselectedClimbSpeed.get() ?? undefined);

        break;
      }

      case FmgcFlightPhase.Climb: {
        this._destDataChecked = false;

        if (this.page.Current === this.page.ProgressPage) {
          CDUProgressPage.ShowPage(this.mcdu);
        } else {
          this.tryUpdatePerfPage(prevPhase, nextPhase);
        }

        /** Activate pre selected speed/mach */
        if (prevPhase === FmgcFlightPhase.Takeoff) {
          this.activatePreSelSpeedMach(plan.performanceData.preselectedClimbSpeed.get() ?? undefined);
        }

        /** Arm preselected speed/mach for next flight phase */
        this.updatePreSelSpeedMach(plan.performanceData.preselectedCruiseSpeed.get() ?? undefined);

        if (!cruiseLevel) {
          this.flightPlanService.setPerformanceData(
            'cruiseFlightLevel',
            Simplane.getAutoPilotDisplayedAltitudeLockValue('feet') / 100,
          );
        }

        break;
      }

      case FmgcFlightPhase.Cruise: {
        if (this.page.Current === this.page.ProgressPage) {
          CDUProgressPage.ShowPage(this.mcdu);
        } else {
          this.tryUpdatePerfPage(prevPhase, nextPhase);
        }

        SimVar.SetSimVarValue('L:A32NX_GOAROUND_PASSED', 'bool', 0);

        /** Activate pre selected speed/mach */
        if (prevPhase === FmgcFlightPhase.Climb) {
          this.triggerCheckSpeedModeMessage(plan.performanceData.preselectedCruiseSpeed.get() ?? undefined);
          this.activatePreSelSpeedMach(plan.performanceData.preselectedCruiseSpeed.get() ?? undefined);
        }

        /** Disarm preselected speed/mach for next flight phase */
        this.updatePreSelSpeedMach(undefined);

        break;
      }

      case FmgcFlightPhase.Descent: {
        if (this.page.Current === this.page.ProgressPage) {
          CDUProgressPage.ShowPage(this.mcdu);
        } else {
          this.tryUpdatePerfPage(prevPhase, nextPhase);
        }

        this.checkDestData();
        this._EfobBelowMinClr = false;

        this.triggerCheckSpeedModeMessage(undefined);

        this.flightPlanService.setPerformanceData('cruiseFlightLevel', null);

        break;
      }

      case FmgcFlightPhase.Approach: {
        if (this.page.Current === this.page.ProgressPage) {
          CDUProgressPage.ShowPage(this.mcdu);
        } else {
          this.tryUpdatePerfPage(prevPhase, nextPhase);
        }

        SimVar.SetSimVarValue('L:A32NX_GOAROUND_PASSED', 'bool', 0);

        this.checkDestData();

        break;
      }

      case FmgcFlightPhase.GoAround: {
        SimVar.SetSimVarValue('L:A32NX_GOAROUND_INIT_SPEED', 'number', Simplane.getIndicatedSpeed());

        this.flightPlanService.stringMissedApproach(
          /** @type {FlightPlanLeg} */ (map) => {
            this.addMessageToQueue(NXSystemMessages.cstrDelUpToWpt.getModifiedMessage(map.ident));
          },
        );

        const activePlan = this.flightPlanService.active;
        if (activePlan.performanceData.missedAccelerationAltitude.get() === null) {
          // it's important to set this immediately as we don't want to immediately sequence to the climb phase
          activePlan.setPerformanceData(
            'pilotMissedAccelerationAltitude',
            SimVar.GetSimVarValue('INDICATED ALTITUDE', 'feet') +
              parseInt(NXDataStore.get('CONFIG_ENG_OUT_ACCEL_ALT', '1500')),
          );
          this.updateThrustReductionAcceleration();
        }
        if (activePlan.performanceData.missedEngineOutAccelerationAltitude.get() === null) {
          // it's important to set this immediately as we don't want to immediately sequence to the climb phase
          activePlan.setPerformanceData(
            'pilotMissedEngineOutAccelerationAltitude',
            SimVar.GetSimVarValue('INDICATED ALTITUDE', 'feet') +
              parseInt(NXDataStore.get('CONFIG_ENG_OUT_ACCEL_ALT', '1500')),
          );
          this.updateThrustReductionAcceleration();
        }

        if (this.page.Current === this.page.ProgressPage) {
          CDUProgressPage.ShowPage(this.mcdu);
        } else {
          this.tryUpdatePerfPage(prevPhase, nextPhase);
        }

        break;
      }

      case FmgcFlightPhase.Done:
        CDUIdentPage.ShowPage(this.mcdu);

        this.flightPlanService
          .reset()
          .then(() => {
            this.initVariables();
            this.dataManager.deleteAllStoredWaypoints();
            this.setScratchpadText('');
            SimVar.SetSimVarValue('L:A32NX_COLD_AND_DARK_SPAWN', 'Bool', true).then(() => {
              CDUIdentPage.ShowPage(this.mcdu);
            });
          })
          .catch(console.error);
        break;
    }
  }

  private triggerCheckSpeedModeMessage(preselectedSpeed) {
    const isSpeedSelected = !Simplane.getAutoPilotAirspeedManaged();
    const hasPreselectedSpeed = preselectedSpeed !== undefined;

    if (!this.checkSpeedModeMessageActive && isSpeedSelected && !hasPreselectedSpeed) {
      this.checkSpeedModeMessageActive = true;
      this.addMessageToQueue(
        NXSystemMessages.checkSpeedMode,
        () => !this.checkSpeedModeMessageActive,
        () => {
          this.checkSpeedModeMessageActive = false;
          SimVar.SetSimVarValue('L:A32NX_PFD_MSG_CHECK_SPEED_MODE', 'bool', false);
        },
      );
      SimVar.SetSimVarValue('L:A32NX_PFD_MSG_CHECK_SPEED_MODE', 'bool', true);
    }
  }

  private clearCheckSpeedModeMessage() {
    if (this.checkSpeedModeMessageActive && Simplane.getAutoPilotAirspeedManaged()) {
      this.checkSpeedModeMessageActive = false;
      this.removeMessageFromQueue(NXSystemMessages.checkSpeedMode.text);
      SimVar.SetSimVarValue('L:A32NX_PFD_MSG_CHECK_SPEED_MODE', 'bool', false);
    }
  }

  /** FIXME these functions are in the new VNAV but not in this branch, remove when able */
  /**
   *
   * @param alt geopotential altitude in feet
   * @returns °C
   */
  public getIsaTemp(alt: number): number {
    if (alt > (this.tropo ? this.tropo : 36090)) {
      return -56.5;
    }
    return 15 - 0.0019812 * alt;
  }

  /**
   * @param alt geopotential altitude in feet
   * @param isaDev temperature deviation from ISA conditions in degrees celcius
   * @returns hPa
   */
  private getPressure(alt: number, isaDev: number = 0) {
    if (alt > (this.tropo ? this.tropo : 36090)) {
      return ((216.65 + isaDev) / 288.15) ** 5.25588 * 1013.2;
    }
    return ((288.15 - 0.0019812 * alt + isaDev) / 288.15) ** 5.25588 * 1013.2;
  }

  private getPressureAltAtElevation(elev: number, qnh = 1013.2) {
    const p0 = qnh < 500 ? 29.92 : 1013.2;
    return elev + 145442.15 * (1 - Math.pow(qnh / p0, 0.190263));
  }

  private getPressureAlt() {
    for (let n = 1; n <= 3; n++) {
      const zp = Arinc429Word.fromSimVarValue(`L:A32NX_ADIRS_ADR_${n}_ALTITUDE`);
      if (zp.isNormalOperation()) {
        return zp.value;
      }
    }
    return null;
  }

  private getBaroCorrection1() {
    // FIXME hook up to ADIRU or FCU
    return Simplane.getPressureValue('millibar');
  }

  /**
   * @returns temperature deviation from ISA conditions in degrees celsius
   */
  private getIsaDeviation(): number {
    const geoAlt = SimVar.GetSimVarValue('INDICATED ALTITUDE', 'feet');
    const temperature = SimVar.GetSimVarValue('AMBIENT TEMPERATURE', 'celsius');
    return temperature - this.getIsaTemp(geoAlt);
  }
  /** FIXME ^these functions are in the new VNAV but not in this branch, remove when able */

  // TODO better decel distance calc
  private calculateDecelDist(fromSpeed: number, toSpeed: number): number {
    return Math.min(20, Math.max(3, (fromSpeed - toSpeed) * 0.15));
  }

  /*
        When the aircraft is in the holding, predictions assume that the leg is flown at holding speed
        with a vertical speed equal to - 1000 ft/mn until reaching a restrictive altitude constraint, the
        FCU altitude or the exit fix. If FCU or constraint altitude is reached first, the rest of the
        pattern is assumed to be flown level at that altitude
        */
  private getHoldingSpeed(speedConstraint = undefined, altitude = undefined) {
    const fcuAltitude = SimVar.GetSimVarValue('AUTOPILOT ALTITUDE LOCK VAR:3', 'feet');
    const alt = Math.max(fcuAltitude, altitude ? altitude : 0);

    let kcas = SimVar.GetSimVarValue('L:A32NX_SPEEDS_GD', 'number');
    if (this.flightPhaseManager.phase === FmgcFlightPhase.Approach) {
      kcas = this.getAppManagedSpeed();
    }

    if (speedConstraint > 100) {
      kcas = Math.min(kcas, speedConstraint);
    }

    // apply icao limits
    if (alt < 14000) {
      kcas = Math.min(230, kcas);
    } else if (alt < 20000) {
      kcas = Math.min(240, kcas);
    } else if (alt < 34000) {
      kcas = Math.min(265, kcas);
    } else {
      const isaDeviation = this.getIsaDeviation();
      const pressure = this.getPressure(alt, isaDeviation);
      kcas = Math.min(MathUtils.convertMachToKCas(0.83, pressure), kcas);
    }

    // apply speed limit/alt
    if (this.flightPhaseManager.phase <= FmgcFlightPhase.Cruise) {
      if (this.climbSpeedLimit !== null && alt <= this.climbSpeedLimitAlt) {
        kcas = Math.min(this.climbSpeedLimit, kcas);
      }
    } else if (this.flightPhaseManager.phase < FmgcFlightPhase.GoAround) {
      if (this.descentSpeedLimit !== null && alt <= this.descentSpeedLimitAlt) {
        kcas = Math.min(this.descentSpeedLimit, kcas);
      }
    }

    kcas = Math.max(kcas, this.computedVls);

    return Math.ceil(kcas);
  }

  private updateHoldingSpeed() {
    const plan = this.flightPlanService.active;
    const currentLegIndex = plan.activeLegIndex;
    const nextLegIndex = currentLegIndex + 1;
    const currentLegConstraints = this.managedProfile.get(currentLegIndex);
    const nextLegConstraints = this.managedProfile.get(nextLegIndex);

    const currentLeg = plan.maybeElementAt(currentLegIndex);
    const nextLeg = plan.maybeElementAt(nextLegIndex);

    const casWord = ADIRS.getCalibratedAirspeed();
    const cas = casWord.isNormalOperation() ? casWord.value : 0;

    let enableHoldSpeedWarning = false;
    let holdSpeedTarget = 0;
    let holdDecelReached = this.holdDecelReached;
    // FIXME big hack until VNAV can do this
    if (currentLeg && currentLeg.isDiscontinuity === false && currentLeg.type === 'HM') {
      holdSpeedTarget = this.getHoldingSpeed(
        currentLegConstraints?.descentSpeed,
        currentLegConstraints?.descentAltitude,
      );
      holdDecelReached = true;
      enableHoldSpeedWarning = !Simplane.getAutoPilotAirspeedManaged();
      this.holdIndex = plan.activeLegIndex;
    } else if (nextLeg && nextLeg.isDiscontinuity === false && nextLeg.type === 'HM') {
      const adirLat = ADIRS.getLatitude();
      const adirLong = ADIRS.getLongitude();

      if (adirLat.isNormalOperation() && adirLong.isNormalOperation()) {
        holdSpeedTarget = this.getHoldingSpeed(nextLegConstraints?.descentSpeed, nextLegConstraints?.descentAltitude);

        const dtg = this.guidanceController.activeLegDtg;
        // decel range limits are [3, 20] NM
        const decelDist = this.calculateDecelDist(cas, holdSpeedTarget);
        if (dtg < decelDist) {
          holdDecelReached = true;
        }

        const gsWord = ADIRS.getGroundSpeed();
        const gs = gsWord.isNormalOperation() ? gsWord.value : 0;
        const warningDist = decelDist + gs / 120;
        if (!Simplane.getAutoPilotAirspeedManaged() && dtg <= warningDist) {
          enableHoldSpeedWarning = true;
        }
      }
      this.holdIndex = plan.activeLegIndex + 1;
    } else {
      this.holdIndex = 0;
      holdDecelReached = false;
    }

    if (holdDecelReached !== this.holdDecelReached) {
      this.holdDecelReached = holdDecelReached;
      SimVar.SetSimVarValue('L:A32NX_FM_HOLD_DECEL', 'bool', this.holdDecelReached);
    }

    if (holdSpeedTarget !== this.holdSpeedTarget) {
      this.holdSpeedTarget = holdSpeedTarget;
      SimVar.SetSimVarValue('L:A32NX_FM_HOLD_SPEED', 'number', this.holdSpeedTarget);
    }

    if (enableHoldSpeedWarning && cas - this.holdSpeedTarget > 5) {
      if (!this.setHoldSpeedMessageActive) {
        this.setHoldSpeedMessageActive = true;
        this.addMessageToQueue(
          NXSystemMessages.setHoldSpeed,
          () => !this.setHoldSpeedMessageActive,
          () => SimVar.SetSimVarValue('L:A32NX_PFD_MSG_SET_HOLD_SPEED', 'bool', false),
        );
        SimVar.SetSimVarValue('L:A32NX_PFD_MSG_SET_HOLD_SPEED', 'bool', true);
      }
    } else if (this.setHoldSpeedMessageActive) {
      SimVar.SetSimVarValue('L:A32NX_PFD_MSG_SET_HOLD_SPEED', 'bool', false);
      this.setHoldSpeedMessageActive = false;
    }
  }

  private getManagedTargets(v, m) {
    //const vM = _convertMachToKCas(m, _convertCtoK(Simplane.getAmbientTemperature()), SimVar.GetSimVarValue("AMBIENT PRESSURE", "millibar"));
    const vM = SimVar.GetGameVarValue('FROM MACH TO KIAS', 'number', m);
    return v > vM ? [vM, true] : [v, false];
  }

  private updateManagedSpeeds() {
    if (!this.managedSpeedClimbIsPilotEntered) {
      this.managedSpeedClimb = this.getClbManagedSpeedFromCostIndex();
    }
    if (!this.managedSpeedCruiseIsPilotEntered) {
      this.managedSpeedCruise = this.getCrzManagedSpeedFromCostIndex();
    }

    this.managedSpeedDescend = this.getDesManagedSpeedFromCostIndex();
  }

  private updateManagedSpeed() {
    let vPfd = 0;
    let isMach = false;

    this.updateHoldingSpeed();
    this.clearCheckSpeedModeMessage();

    if (SimVar.GetSimVarValue('L:A32NX_FMA_EXPEDITE_MODE', 'number') === 1) {
      const verticalMode = SimVar.GetSimVarValue('L:A32NX_FMA_VERTICAL_MODE', 'number');
      if (verticalMode === 12) {
        switch (SimVar.GetSimVarValue('L:A32NX_FLAPS_HANDLE_INDEX', 'Number')) {
          case 0: {
            this.managedSpeedTarget = SimVar.GetSimVarValue('L:A32NX_SPEEDS_GD', 'number');
            break;
          }
          case 1: {
            this.managedSpeedTarget = SimVar.GetSimVarValue('L:A32NX_SPEEDS_S', 'number');
            break;
          }
          default: {
            this.managedSpeedTarget = SimVar.GetSimVarValue('L:A32NX_SPEEDS_F', 'number');
          }
        }
      } else if (verticalMode === 13) {
        this.managedSpeedTarget =
          SimVar.GetSimVarValue('L:A32NX_FLAPS_HANDLE_INDEX', 'Number') === 0
            ? Math.min(340, SimVar.GetGameVarValue('FROM MACH TO KIAS', 'number', 0.8))
            : SimVar.GetSimVarValue('L:A32NX_SPEEDS_VMAX', 'number') - 10;
      }
      vPfd = this.managedSpeedTarget;
    } else if (this.holdDecelReached) {
      vPfd = this.holdSpeedTarget;
      this.managedSpeedTarget = this.holdSpeedTarget;
    } else {
      if (this.setHoldSpeedMessageActive) {
        this.setHoldSpeedMessageActive = false;
        SimVar.SetSimVarValue('L:A32NX_PFD_MSG_SET_HOLD_SPEED', 'bool', false);
        this.removeMessageFromQueue(NXSystemMessages.setHoldSpeed.text);
      }

      const engineOut = !this.isAllEngineOn();

      switch (this.flightPhaseManager.phase) {
        case FmgcFlightPhase.Preflight: {
          if (this.v2Speed) {
            vPfd = this.v2Speed;
            this.managedSpeedTarget = this.v2Speed + 10;
          }
          break;
        }
        case FmgcFlightPhase.Takeoff: {
          if (this.v2Speed) {
            vPfd = this.v2Speed;
            this.managedSpeedTarget = engineOut
              ? Math.min(
                  this.v2Speed + 15,
                  Math.max(this.v2Speed, this.takeoffEngineOutSpeed ? this.takeoffEngineOutSpeed : 0),
                )
              : this.v2Speed + 10;
          }
          break;
        }
        case FmgcFlightPhase.Climb: {
          let speed = this.managedSpeedClimb;

          if (
            this.climbSpeedLimit !== undefined &&
            SimVar.GetSimVarValue('INDICATED ALTITUDE', 'feet') < this.climbSpeedLimitAlt
          ) {
            speed = Math.min(speed, this.climbSpeedLimit);
          }

          speed = Math.min(speed, this.getSpeedConstraint());

          [this.managedSpeedTarget, isMach] = this.getManagedTargets(speed, this.managedSpeedClimbMach);
          vPfd = this.managedSpeedTarget;
          break;
        }
        case FmgcFlightPhase.Cruise: {
          let speed = this.managedSpeedCruise;

          if (
            this.climbSpeedLimit !== undefined &&
            SimVar.GetSimVarValue('INDICATED ALTITUDE', 'feet') < this.climbSpeedLimitAlt
          ) {
            speed = Math.min(speed, this.climbSpeedLimit);
          }

          [this.managedSpeedTarget, isMach] = this.getManagedTargets(speed, this.managedSpeedCruiseMach);
          vPfd = this.managedSpeedTarget;
          break;
        }
        case FmgcFlightPhase.Descent: {
          // We fetch this data from VNAV
          vPfd = SimVar.GetSimVarValue('L:A32NX_SPEEDS_MANAGED_PFD', 'knots');
          this.managedSpeedTarget = SimVar.GetSimVarValue('L:A32NX_SPEEDS_MANAGED_ATHR', 'knots');

          // Whether to use Mach or not should be based on the original managed speed, not whatever VNAV uses under the hood to vary it.
          // Also, VNAV already does the conversion from Mach if necessary
          isMach = this.getManagedTargets(this.getManagedDescentSpeed(), this.getManagedDescentSpeedMach())[1];
          break;
        }
        case FmgcFlightPhase.Approach: {
          // the displayed target is Vapp (with GSmini)
          // the guidance target is lower limited by FAC manouvering speeds (O, S, F) unless in landing config
          // constraints are not considered
          const speed = this.getAppManagedSpeed();
          vPfd = this.getVAppGsMini();

          this.managedSpeedTarget = Math.max(speed, vPfd);
          break;
        }
        case FmgcFlightPhase.GoAround: {
          if (SimVar.GetSimVarValue('L:A32NX_FMA_VERTICAL_MODE', 'number') === 41 /* SRS GA */) {
            const speed = Math.min(
              this.computedVls + (engineOut ? 15 : 25),
              Math.max(SimVar.GetSimVarValue('L:A32NX_GOAROUND_INIT_SPEED', 'number'), this.getVApp()),
              SimVar.GetSimVarValue('L:A32NX_SPEEDS_VMAX', 'number') - 5,
            );

            vPfd = speed;
            this.managedSpeedTarget = speed;
          } else {
            const speedConstraint = this.getSpeedConstraint();
            const speed = Math.min(this.computedVgd, speedConstraint);

            vPfd = speed;
            this.managedSpeedTarget = speed;
          }
          break;
        }
      }
    }

    // Automatically change fcu mach/speed mode
    if (this.managedSpeedTargetIsMach !== isMach) {
      if (isMach) {
        SimVar.SetSimVarValue('K:AP_MANAGED_SPEED_IN_MACH_ON', 'number', 1);
      } else {
        SimVar.SetSimVarValue('K:AP_MANAGED_SPEED_IN_MACH_OFF', 'number', 1);
      }
      this.managedSpeedTargetIsMach = isMach;
    }

    // Overspeed protection
    const Vtap = Math.min(this.managedSpeedTarget, SimVar.GetSimVarValue('L:A32NX_SPEEDS_VMAX', 'number'));

    SimVar.SetSimVarValue('L:A32NX_SPEEDS_MANAGED_PFD', 'knots', vPfd);
    SimVar.SetSimVarValue('L:A32NX_SPEEDS_MANAGED_ATHR', 'knots', Vtap);

    if (this.isAirspeedManaged()) {
      Coherent.call('AP_SPD_VAR_SET', 0, Vtap).catch(console.error);
    }

    // Reset V1/R/2 speed after the TAKEOFF phase
    if (this.flightPhaseManager.phase > FmgcFlightPhase.Takeoff) {
      this.setV1Speed(null, FlightPlanIndex.Active);
      this.setVrSpeed(null, FlightPlanIndex.Active);
      this.setV2Speed(null, FlightPlanIndex.Active);
    }
  }

  private activatePreSelSpeedMach(preSel) {
    if (preSel) {
      SimVar.SetSimVarValue('K:A32NX.FMS_PRESET_SPD_ACTIVATE', 'number', 1);
    }
  }

  private updatePreSelSpeedMach(preSel: number | undefined) {
    // The timeout is required to create a delay for the current value to be read and the new one to be set
    setTimeout(() => {
      if (preSel) {
        if (preSel > 1) {
          SimVar.SetSimVarValue('L:A32NX_SpeedPreselVal', 'knots', preSel);
          SimVar.SetSimVarValue('L:A32NX_MachPreselVal', 'mach', -1);
        } else {
          SimVar.SetSimVarValue('L:A32NX_SpeedPreselVal', 'knots', -1);
          SimVar.SetSimVarValue('L:A32NX_MachPreselVal', 'mach', preSel);
        }
      } else {
        SimVar.SetSimVarValue('L:A32NX_SpeedPreselVal', 'knots', -1);
        SimVar.SetSimVarValue('L:A32NX_MachPreselVal', 'mach', -1);
      }
    }, 200);
  }

  private checkSpeedLimit() {
    let speedLimit;
    let speedLimitAlt;
    switch (this.flightPhaseManager.phase) {
      case FmgcFlightPhase.Climb:
      case FmgcFlightPhase.Cruise:
        speedLimit = this.climbSpeedLimit;
        speedLimitAlt = this.climbSpeedLimitAlt;
        break;
      case FmgcFlightPhase.Descent:
        speedLimit = this.descentSpeedLimit;
        speedLimitAlt = this.descentSpeedLimitAlt;
        break;
      default:
        // no speed limit in other phases
        this.speedLimitExceeded = false;
        return;
    }

    if (speedLimit === undefined) {
      this.speedLimitExceeded = false;
      return;
    }

    const cas = ADIRS.getCalibratedAirspeed();
    const alt = ADIRS.getBaroCorrectedAltitude();

    if (this.speedLimitExceeded) {
      const resetLimitExceeded =
        !cas.isNormalOperation() ||
        !alt.isNormalOperation() ||
        alt.value > speedLimitAlt ||
        cas.value <= speedLimit + 5;
      if (resetLimitExceeded) {
        this.speedLimitExceeded = false;
        this.removeMessageFromQueue(NXSystemMessages.spdLimExceeded.text);
      }
    } else if (cas.isNormalOperation() && alt.isNormalOperation()) {
      const setLimitExceeded = alt.value < speedLimitAlt - 150 && cas.value > speedLimit + 10;
      if (setLimitExceeded) {
        this.speedLimitExceeded = true;
        this.addMessageToQueue(NXSystemMessages.spdLimExceeded, () => !this.speedLimitExceeded);
      }
    }
  }

  private updateAutopilot() {
    const now = performance.now();
    const dt = now - this._lastUpdateAPTime;
    let apLogicOn = this._apMasterStatus || Simplane.getAutoPilotFlightDirectorActive(1);
    this._lastUpdateAPTime = now;
    if (isFinite(dt)) {
      this.updateAutopilotCooldown -= dt;
    }
    if (SimVar.GetSimVarValue('L:AIRLINER_FMC_FORCE_NEXT_UPDATE', 'number') === 1) {
      SimVar.SetSimVarValue('L:AIRLINER_FMC_FORCE_NEXT_UPDATE', 'number', 0);
      this.updateAutopilotCooldown = -1;
    }

    if (
      this.flightPhaseManager.phase === FmgcFlightPhase.Takeoff &&
      !this.isAllEngineOn() &&
      this.takeoffEngineOutSpeed === undefined
    ) {
      const casWord = ADIRS.getCalibratedAirspeed();
      this.takeoffEngineOutSpeed = casWord.isNormalOperation() ? casWord.value : undefined;
    }

    if (this.updateAutopilotCooldown < 0) {
      this.updatePerfSpeeds();
      this.updateConstraints();
      this.updateManagedSpeed();
      const currentApMasterStatus = SimVar.GetSimVarValue('AUTOPILOT MASTER', 'boolean');
      if (currentApMasterStatus !== this._apMasterStatus) {
        this._apMasterStatus = currentApMasterStatus;
        apLogicOn = this._apMasterStatus || Simplane.getAutoPilotFlightDirectorActive(1);
        this._forceNextAltitudeUpdate = true;
        console.log('Enforce AP in Altitude Lock mode. Cause : AP Master Status has changed.');
        SimVar.SetSimVarValue('L:A320_NEO_FCU_FORCE_IDLE_VS', 'Number', 1);
        if (this._apMasterStatus) {
          if (this.flightPlanService.hasActive && this.flightPlanService.active.legCount === 0) {
            this._onModeSelectedAltitude();
            this._onModeSelectedHeading();
          }
        }
      }
      if (apLogicOn) {
        if (!Simplane.getAutoPilotFLCActive() && !SimVar.GetSimVarValue('AUTOPILOT AIRSPEED HOLD', 'Boolean')) {
          SimVar.SetSimVarValue('K:AP_PANEL_SPEED_HOLD', 'Number', 1);
        }
        if (!SimVar.GetSimVarValue('AUTOPILOT HEADING LOCK', 'Boolean')) {
          if (!SimVar.GetSimVarValue('AUTOPILOT APPROACH HOLD', 'Boolean')) {
            SimVar.SetSimVarValue('K:AP_PANEL_HEADING_HOLD', 'Number', 1);
          }
        }
      }

      if (this.isAltitudeManaged()) {
        const plan = this.flightPlanService.active;

        const prevWaypoint = plan.hasElement(plan.activeLegIndex - 1);
        const nextWaypoint = plan.hasElement(plan.activeLegIndex + 1);

        if (prevWaypoint && nextWaypoint) {
          const activeWpIdx = plan.activeLegIndex;

          if (activeWpIdx !== this.activeWpIdx) {
            this.activeWpIdx = activeWpIdx;
            this.updateConstraints();
          }
          if (this.constraintAlt) {
            Coherent.call('AP_ALT_VAR_SET_ENGLISH', 2, this.constraintAlt, this._forceNextAltitudeUpdate).catch(
              console.error,
            );
            this._forceNextAltitudeUpdate = false;
          } else {
            const altitude = Simplane.getAutoPilotSelectedAltitudeLockValue('feet');
            if (isFinite(altitude)) {
              Coherent.call('AP_ALT_VAR_SET_ENGLISH', 2, altitude, this._forceNextAltitudeUpdate).catch(console.error);
              this._forceNextAltitudeUpdate = false;
            }
          }
        } else {
          const altitude = Simplane.getAutoPilotSelectedAltitudeLockValue('feet');
          if (isFinite(altitude)) {
            SimVar.SetSimVarValue('L:A32NX_FG_ALTITUDE_CONSTRAINT', 'feet', 0);
            Coherent.call('AP_ALT_VAR_SET_ENGLISH', 2, altitude, this._forceNextAltitudeUpdate).catch(console.error);
            this._forceNextAltitudeUpdate = false;
          }
        }
      }

      if (
        Simplane.getAutoPilotAltitudeManaged() &&
        this.flightPlanService.hasActive &&
        SimVar.GetSimVarValue('L:A320_NEO_FCU_STATE', 'number') !== 1
      ) {
        const currentWaypointIndex = this.flightPlanService.active.activeLegIndex;
        if (currentWaypointIndex !== this._lastRequestedFLCModeWaypointIndex) {
          this._lastRequestedFLCModeWaypointIndex = currentWaypointIndex;
          setTimeout(() => {
            if (Simplane.getAutoPilotAltitudeManaged()) {
              this._onModeManagedAltitude();
            }
          }, 1000);
        }
      }

      if (this.flightPhaseManager.phase === FmgcFlightPhase.GoAround && apLogicOn) {
        //depending if on HDR/TRK or NAV mode, select appropriate Alt Mode (WIP)
        //this._onModeManagedAltitude();
        this._onModeSelectedAltitude();
      }
      this.updateAutopilotCooldown = this._apCooldown;
    }
  }

  /**
   * Updates performance speeds such as GD, F, S, Vls and approach speeds
   */
  public updatePerfSpeeds() {
    this.computedVgd = SimVar.GetSimVarValue('L:A32NX_SPEEDS_GD', 'number');
    this.computedVfs = SimVar.GetSimVarValue('L:A32NX_SPEEDS_F', 'number');
    this.computedVss = SimVar.GetSimVarValue('L:A32NX_SPEEDS_S', 'number');
    this.computedVls = SimVar.GetSimVarValue('L:A32NX_SPEEDS_VLS', 'number');

    const plan = this.getFlightPlan(FlightPlanIndex.Active);
    const prediction = this.getFuelPredComputation(FlightPlanIndex.Active);

    let weight = prediction.landingWeight;
    const vnavPrediction = this.guidanceController.vnavDriver.getDestinationPrediction();
    // Actual weight is used during approach phase (FCOM bulletin 46/2), and we also assume during go-around
    // Fallback gross weight set to 64.3T (MZFW), which is replaced by FMGW once input in FMS to avoid function returning undefined results.
    if (this.flightPhaseManager.phase >= FmgcFlightPhase.Approach || !Number.isFinite(weight)) {
      weight = this.getGrossWeight() ?? 64.3;
    } else if (
      Number.isFinite(plan.performanceData.zeroFuelWeight.get()) &&
      Number.isFinite(vnavPrediction?.estimatedFuelOnBoard)
    ) {
      weight =
        plan.performanceData.zeroFuelWeight.get() +
        Math.max(0, (vnavPrediction.estimatedFuelOnBoard * 0.4535934) / 1000);
    }
    // if pilot has set approach wind in MCDU we use it, otherwise fall back to current measured wind
    if (
      Number.isFinite(plan.performanceData.approachWindMagnitude.get()) &&
      Number.isFinite(plan.performanceData.approachWindDirection.get())
    ) {
      this.approachSpeeds = new NXSpeedsApp(
        weight,
        plan.performanceData.approachFlapsThreeSelected.get(),
        this._towerHeadwind,
      );
    } else {
      this.approachSpeeds = new NXSpeedsApp(weight, plan.performanceData.approachFlapsThreeSelected.get());
    }
    this.approachSpeeds.valid = this.flightPhaseManager.phase >= FmgcFlightPhase.Approach || Number.isFinite(weight);
  }

  public updateConstraints() {
    const activeFpIndex = this.flightPlanService.activeLegIndex;
    const constraints = this.managedProfile.get(activeFpIndex);
    const fcuSelAlt = Simplane.getAutoPilotDisplayedAltitudeLockValue('feet');

    let constraintAlt = 0;
    if (constraints) {
      // Altitude constraints are not sent in GA phase. While we cannot engage CLB anyways, ALT counts as a managed mode, so we don't want to show
      // a magenta altitude in ALT due to a constraint
      if (
        this.flightPhaseManager.phase < FmgcFlightPhase.Cruise &&
        isFinite(constraints.climbAltitude) &&
        constraints.climbAltitude < fcuSelAlt
      ) {
        constraintAlt = constraints.climbAltitude;
      }

      if (
        this.flightPhaseManager.phase > FmgcFlightPhase.Cruise &&
        this.flightPhaseManager.phase < FmgcFlightPhase.GoAround &&
        isFinite(constraints.descentAltitude) &&
        constraints.descentAltitude > fcuSelAlt
      ) {
        constraintAlt = constraints.descentAltitude;
      }
    }

    if (constraintAlt !== this.constraintAlt) {
      this.constraintAlt = constraintAlt;
      SimVar.SetSimVarValue('L:A32NX_FG_ALTITUDE_CONSTRAINT', 'feet', this.constraintAlt);
    }
  }

  // TODO/VNAV: Speed constraint
  private getSpeedConstraint() {
    if (!this.navModeEngaged()) {
      return Infinity;
    }

    return this.getNavModeSpeedConstraint();
  }

  public getNavModeSpeedConstraint(): number {
    const activeLegIndex =
      this.guidanceController.activeTransIndex >= 0
        ? this.guidanceController.activeTransIndex
        : this.guidanceController.activeLegIndex;
    const constraints = this.managedProfile.get(activeLegIndex);
    if (constraints) {
      if (
        this.flightPhaseManager.phase < FmgcFlightPhase.Cruise ||
        this.flightPhaseManager.phase === FmgcFlightPhase.GoAround
      ) {
        return constraints.climbSpeed;
      }

      if (
        this.flightPhaseManager.phase > FmgcFlightPhase.Cruise &&
        this.flightPhaseManager.phase < FmgcFlightPhase.GoAround
      ) {
        // FIXME proper decel calc
        if (
          this.guidanceController.activeLegDtg <
          this.calculateDecelDist(
            Math.min(constraints.previousDescentSpeed, this.getManagedDescentSpeed()),
            constraints.descentSpeed,
          )
        ) {
          return constraints.descentSpeed;
        } else {
          return constraints.previousDescentSpeed;
        }
      }
    }

    return Infinity;
  }

  private updateManagedProfile() {
    this.managedProfile.clear();

    const plan = this.flightPlanService.active;

    const destination = plan.destinationAirport;
    const destinationElevation = destination ? destination.location.alt : 0;

    // TODO should we save a constraint already propagated to the current leg?

    // propagate descent speed constraints forward
    let currentSpeedConstraint = Infinity;
    let previousSpeedConstraint = Infinity;
    for (let index = 0; index < Math.min(plan.firstMissedApproachLegIndex, plan.legCount); index++) {
      const leg = plan.elementAt(index);

      if (leg.isDiscontinuity === true) {
        continue;
      }

      if (leg.constraintType === 2 /** DES */) {
        if (leg.speedConstraint) {
          currentSpeedConstraint = Math.min(currentSpeedConstraint, Math.round(leg.speedConstraint.speed));
        }
      }

      this.managedProfile.set(index, {
        descentSpeed: currentSpeedConstraint,
        previousDescentSpeed: previousSpeedConstraint,
        climbSpeed: Infinity,
        previousClimbSpeed: Infinity,
        climbAltitude: Infinity,
        descentAltitude: -Infinity,
      });

      previousSpeedConstraint = currentSpeedConstraint;
    }

    // propagate climb speed constraints backward
    // propagate alt constraints backward
    currentSpeedConstraint = Infinity;
    previousSpeedConstraint = Infinity;
    let currentDesConstraint = -Infinity;
    let currentClbConstraint = Infinity;

    for (let index = Math.min(plan.firstMissedApproachLegIndex, plan.legCount) - 1; index >= 0; index--) {
      const leg = plan.elementAt(index);

      if (leg.isDiscontinuity === true) {
        continue;
      }

      const altConstraint = leg.altitudeConstraint;
      const speedConstraint = leg.speedConstraint;

      if (leg.constraintType === 1 /** CLB */) {
        if (speedConstraint) {
          currentSpeedConstraint = Math.min(currentSpeedConstraint, Math.round(speedConstraint.speed));
        }

        if (altConstraint) {
          switch (altConstraint.altitudeDescriptor) {
            case '@': // at alt 1
            case '-': // at or below alt 1
            case 'B': // between alt 1 and alt 2
              currentClbConstraint = Math.min(currentClbConstraint, Math.round(altConstraint.altitude1));
              break;
            default:
            // not constraining
          }
        }
      } else if (leg.constraintType === 2 /** DES */) {
        if (altConstraint) {
          switch (altConstraint.altitudeDescriptor) {
            case '@': // at alt 1
            case '+': // at or above alt 1
            case 'I': // alt1 is at for FACF, Alt2 is glidelope intercept
            case 'J': // alt1 is at or above for FACF, Alt2 is glideslope intercept
            case 'V': // alt1 is procedure alt for step-down, Alt2 is at alt for vertical path angle
            case 'X': // alt 1 is at, Alt 2 is on the vertical angle
              currentDesConstraint = Math.max(currentDesConstraint, Math.round(altConstraint.altitude1));
              break;
            case 'B': // between alt 1 and alt 2
              currentDesConstraint = Math.max(currentDesConstraint, Math.round(altConstraint.altitude2));
              break;
            default:
            // not constraining
          }
        }
      }

      const profilePoint = this.managedProfile.get(index);
      profilePoint.climbSpeed = currentSpeedConstraint;
      profilePoint.previousClimbSpeed = previousSpeedConstraint;
      profilePoint.climbAltitude = currentClbConstraint;
      profilePoint.descentAltitude = Math.max(destinationElevation, currentDesConstraint);
      previousSpeedConstraint = currentSpeedConstraint;
    }
  }

  private async updateDestinationData() {
    let landingElevation;
    let latitude;
    let longitude;

    const runway = this.flightPlanService.active.destinationRunway;

    if (runway) {
      landingElevation = runway.thresholdLocation.alt;
      latitude = runway.thresholdLocation.lat;
      longitude = runway.thresholdLocation.long;
    } else {
      const airport = this.flightPlanService.active.destinationAirport;

      if (airport) {
        const ele = airport.location.alt;

        landingElevation = isFinite(ele) ? ele : undefined;
        latitude = airport.location.lat;
        longitude = airport.location.long;
      }
    }

    if (this.landingElevation !== landingElevation) {
      this.landingElevation = landingElevation;

      const ssm =
        landingElevation !== undefined
          ? Arinc429SignStatusMatrix.NormalOperation
          : Arinc429SignStatusMatrix.NoComputedData;

      this.arincLandingElevation.setBnrValue(landingElevation ? landingElevation : 0, ssm, 14, 16384, -2048);
    }

    if (this.destinationLatitude !== latitude) {
      this.destinationLatitude = latitude;

      const ssm =
        latitude !== undefined ? Arinc429SignStatusMatrix.NormalOperation : Arinc429SignStatusMatrix.NoComputedData;

      this.arincDestinationLatitude.setBnrValue(latitude ? latitude : 0, ssm, 18, 180, -180);
    }

    if (this.destinationLongitude !== longitude) {
      this.destinationLongitude = longitude;

      const ssm =
        longitude !== undefined ? Arinc429SignStatusMatrix.NormalOperation : Arinc429SignStatusMatrix.NoComputedData;

      this.arincDestinationLongitude.setBnrValue(longitude ? longitude : 0, ssm, 18, 180, -180);
    }
  }

  private updateMinimums() {
    const plan = this.getFlightPlan(FlightPlanIndex.Active);
    const inRange = this.shouldTransmitMinimums();

    const mdaValid = inRange && plan.performanceData.approachBaroMinimum.get() !== null;
    const dh = plan.performanceData.approachRadioMinimum.get();
    const dhValid = !mdaValid && inRange && typeof dh === 'number';

    const mdaSsm = mdaValid ? Arinc429SignStatusMatrix.NormalOperation : Arinc429SignStatusMatrix.NoComputedData;
    const dhSsm = dhValid ? Arinc429SignStatusMatrix.NormalOperation : Arinc429SignStatusMatrix.NoComputedData;

    this.arincMDA.setBnrValue(mdaValid ? plan.performanceData.approachBaroMinimum.get() : 0, mdaSsm, 17, 131072, 0);
    this.arincDH.setBnrValue(dhValid ? dh : 0, dhSsm, 16, 8192, 0);
    this.arincEisWord2.setBitValue(29, inRange && dh === 'NO DH');
    // FIXME we need to handle these better
    this.arincEisWord2.setSsm(Arinc429SignStatusMatrix.NormalOperation);
  }

  private shouldTransmitMinimums() {
    const phase = this.flightPhaseManager.phase;
    const distanceToDestination = this.getDistanceToDestination();
    const isCloseToDestination = Number.isFinite(distanceToDestination) ? distanceToDestination < 250 : true;

    return phase > FmgcFlightPhase.Cruise || (phase === FmgcFlightPhase.Cruise && isCloseToDestination);
  }

  private getClbManagedSpeedFromCostIndex() {
    const dCI = ((this.costIndex ? this.costIndex : 0) / 999) ** 2;
    return 290 * (1 - dCI) + 330 * dCI;
  }

  private getCrzManagedSpeedFromCostIndex() {
    const dCI = ((this.costIndex ? this.costIndex : 0) / 999) ** 2;
    return 290 * (1 - dCI) + 310 * dCI;
  }

  private getDesManagedSpeedFromCostIndex() {
    const dCI = (this.costIndex ? this.costIndex : 0) / 999;
    return 288 * (1 - dCI) + 300 * dCI;
  }

  private getAppManagedSpeed() {
    const plan = this.getFlightPlan(FlightPlanIndex.Active);

    switch (SimVar.GetSimVarValue('L:A32NX_FLAPS_HANDLE_INDEX', 'Number')) {
      case 0:
        return this.computedVgd;
      case 1:
        return this.computedVss;
      case 3:
        return plan.performanceData.approachFlapsThreeSelected.get() ? this.getVApp() : this.computedVfs;
      case 4:
        return this.getVApp();
      default:
        return this.computedVfs;
    }
  }

  /* FMS EVENTS */

  public onPowerOn() {
    const gpsDriven = SimVar.GetSimVarValue('GPS DRIVES NAV1', 'Bool');
    if (!gpsDriven) {
      SimVar.SetSimVarValue('K:TOGGLE_GPS_DRIVES_NAV1', 'Bool', 0);
    }

    this._onModeSelectedHeading();
    this._onModeSelectedAltitude();

    SimVar.SetSimVarValue('K:VS_SLOT_INDEX_SET', 'number', 1);
  }

  protected onEvent(_event) {
    if (_event === 'MODE_SELECTED_HEADING') {
      if (Simplane.getAutoPilotHeadingManaged()) {
        if (SimVar.GetSimVarValue('L:A320_FCU_SHOW_SELECTED_HEADING', 'number') === 0) {
          const currentHeading = Simplane.getHeadingMagnetic();

          Coherent.call('HEADING_BUG_SET', 1, currentHeading).catch(console.error);
        }
      }
      this._onModeSelectedHeading();
    }
    if (_event === 'MODE_MANAGED_HEADING') {
      if (this.flightPlanService.active.legCount === 0) {
        return;
      }

      this._onModeManagedHeading();
    }
    if (_event === 'MODE_SELECTED_ALTITUDE') {
      const dist = Number.isFinite(this.getDistanceToDestination()) ? this.getDistanceToDestination() : -1;
      this.flightPhaseManager.handleFcuAltKnobPushPull(dist);
      this._onModeSelectedAltitude();
      this._onStepClimbDescent();
    }
    if (_event === 'MODE_MANAGED_ALTITUDE') {
      const dist = Number.isFinite(this.getDistanceToDestination()) ? this.getDistanceToDestination() : -1;
      this.flightPhaseManager.handleFcuAltKnobPushPull(dist);
      this._onModeManagedAltitude();
      this._onStepClimbDescent();
    }
    if (_event === 'AP_DEC_ALT' || _event === 'AP_INC_ALT') {
      const dist = Number.isFinite(this.getDistanceToDestination()) ? this.getDistanceToDestination() : -1;
      this.flightPhaseManager.handleFcuAltKnobTurn(dist);
      this._onTrySetCruiseFlightLevel();
    }
    if (_event === 'AP_DEC_HEADING' || _event === 'AP_INC_HEADING') {
      if (SimVar.GetSimVarValue('L:A320_FCU_SHOW_SELECTED_HEADING', 'number') === 0) {
        const currentHeading = Simplane.getHeadingMagnetic();
        Coherent.call('HEADING_BUG_SET', 1, currentHeading).catch(console.error);
      }
      SimVar.SetSimVarValue('L:A320_FCU_SHOW_SELECTED_HEADING', 'number', 1);
    }
    if (_event === 'VS') {
      const dist = Number.isFinite(this.getDistanceToDestination()) ? this.getDistanceToDestination() : -1;
      this.flightPhaseManager.handleFcuVSKnob(dist, this._onStepClimbDescent.bind(this));
    }
  }

  private _onModeSelectedHeading() {
    if (SimVar.GetSimVarValue('AUTOPILOT APPROACH HOLD', 'boolean')) {
      return;
    }
    if (!SimVar.GetSimVarValue('AUTOPILOT HEADING LOCK', 'Boolean')) {
      SimVar.SetSimVarValue('K:AP_PANEL_HEADING_HOLD', 'Number', 1);
    }
    SimVar.SetSimVarValue('K:HEADING_SLOT_INDEX_SET', 'number', 1);
  }

  private _onModeManagedHeading() {
    if (SimVar.GetSimVarValue('AUTOPILOT APPROACH HOLD', 'boolean')) {
      return;
    }
    if (!SimVar.GetSimVarValue('AUTOPILOT HEADING LOCK', 'Boolean')) {
      SimVar.SetSimVarValue('K:AP_PANEL_HEADING_HOLD', 'Number', 1);
    }
    SimVar.SetSimVarValue('K:HEADING_SLOT_INDEX_SET', 'number', 2);
    SimVar.SetSimVarValue('L:A320_FCU_SHOW_SELECTED_HEADING', 'number', 0);
  }

  private _onModeSelectedAltitude() {
    if (!Simplane.getAutoPilotGlideslopeHold()) {
      SimVar.SetSimVarValue('L:A320_NEO_FCU_FORCE_IDLE_VS', 'Number', 1);
    }
    SimVar.SetSimVarValue('K:ALTITUDE_SLOT_INDEX_SET', 'number', 1);
    Coherent.call(
      'AP_ALT_VAR_SET_ENGLISH',
      1,
      Simplane.getAutoPilotDisplayedAltitudeLockValue(),
      this._forceNextAltitudeUpdate,
    ).catch(console.error);
  }

  private _onModeManagedAltitude() {
    SimVar.SetSimVarValue('K:ALTITUDE_SLOT_INDEX_SET', 'number', 2);
    Coherent.call(
      'AP_ALT_VAR_SET_ENGLISH',
      1,
      Simplane.getAutoPilotDisplayedAltitudeLockValue(),
      this._forceNextAltitudeUpdate,
    ).catch(console.error);
    Coherent.call(
      'AP_ALT_VAR_SET_ENGLISH',
      2,
      Simplane.getAutoPilotDisplayedAltitudeLockValue(),
      this._forceNextAltitudeUpdate,
    ).catch(console.error);
    if (!Simplane.getAutoPilotGlideslopeHold()) {
      requestAnimationFrame(() => {
        SimVar.SetSimVarValue('L:A320_NEO_FCU_FORCE_IDLE_VS', 'Number', 1);
      });
    }
  }

  private _onStepClimbDescent() {
    if (
      !(
        this.flightPhaseManager.phase === FmgcFlightPhase.Climb ||
        this.flightPhaseManager.phase === FmgcFlightPhase.Cruise
      )
    ) {
      return;
    }

    const _targetFl = Simplane.getAutoPilotDisplayedAltitudeLockValue() / 100;
    const cruiseLevel = this.flightPlanService.active?.performanceData.cruiseFlightLevel.get() ?? null;

    if (
      (this.flightPhaseManager.phase === FmgcFlightPhase.Climb && (cruiseLevel === null || _targetFl > cruiseLevel)) ||
      (this.flightPhaseManager.phase === FmgcFlightPhase.Cruise && (cruiseLevel === null || _targetFl !== cruiseLevel))
    ) {
      this.deleteOutdatedCruiseSteps(cruiseLevel, _targetFl);
      this.addMessageToQueue(NXSystemMessages.newCrzAlt.getModifiedMessage(_targetFl * 100));

      this.flightPlanService.setPerformanceData('cruiseFlightLevel', _targetFl);
    }
  }

  private deleteOutdatedCruiseSteps(oldCruiseLevel, newCruiseLevel) {
    const isClimbVsDescent = newCruiseLevel > oldCruiseLevel;

    const activePlan = this.flightPlanService.active;

    for (let i = activePlan.activeLegIndex; i < activePlan.legCount; i++) {
      const element = activePlan.elementAt(i);

      if (!element || element.isDiscontinuity === true || !element.cruiseStep) {
        continue;
      }

      const stepLevel = Math.round(element.cruiseStep.toAltitude / 100);

      if (
        (isClimbVsDescent && stepLevel >= oldCruiseLevel && stepLevel <= newCruiseLevel) ||
        (!isClimbVsDescent && stepLevel <= oldCruiseLevel && stepLevel >= newCruiseLevel)
      ) {
        element.cruiseStep = undefined; // TODO call a method on FPS so that we sync this (fms-v2)
        this.removeMessageFromQueue(NXSystemMessages.stepAhead.text);
      }
    }
  }

  /***
   * Executed on every alt knob turn, checks whether or not the crz fl can be changed to the newly selected fcu altitude
   * It creates a timeout to simulate real life delay which resets every time the fcu knob alt increases or decreases.
   * @private
   */
  private _onTrySetCruiseFlightLevel() {
    if (
      !(
        this.flightPhaseManager.phase === FmgcFlightPhase.Climb ||
        this.flightPhaseManager.phase === FmgcFlightPhase.Cruise
      )
    ) {
      return;
    }

    const activeVerticalMode = SimVar.GetSimVarValue('L:A32NX_FMA_VERTICAL_MODE', 'enum');
    const cruiseLevel = this.flightPlanService.active?.performanceData.cruiseFlightLevel.get() ?? null;

    if (
      (activeVerticalMode >= 11 && activeVerticalMode <= 15) ||
      (activeVerticalMode >= 21 && activeVerticalMode <= 23)
    ) {
      const fcuFl = Simplane.getAutoPilotDisplayedAltitudeLockValue() / 100;

      if (
        (this.flightPhaseManager.phase === FmgcFlightPhase.Climb && (cruiseLevel === null || fcuFl > cruiseLevel)) ||
        (this.flightPhaseManager.phase === FmgcFlightPhase.Cruise && (cruiseLevel === null || fcuFl !== cruiseLevel))
      ) {
        if (this.cruiseFlightLevelTimeOut) {
          clearTimeout(this.cruiseFlightLevelTimeOut);
          this.cruiseFlightLevelTimeOut = undefined;
        }

        this.cruiseFlightLevelTimeOut = setTimeout(() => {
          if (
            fcuFl === Simplane.getAutoPilotDisplayedAltitudeLockValue() / 100 &&
            ((this.flightPhaseManager.phase === FmgcFlightPhase.Climb &&
              (cruiseLevel === null || fcuFl > cruiseLevel)) ||
              (this.flightPhaseManager.phase === FmgcFlightPhase.Cruise &&
                (cruiseLevel === null || fcuFl !== cruiseLevel)))
          ) {
            this.addMessageToQueue(NXSystemMessages.newCrzAlt.getModifiedMessage(fcuFl * 100));
            this.flightPlanService.setPerformanceData('cruiseFlightLevel', fcuFl);

            if (this.page.Current === this.page.ProgressPage) {
              CDUProgressPage.ShowPage(this.mcdu);
            }
          }
        }, 3000);
      }
    }
  }

  /* END OF FMS EVENTS */
  /* FMS CHECK ROUTINE */

  private checkDestData() {
    const plan = this.getFlightPlan(FlightPlanIndex.Active);

    this.addMessageToQueue(NXSystemMessages.enterDestData, () => {
      return (
        Number.isFinite(plan.performanceData.approachQnh.get()) &&
        Number.isFinite(plan.performanceData.approachTemperature.get()) &&
        Number.isFinite(plan.performanceData.approachWindDirection.get()) &&
        Number.isFinite(plan.performanceData.approachWindMagnitude.get())
      );
    });
  }

  private checkGWParams() {
    const fmGW = SimVar.GetSimVarValue('L:A32NX_FM_GROSS_WEIGHT', 'Number');
    const eng1state = SimVar.GetSimVarValue('L:A32NX_ENGINE_STATE:1', 'Number');
    const eng2state = SimVar.GetSimVarValue('L:A32NX_ENGINE_STATE:2', 'Number');
    const gs = SimVar.GetSimVarValue('GPS GROUND SPEED', 'knots');
    const actualGrossWeight = SimVar.GetSimVarValue('TOTAL WEIGHT', 'Kilograms') / 1000; //TO-DO Source to be replaced with FAC-GW
    const gwMismatch = Math.abs(fmGW - actualGrossWeight) > 7 ? true : false;

    if (eng1state == 2 || eng2state == 2) {
      if (this._gwInitDisplayed < 1 && this.flightPhaseManager.phase < FmgcFlightPhase.Takeoff) {
        this._initMessageSettable = true;
      }
    }
    //INITIALIZE WEIGHT/CG
    if (this.isAnEngineOn() && fmGW === 0 && this._initMessageSettable) {
      this.addMessageToQueue(NXSystemMessages.initializeWeightOrCg);
      this._gwInitDisplayed++;
      this._initMessageSettable = false;
    }

    //CHECK WEIGHT
    //TO-DO Ground Speed used for redundancy and to simulate delay (~10s) for FAC parameters to be calculated, remove once FAC is available.
    if (!this.isOnGround() && gwMismatch && this._checkWeightSettable && gs > 180) {
      this.addMessageToQueue(NXSystemMessages.checkWeight);
      this._checkWeightSettable = false;
    } else if (!gwMismatch && !this._checkWeightSettable) {
      this.removeMessageFromQueue(NXSystemMessages.checkWeight.text);
      this._checkWeightSettable = true;
    }
  }

  /* END OF FMS CHECK ROUTINE */
  /* MCDU GET/SET METHODS */

  public setCruiseFlightLevelAndTemperature(input: string, forPlan: FlightPlanIndex): boolean {
    if (input === Keypad.clrValue) {
      this.currFlightPlanService.setPerformanceData('cruiseTemperature', null, forPlan);
      return true;
    }
    const flString = input.split('/')[0].replace('FL', '');
    const tempString = input.split('/')[1];
    const onlyTemp = flString.length === 0;

    if (!!flString && !onlyTemp && this.trySetCruiseFl(parseFloat(flString), forPlan)) {
      if (forPlan === FlightPlanIndex.Active) {
        const newLevel = this.flightPlanService.active.performanceData.cruiseFlightLevel.get();

        if (
          SimVar.GetSimVarValue('L:A32NX_CRZ_ALT_SET_INITIAL', 'bool') === 1 &&
          SimVar.GetSimVarValue('L:A32NX_GOAROUND_PASSED', 'bool') === 1
        ) {
          SimVar.SetSimVarValue('L:A32NX_NEW_CRZ_ALT', 'number', newLevel);
        } else {
          SimVar.SetSimVarValue('L:A32NX_CRZ_ALT_SET_INITIAL', 'bool', 1);
        }
      }

      if (!tempString) {
        return true;
      }
    }

    if (tempString) {
      let temp = parseInt(tempString);

      if (isFinite(temp) && this.getFlightPlan(forPlan).performanceData.cruiseFlightLevel.get()) {
        if (!tempString.startsWith('+') && !tempString.startsWith('-')) {
          temp = -temp;
        }
        if (temp > -270 && temp < 100) {
          this.currFlightPlanService.setPerformanceData('cruiseTemperature', temp, forPlan);
          return true;
        } else {
          this.setScratchpadMessage(NXSystemMessages.entryOutOfRange);
          return false;
        }
      } else {
        this.setScratchpadMessage(NXSystemMessages.notAllowed);
        return false;
      }
    }

    this.setScratchpadMessage(NXSystemMessages.formatError);
    return false;
  }

  public tryUpdateCostIndex(costIndex: string, forPlan: FlightPlanIndex): boolean {
    const value = parseInt(costIndex);
    if (isFinite(value)) {
      if (value >= 0) {
        if (value < 1000) {
          this.flightPlanService.setPerformanceData('costIndex', value, forPlan);
          this.updateManagedSpeeds();
          return true;
        } else {
          this.setScratchpadMessage(NXSystemMessages.entryOutOfRange);
          return false;
        }
      }
    }
    this.setScratchpadMessage(NXSystemMessages.notAllowed);
    return false;
  }

  /**
   * Any tropopause altitude up to 60,000 ft is able to be entered
   * @param {string} tropo Format: NNNN or NNNNN Leading 0’s must be included. Entry is rounded to the nearest 10 ft
   * @param {number} forPlan the flight plan index to set tropopause for
   * @return {boolean} Whether tropopause could be set or not
   */
  public tryUpdateTropo(tropo: string, forPlan: number): boolean {
    const plan = this.getFlightPlan(forPlan);

    if (tropo === Keypad.clrValue) {
      if (plan.performanceData.tropopause.get()) {
        this.currFlightPlanService.setPerformanceData('pilotTropopause', null, forPlan);
        return true;
      }
      this.setScratchpadMessage(NXSystemMessages.notAllowed);
      return false;
    }

    if (!tropo.match(/^(?=(\D*\d){4,5}\D*$)/g)) {
      this.setScratchpadMessage(NXSystemMessages.formatError);
      return false;
    }

    const value = parseInt(tropo);

    if (isFinite(value) && value >= 0 && value <= 60000) {
      this.currFlightPlanService.setPerformanceData('pilotTropopause', Math.round(value / 10) * 10, forPlan);
      return true;
    }

    this.setScratchpadMessage(NXSystemMessages.entryOutOfRange);
    return false;
  }

  private resetCoroute() {
    this.coRoute.routeNumber = undefined;
    this.coRoute.routes = [];
  }

  /** MCDU Init page method for FROM/TO, NOT for programmatic use */
  public tryUpdateFromTo(fromTo: string, forPlan: number, callback = EmptyCallback.Boolean) {
    if (fromTo === Keypad.clrValue) {
      this.setScratchpadMessage(NXSystemMessages.notAllowed);
      return callback(false);
    }

    const match = fromTo.match(/^([A-Z]{4})\/([A-Z]{4})$/);

    if (match === null) {
      this.setScratchpadMessage(NXSystemMessages.formatError);
      return callback(false);
    }

    const [, from, to] = match;

    // TODO differentiate for sec
    this.resetCoroute();

    this.setFromTo(from, to, forPlan)
      .then(() => {
        // TODO differentiate for sec
        this.getCoRouteList()
          .then(() => callback(true))
          .catch(console.log);
      })
      .catch((e) => {
        if (e instanceof McduMessage) {
          this.setScratchpadMessage(e);
        } else {
          console.warn(e);
        }
        callback(false);
      });
  }

  /**
   * Programmatic method to set from/to
   * @param {string} from 4-letter icao code for origin airport
   * @param {string} to 4-letter icao code for destination airport
   * @param {number} forPlan the flight plan index to set from/to for
   * @throws NXSystemMessage on error (you are responsible for pushing to the scratchpad if appropriate)
   */
  private async setFromTo(from: string, to: string, forPlan: number) {
    let airportFrom, airportTo;
    try {
      airportFrom = await this.navigationDatabaseService.activeDatabase.searchAirport(from);
      airportTo = await this.navigationDatabaseService.activeDatabase.searchAirport(to);

      if (!airportFrom || !airportTo) {
        throw NXSystemMessages.notInDatabase;
      }
    } catch (e) {
      console.log(e);
      throw NXSystemMessages.notInDatabase;
    }

    this.atsu.resetAtisAutoUpdate();

    await this.flightPlanService.newCityPair(from, to, undefined, forPlan);
  }

  // only used by trySetRouteAlternateFuel
  private isAltFuelInRange(fuel: number) {
    return 0 < fuel && fuel <= 80;
  }

  public async trySetRouteAlternateFuel(altFuel: string, forPlan: FlightPlanIndex): Promise<boolean> {
    const plan = this.getFlightPlan(forPlan);

    if (altFuel === Keypad.clrValue) {
      this.flightPlanService.setPerformanceData('pilotAlternateFuel', null, forPlan);
      return true;
    }

    if (!plan?.alternateDestinationAirport) {
      this.setScratchpadMessage(NXSystemMessages.notAllowed);
      return false;
    }

    const value = NXUnits.userToKg(parseFloat(altFuel));
    if (Number.isFinite(value)) {
      if (this.isAltFuelInRange(value)) {
        this.flightPlanService.setPerformanceData('pilotAlternateFuel', value, forPlan);
        return true;
      } else {
        this.setScratchpadMessage(NXSystemMessages.entryOutOfRange);
        return false;
      }
    }
    this.setScratchpadMessage(NXSystemMessages.formatError);
    return false;
  }

  public async trySetMinDestFob(fuel: string, forPlan: FlightPlanIndex): Promise<boolean> {
    if (fuel === Keypad.clrValue) {
      this.flightPlanService.setPerformanceData('pilotMinimumDestinationFuelOnBoard', null, forPlan);
      return true;
    }
    if (!this.representsDecimalNumber(fuel)) {
      this.setScratchpadMessage(NXSystemMessages.formatError);
      return false;
    }

    const predictions = this.getFuelPredComputation(forPlan);

    const value = NXUnits.userToKg(parseFloat(fuel));
    if (Number.isFinite(value)) {
      if (this.isMinDestFobInRange(value)) {
        if (value < predictions.finalHoldingFuel + predictions.alternateFuel) {
          this.addMessageToQueue(NXSystemMessages.checkMinDestFob);
        }
        this.flightPlanService.setPerformanceData('pilotMinimumDestinationFuelOnBoard', value, forPlan);
        return true;
      } else {
        this.setScratchpadMessage(NXSystemMessages.entryOutOfRange);
        return false;
      }
    }
    this.setScratchpadMessage(NXSystemMessages.formatError);
    return false;
  }

  public async tryUpdateAltDestination(altDestIdent: string, forPlan: FlightPlanIndex): Promise<boolean> {
    if (!altDestIdent || altDestIdent === 'NONE' || altDestIdent === Keypad.clrValue) {
      this.atsu.resetAtisAutoUpdate();
      await this.flightPlanService.setAlternate(undefined, forPlan);

      return true;
    }

    const airportAltDest = await this.navigationDatabaseService.activeDatabase.searchAirport(altDestIdent);
    if (airportAltDest) {
      this.atsu.resetAtisAutoUpdate();
      await this.flightPlanService.setAlternate(altDestIdent, forPlan);

      return true;
    }

    this.setScratchpadMessage(NXSystemMessages.notInDatabase);
    return false;
  }

  //-----------------------------------------------------------------------------------
  // TODO:FPM REWRITE: Start of functions to refactor
  //-----------------------------------------------------------------------------------

  // FIXME remove A32NX_FM_LS_COURSE
  private async updateIlsCourse() {
    let course = -1;
    const mmr = this.navigation.getNavaidTuner().getMmrRadioTuningStatus(1);
    if (mmr.course !== null) {
      course = mmr.course;
    } else if (mmr.frequency !== null && SimVar.GetSimVarValue('L:A32NX_RADIO_RECEIVER_LOC_IS_VALID', 'number') === 1) {
      course = SimVar.GetSimVarValue('NAV LOCALIZER:3', 'degrees');
    }

    return SimVar.SetSimVarValue('L:A32NX_FM_LS_COURSE', 'number', course);
  }

  public async updateFlightNo(
    flightNo: string,
    forPlan: FlightPlanIndex,
    callback = EmptyCallback.Boolean,
  ): Promise<void> {
    if (flightNo.length > 7) {
      this.setScratchpadMessage(NXSystemMessages.formatError);
      return callback(false);
    }

    await this.flightPlanService.setFlightNumber(flightNo, forPlan);

    if (forPlan === FlightPlanIndex.Active) {
      await this.onActiveFlightNumberChanged(flightNo);
    }

    return callback(true);
  }

  /**
   * This updates the Arinc429 words for the flight number and set the flight number in the sim for third party stuff.
   * To be called after the flight number of the active flight plan has changed.
   * FIXME should probably just be a subscription handler for the flight number subject once we have that
   * @param flightNumber The flight number to set
   */
  private async onActiveFlightNumberChanged(flightNumber: string) {
    this.arincFlightNumber1.setIso5Value(flightNumber.substring(0, 2), Arinc429SignStatusMatrix.NormalOperation);
    this.arincFlightNumber2.setIso5Value(flightNumber.substring(2, 4), Arinc429SignStatusMatrix.NormalOperation);
    this.arincFlightNumber3.setIso5Value(flightNumber.substring(4, 6), Arinc429SignStatusMatrix.NormalOperation);
    this.arincFlightNumber4.setIso5Value(flightNumber.substring(6, 7), Arinc429SignStatusMatrix.NormalOperation);

    // Send to the sim for third party stuff.
    SimVar.SetSimVarValue('ATC FLIGHT NUMBER', 'string', flightNumber, 'FMC');

    // FIXME move ATSU code to ATSU, and use the ARINC word above
    const code = await this.atsu.connectToNetworks(flightNumber);
    if (code !== AtsuStatusCodes.Ok) {
      this.addNewAtsuMessage(code);
    }
  }

  public async updateCoRoute(coRouteNum, callback = EmptyCallback.Boolean) {
    try {
      if (coRouteNum.length > 2 && coRouteNum !== Keypad.clrValue) {
        if (coRouteNum.length < 10) {
          if (coRouteNum === 'NONE') {
            this.resetCoroute();
          } else {
            const { success, data } = await CompanyRoute.getCoRoute(coRouteNum);
            if (success) {
              this.coRoute['originIcao'] = data.origin.icao_code;
              this.coRoute['destinationIcao'] = data.destination.icao_code;
              this.coRoute['route'] = data.general.route;
              if (data.alternate) {
                this.coRoute['alternateIcao'] = data.alternate.icao_code;
              }
              this.coRoute['navlog'] = data.navlog.fix;

              // FIXME this whole thing is a mess. Create proper functions to create a CoRoute from whatever CompanyRoute.getCoRoute returns
              // and untangle uplinks from route loading (to cater for database routes).
              // TODO sec?
              await CoRouteUplinkAdapter.uplinkFlightPlanFromCoRoute(
                this,
                FlightPlanIndex.Active,
                this.flightPlanService,
                this.coRoute as any,
              );
              await this.flightPlanService.uplinkInsert();

              this.coRoute['routeNumber'] = coRouteNum;
            } else {
              this.setScratchpadMessage(NXSystemMessages.notInDatabase);
            }
          }
          return callback(true);
        }
      }
      this.setScratchpadMessage(NXSystemMessages.notAllowed);
      return callback(false);
    } catch (error) {
      console.error(`Error retrieving coroute from SimBridge ${error}`);
      this.setScratchpadMessage(NXFictionalMessages.unknownDownlinkErr);
      return callback(false);
    }
  }

  // FIXME bad name for something with no return value!
  public async getCoRouteList(): Promise<void> {
    try {
      const origin = this.flightPlanService.active.originAirport.ident;
      const dest = this.flightPlanService.active.destinationAirport.ident;
      const { success, data } = await CompanyRoute.getRouteList(origin, dest);

      if (success) {
        data.forEach((route) => {
          this.coRoute.routes.push({
            originIcao: route.origin.icao_code,
            destinationIcao: route.destination.icao_code,
            alternateIcao: route.alternate ? route.alternate.icao_code : undefined,
            route: route.general.route,
            navlog: route.navlog.fix,
            routeName: route.name,
          });
        });
      } else {
        this.setScratchpadMessage(NXSystemMessages.notInDatabase);
      }
    } catch (error) {
      console.info(`Error retrieving coroute list ${error}`);
    }
  }

  public onUplinkInProgress() {
    this.setScratchpadMessage(NXSystemMessages.uplinkInsertInProg);
  }

  public onUplinkDone(forPlan: FlightPlanIndex) {
    this.removeMessageFromQueue(NXSystemMessages.uplinkInsertInProg.text);
    this.addMessageToQueue(
      forPlan === FlightPlanIndex.Active ? NXSystemMessages.aocActFplnUplink : NXSystemMessages.aocSecFplnUplink,
    );
  }

  public deduplicateFacilities<T extends DatabaseItem<any>>(items: T[]): Promise<T | undefined> {
    if (items.length === 0) {
      return undefined;
    }
    if (items.length === 1) {
      return Promise.resolve(items[0]);
    }

    return new Promise((resolve) => {
      A320_Neo_CDU_SelectWptPage.ShowPage(this.mcdu, items, resolve);
    });
  }

  /**
   * Shows a scratchpad message based on the FMS error thrown
   * @param type
   */
  public showFmsErrorMessage(type: FmsErrorType) {
    switch (type) {
      case FmsErrorType.NotInDatabase:
        this.setScratchpadMessage(NXSystemMessages.notInDatabase);
        break;
      case FmsErrorType.NotYetImplemented:
        this.setScratchpadMessage(NXFictionalMessages.notYetImplemented);
        break;
      case FmsErrorType.FormatError:
        this.setScratchpadMessage(NXSystemMessages.formatError);
        break;
      case FmsErrorType.EntryOutOfRange:
        this.setScratchpadMessage(NXSystemMessages.entryOutOfRange);
        break;
      case FmsErrorType.ListOf99InUse:
        this.setScratchpadMessage(NXSystemMessages.listOf99InUse);
        break;
      case FmsErrorType.AwyWptMismatch:
        this.setScratchpadMessage(NXSystemMessages.awyWptMismatch);
        break;
    }
  }

  public createNewWaypoint(ident: string): Promise<Waypoint | undefined> {
    return new Promise<Waypoint>((resolve, reject) => {
      CDUNewWaypoint.ShowPage(
        this.mcdu,
        (waypoint) => {
          if (waypoint) {
            resolve(waypoint.waypoint);
          } else {
            reject();
          }
        },
        { ident },
      );
    });
  }

  public createLatLonWaypoint(coordinates, stored, ident = undefined) {
    return this.dataManager.createLatLonWaypoint(coordinates, stored, ident);
  }

  public createPlaceBearingPlaceBearingWaypoint(place1, bearing1, place2, bearing2, stored, ident = undefined) {
    return this.dataManager.createPlaceBearingPlaceBearingWaypoint(place1, bearing1, place2, bearing2, stored, ident);
  }

  public createPlaceBearingDistWaypoint(place, bearing, distance, stored, ident = undefined) {
    return this.dataManager.createPlaceBearingDistWaypoint(place, bearing, distance, stored, ident);
  }

  public getStoredWaypointsByIdent(ident) {
    return this.dataManager.getStoredWaypointsByIdent(ident);
  }

  //-----------------------------------------------------------------------------------
  // TODO:FPM REWRITE: Start of functions to refactor
  //-----------------------------------------------------------------------------------

  private _getOrSelectWaypoints(
    getter: (ident: string) => Promise<(Fix | IlsNavaid)[]>,
    ident: string,
    callback: (fix: Fix | IlsNavaid) => void,
  ) {
    getter(ident).then((waypoints) => {
      if (waypoints.length === 0) {
        return callback(undefined);
      }
      if (waypoints.length === 1) {
        return callback(waypoints[0]);
      }
      A320_Neo_CDU_SelectWptPage.ShowPage(this.mcdu, waypoints, callback);
    });
  }

  public getOrSelectILSsByIdent(ident: string, callback: (navaid: IlsNavaid) => void): void {
    this._getOrSelectWaypoints(this.navigationDatabase.searchIls.bind(this.navigationDatabase), ident, callback);
  }

  public getOrSelectVORsByIdent(ident: string, callback: (navaid: VhfNavaid) => void): void {
    this._getOrSelectWaypoints(this.navigationDatabase.searchVor.bind(this.navigationDatabase), ident, callback);
  }

  public getOrSelectNDBsByIdent(ident: string, callback: (navaid: NdbNavaid) => void): void {
    this._getOrSelectWaypoints(this.navigationDatabase.searchNdb.bind(this.navigationDatabase), ident, callback);
  }

  public getOrSelectNavaidsByIdent(
    ident: string,
    callback: (navaid: EnrouteNdbNavaid | TerminalNdbNavaid | VhfNavaid) => void,
  ): void {
    this._getOrSelectWaypoints(this.navigationDatabase.searchAllNavaid.bind(this.navigationDatabase), ident, callback);
  }

  /**
   * This function only finds waypoints, not navaids. Some fixes may exist as a VOR and a waypoint in the database, this will only return the waypoint.
   * Use @see WaypointEntryUtils.getOrCreateWaypoint instead if you don't want that
   */
  public getOrSelectWaypointByIdent(ident: string, callback: (fix: Fix) => void): void {
    this._getOrSelectWaypoints(this.navigationDatabase.searchWaypoint.bind(this.navigationDatabase), ident, callback);
  }

  public insertWaypoint(
    newWaypointTo,
    fpIndex,
    forAlternate,
    index,
    before = false,
    callback = EmptyCallback.Boolean,
    bypassTmpy = false,
  ) {
    if (newWaypointTo === '' || newWaypointTo === Keypad.clrValue) {
      return callback(false);
    }
    try {
      WaypointEntryUtils.getOrCreateWaypoint(this, newWaypointTo, true)
        .then(
          /**
           * @param {Waypoint} waypoint
           */
          (waypoint) => {
            if (!waypoint) {
              return callback(false);
            }
            if (bypassTmpy) {
              if (fpIndex === FlightPlanIndex.Active && this.flightPlanService.hasTemporary) {
                this.setScratchpadMessage(NXSystemMessages.notAllowed);
                return callback(false);
              }

              if (before) {
                this.flightPlanService
                  .insertWaypointBefore(index, waypoint, fpIndex, forAlternate)
                  .then(() => callback(true));
              } else {
                this.flightPlanService.nextWaypoint(index, waypoint, fpIndex, forAlternate).then(() => callback(true));
              }
            } else {
              if (before) {
                this.flightPlanService
                  .insertWaypointBefore(index, waypoint, fpIndex, forAlternate)
                  .then(() => callback(true));
              } else {
                this.flightPlanService.nextWaypoint(index, waypoint, fpIndex, forAlternate).then(() => callback(true));
              }
            }
          },
        )
        .catch((err) => {
          if (err instanceof FmsError && err.type !== undefined) {
            this.showFmsErrorMessage(err.type);
          } else if (err instanceof McduMessage) {
            this.setScratchpadMessage(err);
          } else if (err) {
            console.error(err);
          }
          return callback(false);
        });
    } catch (err) {
      if (err.type !== undefined) {
        this.showFmsErrorMessage(err.type);
      } else if (err instanceof McduMessage) {
        this.setScratchpadMessage(err);
      } else {
        console.error(err);
      }
      return callback(false);
    }
  }

  public toggleWaypointOverfly(index, fpIndex, forAlternate, callback = EmptyCallback.Void) {
    if (this.flightPlanService.hasTemporary) {
      this.setScratchpadMessage(NXSystemMessages.notAllowed);
      return callback();
    }

    this.flightPlanService.toggleOverfly(index, fpIndex, forAlternate);
    callback();
  }

  public eraseTemporaryFlightPlan(callback = EmptyCallback.Void) {
    if (this.flightPlanService.hasTemporary) {
      this.flightPlanService.temporaryDelete();

      SimVar.SetSimVarValue('L:FMC_FLIGHT_PLAN_IS_TEMPORARY', 'number', 0);
      SimVar.SetSimVarValue('L:MAP_SHOW_TEMPORARY_FLIGHT_PLAN', 'number', 0);
      callback();
    } else {
      callback();
    }
  }

  public async insertTemporaryFlightPlan(callback = EmptyCallback.Void) {
    if (this.flightPlanService.hasTemporary) {
      const oldCostIndex = this.costIndex;
      const oldDestination = this.currFlightPlanService.active.destinationAirport
        ? this.currFlightPlanService.active.destinationAirport.ident
        : undefined;
      await this.flightPlanService.temporaryInsert();
      this.checkCostIndex(oldCostIndex);
      // FIXME I don't know if it is actually possible to insert TMPY with no FROM/TO, but we should not crash here, so check this for now
      if (oldDestination !== undefined) {
        this.checkDestination(oldDestination);
      }

      SimVar.SetSimVarValue('L:FMC_FLIGHT_PLAN_IS_TEMPORARY', 'number', 0);
      SimVar.SetSimVarValue('L:MAP_SHOW_TEMPORARY_FLIGHT_PLAN', 'number', 0);

      callback();
    }
  }

  private checkCostIndex(oldCostIndex) {
    if (this.costIndex !== oldCostIndex) {
      this.setScratchpadMessage(NXSystemMessages.usingCostIndex.getModifiedMessage(this.costIndex.toFixed(0)));
    }
  }

  private checkDestination(oldDestination) {
    const newDestination = this.currFlightPlanService.active.destinationAirport.ident;

    // Enabling alternate or new DEST should sequence out of the GO AROUND phase
    if (newDestination !== oldDestination) {
      this.flightPhaseManager.handleNewDestinationAirportEntered();
    }
  }

  //-----------------------------------------------------------------------------------
  // TODO:FPM REWRITE: End of functions to refactor
  //-----------------------------------------------------------------------------------

  private vSpeedsValid() {
    return (
      (!!this.v1Speed && !!this.vRSpeed ? this.v1Speed <= this.vRSpeed : true) &&
      (!!this.vRSpeed && !!this.v2Speed ? this.vRSpeed <= this.v2Speed : true) &&
      (!!this.v1Speed && !!this.v2Speed ? this.v1Speed <= this.v2Speed : true)
    );
  }

  /**
   * Gets the departure runway elevation in feet, if available.
   * @returns departure runway elevation in feet, or null if not available.
   */
  public getDepartureElevation() {
    const activePlan = this.flightPlanService.active;

    let departureElevation = null;
    if (activePlan.originRunway) {
      departureElevation = activePlan.originRunway.thresholdLocation.alt;
    } else if (activePlan.originAirport) {
      departureElevation = activePlan.originAirport.location.alt;
    }

    return departureElevation;
  }

  /**
   * Gets the gross weight, if available.
   * Prior to engine start this is based on ZFW + Fuel entries,
   * after engine start ZFW entry + FQI FoB.
   * @returns {number | null} gross weight in tons or null if not available.
   */
  public getGrossWeight() {
    const fob = this.getFOB(FlightPlanIndex.Active);

    if (this.zeroFuelWeight === null || fob === null) {
      return null;
    }

    return this.zeroFuelWeight + fob;
  }

  private getToSpeedsTooLow() {
    const grossWeight = this.getGrossWeight();
    const plan = this.getFlightPlan(FlightPlanIndex.Active);

    if (plan.performanceData.takeoffFlaps.get() === null || grossWeight === null) {
      return false;
    }

    const departureElevation = this.getDepartureElevation();

    const zp =
      departureElevation !== null
        ? this.getPressureAltAtElevation(departureElevation, this.getBaroCorrection1())
        : this.getPressureAlt();
    if (zp === null) {
      return false;
    }

    const taxiFuel = plan.performanceData.taxiFuel.get() ?? undefined;
    const tow = grossWeight - (this.isAnEngineOn() || taxiFuel === undefined ? 0 : taxiFuel);

    return (
      (this.v1Speed == null ? Infinity : this.v1Speed) < Math.trunc(NXSpeedsUtils.getVmcg(zp)) ||
      (this.vRSpeed == null ? Infinity : this.vRSpeed) < Math.trunc(1.05 * NXSpeedsUtils.getVmca(zp)) ||
      (this.v2Speed == null ? Infinity : this.v2Speed) < Math.trunc(1.1 * NXSpeedsUtils.getVmca(zp)) ||
      (isFinite(tow) &&
        (this.v2Speed == null ? Infinity : this.v2Speed) <
          Math.trunc(1.13 * NXSpeedsUtils.getVs1g(tow, plan.performanceData.takeoffFlaps.get(), true)))
    );
  }

  private toSpeedsChecks() {
    const toSpeedsNotInserted = !this.v1Speed || !this.vRSpeed || !this.v2Speed;
    if (toSpeedsNotInserted !== this.toSpeedsNotInserted) {
      this.toSpeedsNotInserted = toSpeedsNotInserted;
    }

    const toSpeedsTooLow = this.getToSpeedsTooLow();
    if (toSpeedsTooLow !== this.toSpeedsTooLow) {
      this.toSpeedsTooLow = toSpeedsTooLow;
      if (toSpeedsTooLow) {
        this.addMessageToQueue(NXSystemMessages.toSpeedTooLow, () => !this.getToSpeedsTooLow());
      }
    }

    const vSpeedDisagree = !this.vSpeedsValid();
    if (vSpeedDisagree !== this.vSpeedDisagree) {
      this.vSpeedDisagree = vSpeedDisagree;
      if (vSpeedDisagree) {
        this.addMessageToQueue(NXSystemMessages.vToDisagree, this.vSpeedsValid.bind(this));
      }
    }

    this.arincDiscreteWord3.setBitValue(16, vSpeedDisagree);
    this.arincDiscreteWord3.setBitValue(17, toSpeedsTooLow);
    this.arincDiscreteWord3.setBitValue(18, toSpeedsNotInserted);
    this.arincDiscreteWord3.setSsm(Arinc429SignStatusMatrix.NormalOperation);
  }

  private get v1Speed() {
    return this.flightPlanService.active.performanceData.v1.get();
  }

  public setV1Speed(speed: number | null, forPlan: FlightPlanIndex) {
    this.flightPlanService.setPerformanceData('v1', speed, forPlan);
  }

  private get vRSpeed() {
    return this.flightPlanService.active.performanceData.vr.get();
  }

  public setVrSpeed(speed: number, forPlan: FlightPlanIndex) {
    this.flightPlanService.setPerformanceData('vr', speed, forPlan);
  }

  private get v2Speed() {
    return this.flightPlanService.active.performanceData.v2.get();
  }

  public setV2Speed(speed: number, forPlan: FlightPlanIndex) {
    this.flightPlanService.setPerformanceData('v2', speed, forPlan);
  }

  public trySetV1Speed(s: string, forPlan: FlightPlanIndex): boolean {
    if (s === Keypad.clrValue) {
      this.setScratchpadMessage(NXSystemMessages.notAllowed);
      return false;
    }
    const v = parseInt(s);
    if (!isFinite(v) || !/^\d{2,3}$/.test(s)) {
      this.setScratchpadMessage(NXSystemMessages.formatError);
      return false;
    }
    if (v < 90 || v > 350) {
      this.setScratchpadMessage(NXSystemMessages.entryOutOfRange);
      return false;
    }
    this.removeMessageFromQueue(NXSystemMessages.checkToData.text);

    if (forPlan === FlightPlanIndex.Active) {
      this.unconfirmedV1Speed = undefined;
    }

    this.setV1Speed(v, forPlan);
    return true;
  }

  public trySetVRSpeed(s: string, forPlan: FlightPlanIndex): boolean {
    if (s === Keypad.clrValue) {
      this.setScratchpadMessage(NXSystemMessages.notAllowed);
      return false;
    }
    const v = parseInt(s);
    if (!isFinite(v) || !/^\d{2,3}$/.test(s)) {
      this.setScratchpadMessage(NXSystemMessages.formatError);
      return false;
    }
    if (v < 90 || v > 350) {
      this.setScratchpadMessage(NXSystemMessages.entryOutOfRange);
      return false;
    }
    this.removeMessageFromQueue(NXSystemMessages.checkToData.text);

    if (forPlan === FlightPlanIndex.Active) {
      this.unconfirmedVRSpeed = undefined;
    }

    this.setVrSpeed(v, forPlan);
    return true;
  }

  public trySetV2Speed(s: string, forPlan: FlightPlanIndex): boolean {
    if (s === Keypad.clrValue) {
      this.setScratchpadMessage(NXSystemMessages.notAllowed);
      return false;
    }
    const v = parseInt(s);
    if (!isFinite(v) || !/^\d{2,3}$/.test(s)) {
      this.setScratchpadMessage(NXSystemMessages.formatError);
      return false;
    }
    if (v < 90 || v > 350) {
      this.setScratchpadMessage(NXSystemMessages.entryOutOfRange);
      return false;
    }
    this.removeMessageFromQueue(NXSystemMessages.checkToData.text);

    if (forPlan === FlightPlanIndex.Active) {
      this.unconfirmedV2Speed = undefined;
    }

    this.setV2Speed(v, forPlan);
    return true;
  }

  public trySetTakeOffTransAltitude(s: string, forPlan: FlightPlanIndex): boolean {
    if (s === Keypad.clrValue) {
      this.flightPlanService.setPerformanceData('pilotTransitionAltitude', null, forPlan);
      this.updateTransitionAltitudeLevel();
      return true;
    }

    let value = parseInt(s);
    if (!isFinite(value) || !/^\d{4,5}$/.test(s)) {
      this.setScratchpadMessage(NXSystemMessages.formatError);
      return false;
    }

    value = Math.round(value / 10) * 10;
    if (value < 1000 || value > 45000) {
      this.setScratchpadMessage(NXSystemMessages.entryOutOfRange);
      return false;
    }

    this.flightPlanService.setPerformanceData('pilotTransitionAltitude', value, forPlan);
    this.updateTransitionAltitudeLevel();
    return true;
  }

  public async trySetThrustReductionAccelerationAltitude(s: string, forPlan: FlightPlanIndex): Promise<boolean> {
    const plan = this.getFlightPlan(forPlan);

    if (this.flightPhaseManager.phase >= FmgcFlightPhase.Takeoff || !plan.originAirport) {
      this.setScratchpadMessage(NXSystemMessages.notAllowed);
      return false;
    }

    if (s === Keypad.clrValue) {
      const hasDefaultThrRed = plan.performanceData.defaultThrustReductionAltitude.get() !== null;
      const hasDefaultAcc = plan.performanceData.defaultAccelerationAltitude.get() !== null;

      if (hasDefaultThrRed && hasDefaultAcc) {
        plan.setPerformanceData('pilotThrustReductionAltitude', null);
        plan.setPerformanceData('pilotAccelerationAltitude', null);
        return true;
      }

      this.setScratchpadMessage(NXSystemMessages.notAllowed);
      return false;
    }

    const match = s.match(/^(([0-9]{4,5})\/?)?(\/([0-9]{4,5}))?$/);
    if (match === null || (match[2] === undefined && match[4] === undefined) || s.split('/').length > 2) {
      this.setScratchpadMessage(NXSystemMessages.formatError);
      return false;
    }

    const thrRed = match[2] !== undefined ? MathUtils.round(parseInt(match[2]), 10) : null;
    const accAlt = match[4] !== undefined ? MathUtils.round(parseInt(match[4]), 10) : null;

    const origin = plan.originAirport;

    let elevation = 0;
    if (origin) {
      elevation = origin.location.alt;
    }

    const minimumAltitude = elevation + 400;

    const newThrRed = thrRed !== null ? thrRed : plan.performanceData.thrustReductionAltitude.get();
    const newAccAlt = accAlt !== null ? accAlt : plan.performanceData.accelerationAltitude.get();

    if (
      (thrRed !== null && (thrRed < minimumAltitude || thrRed > 45000)) ||
      (accAlt !== null && (accAlt < minimumAltitude || accAlt > 45000)) ||
      (newThrRed !== null && newAccAlt !== null && thrRed > accAlt)
    ) {
      this.setScratchpadMessage(NXSystemMessages.entryOutOfRange);
      return false;
    }

    if (thrRed !== null) {
      plan.setPerformanceData('pilotThrustReductionAltitude', thrRed);
    }

    if (accAlt !== null) {
      plan.setPerformanceData('pilotAccelerationAltitude', accAlt);
    }

    return true;
  }

  public async trySetEngineOutAcceleration(s: string, forPlan: FlightPlanIndex): Promise<boolean> {
    const plan = this.getFlightPlan(forPlan);

    if (this.flightPhaseManager.phase >= FmgcFlightPhase.Takeoff || !plan.originAirport) {
      this.setScratchpadMessage(NXSystemMessages.notAllowed);
      return false;
    }

    if (s === Keypad.clrValue) {
      const hasDefaultEngineOutAcc = plan.performanceData.defaultEngineOutAccelerationAltitude.get() !== null;

      if (hasDefaultEngineOutAcc) {
        plan.setPerformanceData('pilotEngineOutAccelerationAltitude', null);
        return true;
      }

      this.setScratchpadMessage(NXSystemMessages.notAllowed);
      return false;
    }

    const match = s.match(/^([0-9]{4,5})$/);
    if (match === null) {
      this.setScratchpadMessage(NXSystemMessages.formatError);
      return false;
    }

    const accAlt = parseInt(match[1]);

    const origin = plan.originAirport;
    const elevation = origin.location.alt !== undefined ? origin.location.alt : 0;
    const minimumAltitude = elevation + 400;

    if (accAlt < minimumAltitude || accAlt > 45000) {
      this.setScratchpadMessage(NXSystemMessages.entryOutOfRange);
      return false;
    }

    plan.setPerformanceData('pilotEngineOutAccelerationAltitude', accAlt);

    return true;
  }

  public async trySetThrustReductionAccelerationAltitudeGoaround(
    s: string,
    forPlan: FlightPlanIndex,
  ): Promise<boolean> {
    const plan = this.getFlightPlan(forPlan);

    if (this.flightPhaseManager.phase >= FmgcFlightPhase.GoAround || !plan.destinationAirport) {
      this.setScratchpadMessage(NXSystemMessages.notAllowed);
      return false;
    }

    if (s === Keypad.clrValue) {
      const hasDefaultMissedThrRed = plan.performanceData.defaultMissedThrustReductionAltitude.get() !== null;
      const hasDefaultMissedAcc = plan.performanceData.defaultMissedAccelerationAltitude.get() !== null;

      if (hasDefaultMissedThrRed && hasDefaultMissedAcc) {
        plan.setPerformanceData('pilotMissedThrustReductionAltitude', null);
        plan.setPerformanceData('pilotMissedAccelerationAltitude', null);
        return true;
      }

      this.setScratchpadMessage(NXSystemMessages.notAllowed);
      return false;
    }

    const match = s.match(/^(([0-9]{4,5})\/?)?(\/([0-9]{4,5}))?$/);
    if (match === null || (match[2] === undefined && match[4] === undefined) || s.split('/').length > 2) {
      this.setScratchpadMessage(NXSystemMessages.formatError);
      return false;
    }

    const thrRed = match[2] !== undefined ? MathUtils.round(parseInt(match[2]), 10) : null;
    const accAlt = match[4] !== undefined ? MathUtils.round(parseInt(match[4]), 10) : null;

    const destination = plan.destinationAirport;
    const elevation = destination.location.alt !== undefined ? destination.location.alt : 0;
    const minimumAltitude = elevation + 400;

    const newThrRed = thrRed !== null ? thrRed : plan.performanceData.missedThrustReductionAltitude.get();
    const newAccAlt = accAlt !== null ? accAlt : plan.performanceData.missedAccelerationAltitude.get();

    if (
      (thrRed !== null && (thrRed < minimumAltitude || thrRed > 45000)) ||
      (accAlt !== null && (accAlt < minimumAltitude || accAlt > 45000)) ||
      (newThrRed !== null && newAccAlt !== null && thrRed > accAlt)
    ) {
      this.setScratchpadMessage(NXSystemMessages.entryOutOfRange);
      return false;
    }

    if (thrRed !== null) {
      plan.setPerformanceData('pilotMissedThrustReductionAltitude', thrRed);
    }

    if (accAlt !== null) {
      plan.setPerformanceData('pilotMissedAccelerationAltitude', accAlt);
    }

    return true;
  }

  public async trySetEngineOutAccelerationAltitudeGoaround(s: string, forPlan: FlightPlanIndex): Promise<boolean> {
    const plan = this.getFlightPlan(forPlan);

    if (this.flightPhaseManager.phase >= FmgcFlightPhase.GoAround || !plan.destinationAirport) {
      this.setScratchpadMessage(NXSystemMessages.notAllowed);
      return false;
    }

    if (s === Keypad.clrValue) {
      const hasDefaultMissedEOAcc = plan.performanceData.defaultMissedEngineOutAccelerationAltitude.get() !== null;

      if (hasDefaultMissedEOAcc) {
        plan.setPerformanceData('pilotMissedEngineOutAccelerationAltitude', null);
        return true;
      }

      this.setScratchpadMessage(NXSystemMessages.notAllowed);
      return false;
    }

    const match = s.match(/^([0-9]{4,5})$/);
    if (match === null) {
      this.setScratchpadMessage(NXSystemMessages.formatError);
      return false;
    }

    const accAlt = parseInt(match[1]);

    const destination = plan.destinationAirport;
    const elevation = destination.location.alt !== undefined ? destination.location.alt : 0;
    const minimumAltitude = elevation + 400;

    if (accAlt < minimumAltitude || accAlt > 45000) {
      this.setScratchpadMessage(NXSystemMessages.entryOutOfRange);
      return false;
    }

    plan.setPerformanceData('pilotMissedEngineOutAccelerationAltitude', accAlt);

    return true;
  }

  public thrustReductionAccelerationChecks() {
    const activePlan = this.flightPlanService.active;

    if (activePlan.reconcileAccelerationWithConstraints()) {
      this.addMessageToQueue(
        NXSystemMessages.newAccAlt.getModifiedMessage(activePlan.performanceData.accelerationAltitude.get().toFixed(0)),
      );
    }

    if (activePlan.reconcileThrustReductionWithConstraints()) {
      this.addMessageToQueue(
        NXSystemMessages.newThrRedAlt.getModifiedMessage(
          activePlan.performanceData.thrustReductionAltitude.get().toFixed(0),
        ),
      );
    }
  }

  private updateThrustReductionAcceleration() {
    const activePerformanceData = this.flightPlanService.active.performanceData;

    this.arincThrustReductionAltitude.setBnrValue(
      activePerformanceData.thrustReductionAltitude.get() !== null
        ? activePerformanceData.thrustReductionAltitude.get()
        : 0,
      activePerformanceData.thrustReductionAltitude.get() !== null
        ? Arinc429SignStatusMatrix.NormalOperation
        : Arinc429SignStatusMatrix.NoComputedData,
      17,
      131072,
      0,
    );
    this.arincAccelerationAltitude.setBnrValue(
      activePerformanceData.accelerationAltitude.get() !== null ? activePerformanceData.accelerationAltitude.get() : 0,
      activePerformanceData.accelerationAltitude.get() !== null
        ? Arinc429SignStatusMatrix.NormalOperation
        : Arinc429SignStatusMatrix.NoComputedData,
      17,
      131072,
      0,
    );
    this.arincEoAccelerationAltitude.setBnrValue(
      activePerformanceData.engineOutAccelerationAltitude.get() !== null
        ? activePerformanceData.engineOutAccelerationAltitude.get()
        : 0,
      activePerformanceData.engineOutAccelerationAltitude.get() !== null
        ? Arinc429SignStatusMatrix.NormalOperation
        : Arinc429SignStatusMatrix.NoComputedData,
      17,
      131072,
      0,
    );

    this.arincMissedThrustReductionAltitude.setBnrValue(
      activePerformanceData.missedThrustReductionAltitude.get() !== null
        ? activePerformanceData.missedThrustReductionAltitude.get()
        : 0,
      activePerformanceData.missedThrustReductionAltitude.get() !== null
        ? Arinc429SignStatusMatrix.NormalOperation
        : Arinc429SignStatusMatrix.NoComputedData,
      17,
      131072,
      0,
    );
    this.arincMissedAccelerationAltitude.setBnrValue(
      activePerformanceData.missedAccelerationAltitude.get() !== null
        ? activePerformanceData.missedAccelerationAltitude.get()
        : 0,
      activePerformanceData.missedAccelerationAltitude.get() !== null
        ? Arinc429SignStatusMatrix.NormalOperation
        : Arinc429SignStatusMatrix.NoComputedData,
      17,
      131072,
      0,
    );
    this.arincMissedEoAccelerationAltitude.setBnrValue(
      activePerformanceData.missedEngineOutAccelerationAltitude.get() !== null
        ? activePerformanceData.missedEngineOutAccelerationAltitude.get()
        : 0,
      activePerformanceData.missedEngineOutAccelerationAltitude.get() !== null
        ? Arinc429SignStatusMatrix.NormalOperation
        : Arinc429SignStatusMatrix.NoComputedData,
      17,
      131072,
      0,
    );
  }

  private updateTransitionAltitudeLevel() {
    const originTransitionAltitude = this.getOriginTransitionAltitude();
    this.arincTransitionAltitude.setBnrValue(
      originTransitionAltitude !== null ? originTransitionAltitude : 0,
      originTransitionAltitude !== null
        ? Arinc429SignStatusMatrix.NormalOperation
        : Arinc429SignStatusMatrix.NoComputedData,
      17,
      131072,
      0,
    );

    const destinationTansitionLevel = this.getDestinationTransitionLevel();
    this.arincTransitionLevel.setBnrValue(
      destinationTansitionLevel !== null ? destinationTansitionLevel : 0,
      destinationTansitionLevel !== null
        ? Arinc429SignStatusMatrix.NormalOperation
        : Arinc429SignStatusMatrix.NoComputedData,
      9,
      512,
      0,
    );
  }

  public setPerfTOFlexTemp(s: string, forPlan: FlightPlanIndex): boolean {
    if (s === Keypad.clrValue) {
      this.flightPlanService.setPerformanceData('flexTakeoffTemperature', null, forPlan);
      return true;
    }
    let value = parseInt(s);
    if (!isFinite(value) || !/^[+-]?\d{1,2}$/.test(s)) {
      this.setScratchpadMessage(NXSystemMessages.formatError);
      return false;
    }
    if (value < -99 || value > 99) {
      this.setScratchpadMessage(NXSystemMessages.entryOutOfRange);
      return false;
    }
    // As the sim uses 0 as a sentinel value to detect that no flex
    // temperature is set, we'll just use 0.1 as the actual value for flex 0
    // and make sure we never display it with decimals.
    if (value === 0) {
      value = 0.1;
    }
    this.flightPlanService.setPerformanceData('flexTakeoffTemperature', value, forPlan);
    return true;
  }

  /**
   * Attempts to predict required block fuel for trip
   */
  public tryFuelPlanning(forPlan: FlightPlanIndex): boolean {
    if (this.isFuelPlanningInProgress(forPlan)) {
      this.flightPlanService.setPerformanceData('blockFuel', this.getUnconfirmedBlockFuel(forPlan), forPlan);
      this.setUnconfirmedBlockFuel(null, forPlan);

      return true;
    }

    if (forPlan === FlightPlanIndex.Active) {
      this.activeFuelPlanningPhase = FuelPlanningPhases.IN_PROGRESS;
    } else if (forPlan === FlightPlanIndex.FirstSecondary) {
      this.secFuelPlanningPhase = FuelPlanningPhases.IN_PROGRESS;
    }

    const plan = this.getFlightPlan(forPlan);
    const predictions = this.runFuelPredComputation(forPlan);

    const blockFuel =
      predictions.tripFuel +
      predictions.minimumDestinationFuel +
      plan.performanceData.taxiFuel.get() +
      predictions.routeReserveFuel;

    this.setUnconfirmedBlockFuel(blockFuel, forPlan);

    return true;
  }

  public trySetTaxiFuelWeight(s: string, forPlan: FlightPlanIndex): boolean {
    if (s === Keypad.clrValue) {
      this.currFlightPlanService.setPerformanceData('pilotTaxiFuel', null, forPlan);
      return true;
    }
    if (!this.representsDecimalNumber(s)) {
      this.setScratchpadMessage(NXSystemMessages.formatError);
      return false;
    }
    const value = NXUnits.userToKg(parseFloat(s));
    if (isFinite(value)) {
      if (this.isTaxiFuelInRange(value)) {
        this.currFlightPlanService.setPerformanceData('pilotTaxiFuel', value, forPlan);
        return true;
      } else {
        this.setScratchpadMessage(NXSystemMessages.entryOutOfRange);
        return false;
      }
    }
    this.setScratchpadMessage(NXSystemMessages.notAllowed);
    return false;
  }

  /**
   * This method is used to set initial Final Time for when INIT B is making predictions
   * @param {String} s - containing time value
   * @returns {boolean}
   */
  public trySetRouteFinalTime(s: string, forPlan: FlightPlanIndex): boolean {
    if (s) {
      if (s === Keypad.clrValue) {
        this.flightPlanService.setPerformanceData('pilotFinalHoldingTime', null, forPlan);
        this.flightPlanService.setPerformanceData('pilotFinalHoldingFuel', null, forPlan);

        return true;
      }
      // Time entry must start with '/'
      if (s.startsWith('/')) {
        const rteFinalTime = s.slice(1);

        if (!/^\d{1,4}$/.test(rteFinalTime)) {
          this.setScratchpadMessage(NXSystemMessages.formatError);
          return false;
        }

        if (this.isFinalTimeInRange(rteFinalTime)) {
          const routeFinalTimeMinutes = FmsFormatters.hhmmToMinutes(rteFinalTime.padStart(4, '0'));

          this.flightPlanService.setPerformanceData('pilotFinalHoldingTime', routeFinalTimeMinutes, forPlan);
          this.flightPlanService.setPerformanceData('pilotFinalHoldingFuel', null, forPlan);

          return true;
        } else {
          this.setScratchpadMessage(NXSystemMessages.entryOutOfRange);
          return false;
        }
      }
    }
    this.setScratchpadMessage(NXSystemMessages.notAllowed);
    return false;
  }

  public trySetRouteFinalFuel(s: string, forPlan: FlightPlanIndex): boolean {
    if (s === Keypad.clrValue) {
      this.flightPlanService.setPerformanceData('pilotFinalHoldingTime', null, forPlan);
      this.flightPlanService.setPerformanceData('pilotFinalHoldingFuel', null, forPlan);

      return true;
    }
    if (s) {
      // Time entry must start with '/'
      if (s.startsWith('/')) {
        return this.trySetRouteFinalTime(s, forPlan);
      } else {
        // If not time, try to parse as weight
        // Weight can be entered with optional trailing slash, if so remove it before parsing the value
        const enteredValue = s.endsWith('/') ? s.slice(0, -1) : s;

        if (!this.representsDecimalNumber(enteredValue)) {
          this.setScratchpadMessage(NXSystemMessages.formatError);
          return false;
        }

        const rteFinalWeight = NXUnits.userToKg(parseFloat(enteredValue));

        if (this.isFinalFuelInRange(rteFinalWeight)) {
          this.flightPlanService.setPerformanceData('pilotFinalHoldingFuel', rteFinalWeight, forPlan);
          this.flightPlanService.setPerformanceData('pilotFinalHoldingTime', null, forPlan);

          return true;
        } else {
          this.setScratchpadMessage(NXSystemMessages.entryOutOfRange);
          return false;
        }
      }
    }
    this.setScratchpadMessage(NXSystemMessages.notAllowed);
    return false;
  }

  public trySetRouteReservedPercent(s: string, forPlan: FlightPlanIndex): boolean {
    if (!this.isFlying()) {
      if (s) {
        if (s === Keypad.clrValue) {
          this.flightPlanService.setPerformanceData('pilotRouteReserveFuel', null, forPlan);
          this.flightPlanService.setPerformanceData('pilotRouteReserveFuelPercentage', null, forPlan);

          return true;
        }
        // Percentage entry must start with '/'
        if (s.startsWith('/')) {
          const enteredValue = s.slice(1);

          if (!this.representsDecimalNumber(enteredValue)) {
            this.setScratchpadMessage(NXSystemMessages.formatError);
            return false;
          }

          const rteRsvPercent = parseFloat(enteredValue);

          if (!this.isRteRsvPercentInRange(rteRsvPercent)) {
            this.setScratchpadMessage(NXSystemMessages.entryOutOfRange);
            return false;
          }

          if (isFinite(rteRsvPercent)) {
            this.flightPlanService.setPerformanceData('pilotRouteReserveFuel', null, forPlan);
            this.flightPlanService.setPerformanceData('pilotRouteReserveFuelPercentage', rteRsvPercent, forPlan);

            return true;
          }
        }
      }
    }
    this.setScratchpadMessage(NXSystemMessages.notAllowed);
    return false;
  }

  /**
   * Checks input and passes to trySetCruiseFl()
   * @param input Altitude or FL
   * @returns input passed checks
   */
  public trySetCruiseFlCheckInput(input: string, forPlan: FlightPlanIndex): boolean {
    if (input === Keypad.clrValue) {
      this.setScratchpadMessage(NXSystemMessages.notAllowed);
      return false;
    }
    const flString = input.replace('FL', '');
    if (!flString) {
      this.setScratchpadMessage(NXSystemMessages.notAllowed);
      return false;
    }
    return this.trySetCruiseFl(parseFloat(flString), forPlan);
  }

  /**
   * Sets new Cruise FL if all conditions good
   * @param fl {number} Altitude or FL
   * @param forPlan {number} Flight plan index to set Cruise FL for
   * @returns {boolean} input passed checks
   */
  private trySetCruiseFl(fl: number, forPlan: number): boolean {
    if (!isFinite(fl)) {
      this.setScratchpadMessage(NXSystemMessages.notAllowed);
      return false;
    }
    if (fl >= 1000) {
      fl = Math.floor(fl / 100);
    }
    if (fl > this.maxCruiseFL) {
      this.setScratchpadMessage(NXSystemMessages.entryOutOfRange);
      return false;
    }

    const phase = this.flightPhaseManager.phase;
    const selFl = Math.floor(Math.max(0, Simplane.getAutoPilotDisplayedAltitudeLockValue('feet')) / 100);

    // TODO check if it's correct to skip this logic for SEC
    if (
      forPlan === FlightPlanIndex.Active &&
      fl < selFl &&
      (phase === FmgcFlightPhase.Climb || phase === FmgcFlightPhase.Approach || phase === FmgcFlightPhase.GoAround)
    ) {
      this.setScratchpadMessage(NXSystemMessages.entryOutOfRange);
      return false;
    }

    if (fl <= 0 || fl > this.maxCruiseFL) {
      this.setScratchpadMessage(NXSystemMessages.entryOutOfRange);
      return false;
    }

    this.flightPlanService.setPerformanceData('cruiseFlightLevel', fl, forPlan);
    this.onUpdateCruiseLevel(fl, forPlan);

    return true;
  }

  private onUpdateCruiseLevel(newCruiseLevel: number, forPlan: number) {
    this.currFlightPlanService.setPerformanceData('cruiseTemperature', null, forPlan);

    if (forPlan === FlightPlanIndex.Active) {
      this.updateConstraints();

      this.flightPhaseManager.handleNewCruiseAltitudeEntered(newCruiseLevel);
    }
  }

  public trySetRouteReservedFuel(s: string, forPlan: FlightPlanIndex): boolean {
    if (!this.isFlying()) {
      if (s) {
        if (s === Keypad.clrValue) {
          this.flightPlanService.setPerformanceData('pilotRouteReserveFuel', null, forPlan);
          this.flightPlanService.setPerformanceData('pilotRouteReserveFuelPercentage', null, forPlan);

          return true;
        }
        // Percentage entry must start with '/'
        if (s.startsWith('/')) {
          return this.trySetRouteReservedPercent(s, forPlan);
        } else {
          // If not percentage, try to parse as weight
          // Weight can be entered with optional trailing slash, if so remove it before parsing the value
          const enteredValue = s.endsWith('/') ? s.slice(0, -1) : s;

          if (!this.representsDecimalNumber(enteredValue)) {
            this.setScratchpadMessage(NXSystemMessages.formatError);
            return false;
          }

          const rteRsvWeight = NXUnits.userToKg(parseFloat(enteredValue));

          if (!this.isRteRsvFuelInRange(rteRsvWeight)) {
            this.setScratchpadMessage(NXSystemMessages.entryOutOfRange);
            return false;
          }

          if (isFinite(rteRsvWeight)) {
            this.flightPlanService.setPerformanceData('pilotRouteReserveFuel', rteRsvWeight, forPlan);
            this.flightPlanService.setPerformanceData('pilotRouteReserveFuelPercentage', null, forPlan);

            return true;
          }
        }
      }
    }
    this.setScratchpadMessage(NXSystemMessages.notAllowed);
    return false;
  }

  public trySetZeroFuelWeightZFWCG(s: string, forPlan: FlightPlanIndex): boolean {
    const plan = this.getFlightPlan(forPlan);

    if (s) {
      if (s.includes('/')) {
        const sSplit = s.split('/');
        const zfw = NXUnits.userToKg(parseFloat(sSplit[0]));
        const zfwcg = parseFloat(sSplit[1]);
        if (isFinite(zfw) && isFinite(zfwcg)) {
          if (this.isZFWInRange(zfw) && this.isZFWCGInRange(zfwcg)) {
            this.currFlightPlanService.setPerformanceData('zeroFuelWeight', zfw, forPlan);
            this.currFlightPlanService.setPerformanceData('zeroFuelWeightCenterOfGravity', zfwcg, forPlan);
            return true;
          }
          this.setScratchpadMessage(NXSystemMessages.entryOutOfRange);
          return false;
        }
        if (plan.performanceData.zeroFuelWeight.get() === null) {
          this.setScratchpadMessage(NXSystemMessages.notAllowed);
          return false;
        }
        if (this.isZFWInRange(zfw)) {
          this.flightPlanService.setPerformanceData('zeroFuelWeight', zfw, forPlan);
          return true;
        }
        if (this.isZFWCGInRange(zfwcg)) {
          this.flightPlanService.setPerformanceData('zeroFuelWeightCenterOfGravity', zfwcg, forPlan);
          return true;
        }
        this.setScratchpadMessage(NXSystemMessages.entryOutOfRange);
        return false;
      }
      if (plan.performanceData.zeroFuelWeight.get() === null) {
        this.setScratchpadMessage(NXSystemMessages.notAllowed);
        return false;
      }
      const zfw = NXUnits.userToKg(parseFloat(s));
      if (this.isZFWInRange(zfw)) {
        this.flightPlanService.setPerformanceData('zeroFuelWeight', zfw, forPlan);

        return true;
      }
      this.setScratchpadMessage(NXSystemMessages.entryOutOfRange);
      return false;
    }
    this.setScratchpadMessage(NXSystemMessages.formatError);
    return false;
  }

  /**
   *
   * @returns {number} Returns estimated fuel on board when arriving at the destination
   */
  public getDestEFOB() {
    const plan = this.getFlightPlan(FlightPlanIndex.Active);
    const predictions = this.getFuelPredComputation(FlightPlanIndex.Active);

    return predictions.landingWeight - plan.performanceData.zeroFuelWeight.get();
  }

  public trySetBlockFuel(s: string, forPlan: FlightPlanIndex): boolean {
    if (s === Keypad.clrValue) {
      this.flightPlanService.setPerformanceData('blockFuel', null, forPlan);

      this.setUnconfirmedBlockFuel(null, forPlan);

      return true;
    }
    const value = NXUnits.userToKg(parseFloat(s));
    if (isFinite(value) && this.isBlockFuelInRange(value)) {
      if (this.isBlockFuelInRange(value)) {
        this.flightPlanService.setPerformanceData('blockFuel', value, forPlan);
        return true;
      } else {
        this.setScratchpadMessage(NXSystemMessages.entryOutOfRange);
        return false;
      }
    }
    this.setScratchpadMessage(NXSystemMessages.notAllowed);
    return false;
  }

  public trySetAverageWind(s: string, forPlan: FlightPlanIndex): boolean {
    const validDelims = ['TL', 'T', '+', 'HD', 'H', '-'];
    const matchedIndex = validDelims.findIndex((element) => s.startsWith(element));
    const digits = matchedIndex >= 0 ? s.replace(validDelims[matchedIndex], '') : s;
    const isNum = /^\d+$/.test(digits);
    if (!isNum) {
      this.setScratchpadMessage(NXSystemMessages.formatError);
      return false;
    }
    const wind = parseInt(digits);
    if (wind > 250) {
      this.setScratchpadMessage(NXSystemMessages.entryOutOfRange);
      return false;
    }

    this.flightPlanService.setPerformanceData('pilotTripWind', matchedIndex <= 2 ? wind : -wind, forPlan);
    return true;
  }

  public trySetPreSelectedClimbSpeed(s: string, forPlan: FlightPlanIndex): boolean {
    const isNextPhase = this.flightPhaseManager.phase === FmgcFlightPhase.Takeoff;
    if (s === Keypad.clrValue) {
      this.flightPlanService.setPerformanceData('preselectedClimbSpeed', null, forPlan);
      if (isNextPhase) {
        this.updatePreSelSpeedMach(undefined);
      }
      return true;
    }

    const SPD_REGEX = /\d{1,3}/;
    if (s.match(SPD_REGEX) === null) {
      this.setScratchpadMessage(NXSystemMessages.formatError);
      return false;
    }

    const spd = parseInt(s);
    if (!Number.isFinite(spd)) {
      this.setScratchpadMessage(NXSystemMessages.formatError);
      return false;
    }

    if (spd < 100 || spd > 350) {
      this.setScratchpadMessage(NXSystemMessages.entryOutOfRange);
      return false;
    }

    this.flightPlanService.setPerformanceData('preselectedClimbSpeed', spd, forPlan);
    if (isNextPhase) {
      this.updatePreSelSpeedMach(spd);
    }

    return true;
  }

  public trySetPreSelectedCruiseSpeed(s: string, forPlan: FlightPlanIndex): boolean {
    const isNextPhase = this.flightPhaseManager.phase === FmgcFlightPhase.Climb;
    if (s === Keypad.clrValue) {
      this.flightPlanService.setPerformanceData('preselectedCruiseSpeed', null, forPlan);
      if (isNextPhase) {
        this.updatePreSelSpeedMach(undefined);
      }
      return true;
    }

    const MACH_OR_SPD_REGEX = /^(\.\d{1,2}|\d{1,3})$/;
    if (s.match(MACH_OR_SPD_REGEX) === null) {
      this.setScratchpadMessage(NXSystemMessages.formatError);
      return false;
    }

    const v = parseFloat(s);
    if (!Number.isFinite(v)) {
      this.setScratchpadMessage(NXSystemMessages.formatError);
      return false;
    }

    if (v < 1) {
      const mach = Math.round(v * 100) / 100;
      if (mach < 0.15 || mach > 0.82) {
        this.setScratchpadMessage(NXSystemMessages.entryOutOfRange);
        return false;
      }

      this.flightPlanService.setPerformanceData('preselectedCruiseSpeed', mach, forPlan);
    } else {
      const spd = Math.round(v);
      if (spd < 100 || spd > 350) {
        this.setScratchpadMessage(NXSystemMessages.entryOutOfRange);
        return false;
      }

      this.flightPlanService.setPerformanceData('preselectedCruiseSpeed', spd, forPlan);
    }

    if (isNextPhase && forPlan === FlightPlanIndex.Active) {
      const plan = this.getFlightPlan(FlightPlanIndex.Active);
      this.updatePreSelSpeedMach(plan.performanceData.preselectedCruiseSpeed.get() ?? undefined);
    }

    return true;
  }

  public setPerfApprQNH(s: string, forPlan: FlightPlanIndex): boolean {
    if (s === Keypad.clrValue) {
      const dest = this.flightPlanService.active.destinationAirport;
      const distanceToDestination = Number.isFinite(this.getDistanceToDestination())
        ? this.getDistanceToDestination()
        : -1;

      if (forPlan === FlightPlanIndex.Active && dest && distanceToDestination < 180) {
        this.setScratchpadMessage(NXSystemMessages.notAllowed);
        return false;
      } else {
        this.flightPlanService.setPerformanceData('approachQnh', null, forPlan);
        return true;
      }
    }

    const value = parseFloat(s);
    const HPA_REGEX = /^[01]?[0-9]{3}$/;
    const INHG_REGEX = /^([23][0-9]|[0-9]{2}\.)[0-9]{2}$/;

    if (HPA_REGEX.test(s)) {
      if (value >= 745 && value <= 1050) {
        this.flightPlanService.setPerformanceData('approachQnh', value, forPlan);
        return true;
      } else {
        this.setScratchpadMessage(NXSystemMessages.entryOutOfRange);
        return false;
      }
    } else if (INHG_REGEX.test(s)) {
      if (value >= 2200 && value <= 3100) {
        this.flightPlanService.setPerformanceData('approachQnh', value / 100, forPlan);
        return true;
      } else if (value >= 22.0 && value <= 31.0) {
        this.flightPlanService.setPerformanceData('approachQnh', value, forPlan);
        return true;
      } else {
        this.setScratchpadMessage(NXSystemMessages.entryOutOfRange);
        return false;
      }
    }
    this.setScratchpadMessage(NXSystemMessages.formatError);
    return false;
  }

  public setPerfApprTemp(s: string, forPlan: FlightPlanIndex): boolean {
    if (s === Keypad.clrValue) {
      const dest = this.flightPlanService.active.destinationAirport;
      const distanceToDestination = Number.isFinite(this.getDistanceToDestination())
        ? this.getDistanceToDestination()
        : -1;

      if (forPlan === FlightPlanIndex.Active && dest && distanceToDestination < 180) {
        this.setScratchpadMessage(NXSystemMessages.notAllowed);
        return false;
      } else {
        this.flightPlanService.setPerformanceData('approachTemperature', null, forPlan);
        return true;
      }
    }

    if (!/^[+-]?\d{1,2}$/.test(s)) {
      this.setScratchpadMessage(NXSystemMessages.formatError);
      return false;
    }
    this.flightPlanService.setPerformanceData('approachTemperature', parseInt(s), forPlan);
    return true;
  }

  public setPerfApprWind(s: string, forPlan: FlightPlanIndex): boolean {
    if (s === Keypad.clrValue) {
      this.flightPlanService.setPerformanceData('approachWindDirection', null, forPlan);
      this.flightPlanService.setPerformanceData('approachWindMagnitude', null, forPlan);

      return true;
    }

    // both must be entered
    if (!/^\d{1,3}\/\d{1,3}$/.test(s)) {
      this.setScratchpadMessage(NXSystemMessages.formatError);
      return false;
    }
    const [dir, mag] = s.split('/').map((v) => parseInt(v));
    if (dir > 360 || mag > 500) {
      this.setScratchpadMessage(NXSystemMessages.entryOutOfRange);
      return false;
    }
    this.flightPlanService.setPerformanceData('approachWindDirection', dir % 360, forPlan); // 360 is displayed as 0
    this.flightPlanService.setPerformanceData('approachWindMagnitude', mag, forPlan);
    return true;
  }

  public setPerfApprTransAlt(s: string, forPlan: FlightPlanIndex): boolean {
    if (s === Keypad.clrValue) {
      this.flightPlanService.setPerformanceData('pilotTransitionLevel', null, forPlan);
      this.updateTransitionAltitudeLevel();
      return true;
    }

    if (!/^\d{4,5}$/.test(s)) {
      this.setScratchpadMessage(NXSystemMessages.formatError);
      return false;
    }
    const value = Math.round(parseInt(s) / 10) * 10;
    if (value < 1000 || value > 45000) {
      this.setScratchpadMessage(NXSystemMessages.entryOutOfRange);
      return false;
    }

    this.flightPlanService.setPerformanceData('pilotTransitionLevel', Math.round(value / 100), forPlan);
    this.updateTransitionAltitudeLevel();
    return true;
  }

  /**
   * VApp for _selected_ landing config
   */
  private getVApp() {
    const plan = this.getFlightPlan(FlightPlanIndex.Active);

    if (Number.isFinite(plan.performanceData.pilotVapp.get())) {
      return plan.performanceData.pilotVapp.get();
    }
    return this.approachSpeeds.vapp;
  }

  /**
   * VApp for _selected_ landing config with GSMini correction
   */
  private getVAppGsMini() {
    const plan = this.getFlightPlan(FlightPlanIndex.Active);

    let vAppTarget = this.getVApp();
    if (
      Number.isFinite(plan.performanceData.approachWindMagnitude.get()) &&
      Number.isFinite(plan.performanceData.approachWindDirection.get())
    ) {
      vAppTarget = NXSpeedsUtils.getVtargetGSMini(vAppTarget, NXSpeedsUtils.getHeadWindDiff(this._towerHeadwind));
    }
    return vAppTarget;
  }

  public setPerfApprVApp(s: string, forPlan: FlightPlanIndex): boolean {
    const plan = this.getFlightPlan(forPlan);

    if (s === Keypad.clrValue) {
      if (Number.isFinite(plan.performanceData.pilotVapp.get())) {
        this.flightPlanService.setPerformanceData('pilotVapp', null, forPlan);
        return true;
      }
    } else {
      if (s.includes('.')) {
        this.setScratchpadMessage(NXSystemMessages.formatError);
        return false;
      }
      const value = parseInt(s);
      if (Number.isFinite(value) && value >= 90 && value <= 350) {
        this.flightPlanService.setPerformanceData('pilotVapp', value, forPlan);
        return true;
      }
      this.setScratchpadMessage(NXSystemMessages.entryOutOfRange);
      return false;
    }
    this.setScratchpadMessage(NXSystemMessages.notAllowed);
    return false;
  }

  public setPerfApprMDA(s: string, forPlan: FlightPlanIndex): boolean {
    if (s === Keypad.clrValue) {
      this.flightPlanService.setPerformanceData('approachBaroMinimum', null, forPlan);
      return true;
    } else if (s.match(/^[0-9]{1,5}$/) !== null) {
      const value = parseInt(s);

      const plan = this.getFlightPlan(forPlan);

      let ldgRwy = plan.destinationRunway;

      if (!ldgRwy) {
        if (plan.availableDestinationRunways.length > 0) {
          ldgRwy = plan.availableDestinationRunways[0];
        }
      }

      const limitLo = ldgRwy ? ldgRwy.thresholdLocation.alt : 0;
      const limitHi = ldgRwy ? ldgRwy.thresholdLocation.alt + 5000 : 39000;

      if (value >= limitLo && value <= limitHi) {
        this.flightPlanService.setPerformanceData('approachBaroMinimum', value, forPlan);
        return true;
      }
      this.setScratchpadMessage(NXSystemMessages.entryOutOfRange);
      return false;
    } else {
      this.setScratchpadMessage(NXSystemMessages.formatError);
      return false;
    }
  }

  public setPerfApprDH(s: string, forPlan: FlightPlanIndex): boolean {
    if (s === Keypad.clrValue) {
      this.flightPlanService.setPerformanceData('approachRadioMinimum', null, forPlan);
      return true;
    }

    if (s === 'NO' || s === 'NO DH' || s === 'NODH') {
      this.flightPlanService.setPerformanceData('approachRadioMinimum', 'NO DH', forPlan);
      return true;
    } else if (s.match(/^[0-9]{1,5}$/) !== null) {
      const value = parseInt(s);
      if (value >= 0 && value <= 5000) {
        this.flightPlanService.setPerformanceData('approachRadioMinimum', value, forPlan);
        return true;
      } else {
        this.setScratchpadMessage(NXSystemMessages.entryOutOfRange);
        return false;
      }
    } else {
      this.setScratchpadMessage(NXSystemMessages.formatError);
      return false;
    }
  }

  public setPerfApprFlaps3(s: boolean, forPlan: FlightPlanIndex) {
    this.flightPlanService.setPerformanceData('approachFlapsThreeSelected', s, forPlan);
  }

  /** @param icao ID of the navaid to de-select */
  public deselectNavaid(icao: string): void {
    this.navigation.getNavaidTuner().deselectNavaid(icao);
  }

  public reselectNavaid(icao: string): void {
    this.navigation.getNavaidTuner().reselectNavaid(icao);
  }

  /** @returns icaos of deselected navaids */
  public get deselectedNavaids(): string[] {
    return this.navigation.getNavaidTuner().deselectedNavaids;
  }

  public getVorTuningData(index: 1 | 2): VorRadioTuningStatus {
    return this.navigation.getNavaidTuner().getVorRadioTuningStatus(index);
  }

  /**
   * Set a manually tuned VOR
   * @param index
   * @param facilityOrFrequency null to clear
   */
  public setManualVor(index: 1 | 2, facilityOrFrequency: number | VhfNavaid | null): void {
    return this.navigation.getNavaidTuner().setManualVor(index, facilityOrFrequency);
  }

  /**
   * Set a VOR course
   * @param index
   * @param course null to clear
   */
  public setVorCourse(index: 1 | 2, course: number): void {
    return this.navigation.getNavaidTuner().setVorCourse(index, course);
  }

  public getMmrTuningData(index: 1 | 2): MmrRadioTuningStatus {
    return this.navigation.getNavaidTuner().getMmrRadioTuningStatus(index);
  }

  /**
   * Set a manually tuned ILS
   * @param facilityOrFrequency null to clear
   */
  public async setManualIls(facilityOrFrequency: number | IlsNavaid | null): Promise<void> {
    return await this.navigation.getNavaidTuner().setManualIls(facilityOrFrequency);
  }

  /**
   * Set an ILS course
   * @param course null to clear
   * @param backcourse Whether the course is a backcourse/backbeam.
   */
  public setIlsCourse(course: number | null, backcourse = false): void {
    return this.navigation.getNavaidTuner().setIlsCourse(course, backcourse);
  }

  public getAdfTuningData(index: 1 | 2): AdfRadioTuningStatus {
    return this.navigation.getNavaidTuner().getAdfRadioTuningStatus(index);
  }

  /**
   * Set a manually tuned NDB
   * @param index
   * @param facilityOrFrequency null to clear
   */
  public setManualAdf(index: 1 | 2, facilityOrFrequency: number | NdbNavaid | null): void {
    return this.navigation.getNavaidTuner().setManualAdf(index, facilityOrFrequency);
  }

  public isMmrTuningLocked() {
    return this.navigation.getNavaidTuner().isMmrTuningLocked();
  }

  public isFmTuningActive() {
    return this.navigation.getNavaidTuner().isFmTuningActive();
  }

  /**
   * Get the currently selected navaids
   */
  public getSelectedNavaids(): SelectedNavaid[] {
    // FIXME 2 when serving CDU 2
    return this.navigation.getSelectedNavaids(1);
  }

  /**
   * Set the takeoff flap config
   */
  private setTakeoffFlaps(flaps: 0 | 1 | 2 | 3 | null, forPlan: FlightPlanIndex): void {
    const plan = this.getFlightPlan(forPlan);

    if (flaps !== plan.performanceData.takeoffFlaps.get()) {
      plan.setPerformanceData('takeoffFlaps', flaps);

      if (forPlan === FlightPlanIndex.Active) {
        this.arincDiscreteWord2.setBitValue(13, plan.performanceData.takeoffFlaps.get() === 0);
        this.arincDiscreteWord2.setBitValue(14, plan.performanceData.takeoffFlaps.get() === 1);
        this.arincDiscreteWord2.setBitValue(15, plan.performanceData.takeoffFlaps.get() === 2);
        this.arincDiscreteWord2.setBitValue(16, plan.performanceData.takeoffFlaps.get() === 3);
        this.arincDiscreteWord2.setSsm(Arinc429SignStatusMatrix.NormalOperation);
      }
    }
  }

  /**
   * Set the takeoff trim config
   */
  private setTakeoffTrim(ths: number | null, forPlan: FlightPlanIndex): void {
    const plan = this.getFlightPlan(forPlan);

    if (ths !== plan.performanceData.trimmableHorizontalStabilizer.get()) {
      plan.setPerformanceData('trimmableHorizontalStabilizer', ths);

      if (forPlan === FlightPlanIndex.Active) {
        // legacy vars
        SimVar.SetSimVarValue('L:A32NX_TO_CONFIG_THS', 'degree', ths ?? 0);
        SimVar.SetSimVarValue('L:A32NX_TO_CONFIG_THS_ENTERED', 'bool', ths !== null);

        const ssm = ths !== null ? Arinc429SignStatusMatrix.NormalOperation : Arinc429SignStatusMatrix.NoComputedData;

        this.arincTakeoffPitchTrim.setBnrValue(ths ? -ths : 0, ssm, 12, 180, -180);
      }
    }
  }

  public trySetFlapsTHS(s: string, forPlan: FlightPlanIndex): boolean {
    const plan = this.getFlightPlan(forPlan);

    if (s === Keypad.clrValue) {
      this.setTakeoffFlaps(null, forPlan);
      this.setTakeoffTrim(null, forPlan);
      this.tryCheckToData();
      return true;
    }

    let newFlaps = null;
    let newThs = null;

    // eslint-disable-next-line prefer-const
    let [flapStr, thsStr] = s.split('/');

    if (flapStr && flapStr.length > 0) {
      if (!/^\d$/.test(flapStr)) {
        this.setScratchpadMessage(NXSystemMessages.formatError);
        return false;
      }

      const flaps = parseInt(flapStr);
      if (flaps < 0 || flaps > 3) {
        this.setScratchpadMessage(NXSystemMessages.entryOutOfRange);
        return false;
      }

      newFlaps = flaps;
    }

    if (thsStr && thsStr.length > 0) {
      // allow AAN.N and N.NAA, where AA is UP or DN
      if (!/^(UP|DN)(\d|\d?\.\d|\d\.\d?)|(\d|\d?\.\d|\d\.\d?)(UP|DN)$/.test(thsStr)) {
        this.setScratchpadMessage(NXSystemMessages.formatError);
        return false;
      }

      let direction = null;
      thsStr = thsStr.replace(/(UP|DN)/g, (substr) => {
        direction = substr;
        return '';
      });

      if (direction) {
        let ths = parseFloat(thsStr);
        if (direction === 'DN') {
          // Note that 0 *= -1 will result in -0, which is strictly
          // the same as 0 (that is +0 === -0) and doesn't make a
          // difference for the calculation itself. However, in order
          // to differentiate between DN0.0 and UP0.0 we'll do check
          // later when displaying this value using Object.is to
          // determine whether the pilot entered DN0.0 or UP0.0.
          ths *= -1;
        }
        if (!isFinite(ths) || ths < -5 || ths > 7) {
          this.setScratchpadMessage(NXSystemMessages.entryOutOfRange);
          return false;
        }
        newThs = ths;
      }
    }

    if (newFlaps !== null) {
      if (plan.performanceData.takeoffFlaps.get() !== null) {
        this.tryCheckToData();
      }
      this.setTakeoffFlaps(newFlaps, forPlan);
    }
    if (newThs !== null) {
      if (plan.performanceData.trimmableHorizontalStabilizer.get() !== null) {
        this.tryCheckToData();
      }
      this.setTakeoffTrim(newThs, forPlan);
    }
    return true;
  }

  private updateAmberEfob() {
    const predictions = this.getFuelPredComputation(FlightPlanIndex.Active);
    const minDestFob = predictions.minimumDestinationFuel;
    const destEfob = predictions.destinationFuelOnBoard;

    if (minDestFob !== null && destEfob !== null) {
      const roundedDestEfob = Math.round(destEfob * 10) / 10;
      const roundedMinDestFob = Math.round(minDestFob * 10) / 10;

      this.isDestEfobAmber =
        roundedDestEfob < roundedMinDestFob || (this.isDestEfobAmber && roundedDestEfob < roundedMinDestFob + 0.3);
    } else {
      this.isDestEfobAmber = false;
    }
  }

  private checkEfobBelowMin(deltaTime: number) {
    const predictions = this.getFuelPredComputation(FlightPlanIndex.Active);
    const minDestFob = predictions.minimumDestinationFuel;
    const destEfob = predictions.destinationFuelOnBoard;

    if (minDestFob !== null && destEfob !== null) {
      // round & only use 100kgs precision since thats how it is displayed in fuel pred
      const destEfob = Math.round(predictions.destinationFuelOnBoard * 10) / 10;
      const roundedMinDestFob = Math.round(minDestFob * 10) / 10;

      this.isBelowMinDestFobForTwoMinutes.write(destEfob < roundedMinDestFob, deltaTime);

      const phase = this.getFlightPhase();

      this.shouldShowBelowMinDestEfobMessage =
        this.isBelowMinDestFobForTwoMinutes.read() && phase > FmgcFlightPhase.Climb && phase < FmgcFlightPhase.Done;
    } else {
      this.isBelowMinDestFobForTwoMinutes.write(false, deltaTime);
      this.shouldShowBelowMinDestEfobMessage = false;
    }

    if (this.shouldShowBelowMinDestEfobMessage) {
      this.addMessageToQueue(
        NXSystemMessages.destEfobBelowMin,
        () => {
          return !this.shouldShowBelowMinDestEfobMessage || this._EfobBelowMinClr === true;
        },
        () => {
          this._EfobBelowMinClr = true;
        },
      );
    }
  }

  public updateTowerHeadwind() {
    const activePlan = this.getFlightPlan(FlightPlanIndex.Active);

    if (
      Number.isFinite(activePlan.performanceData.approachWindDirection.get()) &&
      Number.isFinite(activePlan.performanceData.approachWindMagnitude.get())
    ) {
      if (activePlan.destinationRunway) {
        this._towerHeadwind = NXSpeedsUtils.getHeadwind(
          activePlan.performanceData.approachWindMagnitude.get(),
          activePlan.performanceData.approachWindDirection.get(),
          activePlan.destinationRunway.magneticBearing,
        );
      }
    }
  }

  /**
   * Called after Flaps or THS change
   */
  private tryCheckToData() {
    if (Number.isFinite(this.v1Speed) || Number.isFinite(this.vRSpeed) || Number.isFinite(this.v2Speed)) {
      this.addMessageToQueue(NXSystemMessages.checkToData);
    }
  }

  /**
   * Called after runway change
   * - Sets confirmation prompt state for every entry whether it is defined or not
   * - Adds message when at least one entry needs to be confirmed
   * Additional:
   *   Only prompt the confirmation of FLEX TEMP when the TO runway was changed, not on initial insertion of the runway
   */
  public onToRwyChanged() {
    const activePlan = this.flightPlanService.active;
    const selectedRunway = activePlan.originRunway;

    if (selectedRunway) {
      const toRunway = Avionics.Utils.formatRunway(selectedRunway.ident);
      if (toRunway === this.toRunway) {
        return;
      }
      if (this.toRunway) {
        this.toRunway = toRunway;
        this._toFlexChecked = !Number.isFinite(activePlan.performanceData.flexTakeoffTemperature.get());
        this.unconfirmedV1Speed = this.v1Speed;
        this.unconfirmedVRSpeed = this.vRSpeed;
        this.unconfirmedV2Speed = this.v2Speed;
        this.setV1Speed(null, FlightPlanIndex.Active);
        this.setVrSpeed(null, FlightPlanIndex.Active);
        this.setV2Speed(null, FlightPlanIndex.Active);

        if (!this.unconfirmedV1Speed && !this.unconfirmedVRSpeed && !this.unconfirmedV2Speed) {
          return;
        }
        this.addMessageToQueue(
          NXSystemMessages.checkToData,
          (mcdu) =>
            !this.unconfirmedV1Speed && !this.unconfirmedVRSpeed && !this.unconfirmedV2Speed && mcdu._toFlexChecked,
        );
      }
      this.toRunway = toRunway;
    }
  }

  /**
   * Switches to the next/new perf page (if new flight phase is in order) or reloads the current page
   */
  private tryUpdatePerfPage(_old: FmgcFlightPhase, _new: FmgcFlightPhase) {
    // Ensure we have a performance page selected...
    if (this.page.Current < this.page.PerformancePageTakeoff || this.page.Current > this.page.PerformancePageGoAround) {
      return;
    }

    const curPerfPagePhase = (() => {
      switch (this.page.Current) {
        case this.page.PerformancePageTakeoff:
          return FmgcFlightPhase.Takeoff;
        case this.page.PerformancePageClb:
          return FmgcFlightPhase.Climb;
        case this.page.PerformancePageCrz:
          return FmgcFlightPhase.Cruise;
        case this.page.PerformancePageDes:
          return FmgcFlightPhase.Descent;
        case this.page.PerformancePageAppr:
          return FmgcFlightPhase.Approach;
        case this.page.PerformancePageGoAround:
          return FmgcFlightPhase.GoAround;
      }
    })();

    if (_new > _old) {
      if (_new >= curPerfPagePhase) {
        CDUPerformancePage.ShowPage(this.mcdu, FlightPlanIndex.Active, _new);
      }
    } else if (_old === curPerfPagePhase) {
      CDUPerformancePage.ShowPage(this.mcdu, FlightPlanIndex.Active, _old);
    }
  }

  /**
   * Set the progress page bearing/dist location
   * @param {string} ident ident of the waypoint or runway, will be replaced by "ENTRY" if brg/dist offset are specified
   * @param {LatLongAlt} coordinates co-ordinates of the waypoint/navaid/runway, without brg/dist offset
   * @param {string?} icao icao database id of the waypoint if applicable
   */
  private _setProgLocation(ident, coordinates, icao) {
    console.log(`progLocation: ${ident} ${coordinates}`);
    this._progBrgDist = {
      icao,
      ident,
      coordinates,
      bearing: -1,
      distance: -1,
    };

    this.updateProgDistance();
  }

  /**
   * Try to set the progress page bearing/dist waypoint/location
   * @param s scratchpad entry
   * @param callback callback taking boolean arg for success/failure
   */
  public trySetProgWaypoint(s: string, callback = EmptyCallback.Boolean) {
    if (s === Keypad.clrValue) {
      this._progBrgDist = undefined;
      return callback(true);
    }

    WaypointEntryUtils.getOrCreateWaypoint(this, s, false, 'ENTRY')
      .then((wp) => {
        this._setProgLocation(wp.ident, wp.location, wp.databaseId);
        return callback(true);
      })
      .catch((err) => {
        // Rethrow if error is not an FMS message to display
        if (err.type === undefined) {
          throw err;
        }

        this.showFmsErrorMessage(err.type);
        return callback(false);
      });
  }

  /**
   * Recalculate the bearing and distance for progress page
   */
  private updateProgDistance() {
    if (!this._progBrgDist) {
      return;
    }

    const latitude = ADIRS.getLatitude();
    const longitude = ADIRS.getLongitude();

    if (!latitude.isNormalOperation() || !longitude.isNormalOperation()) {
      this._progBrgDist.distance = -1;
      this._progBrgDist.bearing = -1;
      return;
    }

    const planeLl = new LatLong(latitude.value, longitude.value);
    this._progBrgDist.distance = Avionics.Utils.computeGreatCircleDistance(planeLl, this._progBrgDist.coordinates);
    this._progBrgDist.bearing = A32NX_Util.trueToMagnetic(
      Avionics.Utils.computeGreatCircleHeading(planeLl, this._progBrgDist.coordinates),
    );
  }

  public get progBearing() {
    return this._progBrgDist ? this._progBrgDist.bearing : -1;
  }

  public get progDistance() {
    return this._progBrgDist ? this._progBrgDist.distance : -1;
  }

  public get progWaypointIdent() {
    return this._progBrgDist ? this._progBrgDist.ident : undefined;
  }

  public isWaypointInUse(wpt: Waypoint): Promise<boolean> {
    return this.flightPlanService
      .isWaypointInUse(wpt)
      .then(
        (inUseByFlightPlan) => inUseByFlightPlan || (this._progBrgDist && this._progBrgDist.icao === wpt.databaseId),
      );
  }

  public trySetGroundTemp(scratchpadValue: string, forPlan: number) {
    // TODO check if this condition is still applicable in SEC
    if (forPlan === FlightPlanIndex.Active && this.flightPhaseManager.phase !== FmgcFlightPhase.Preflight) {
      throw NXSystemMessages.notAllowed;
    }

    if (scratchpadValue === Keypad.clrValue) {
      this.flightPlanService.setPerformanceData('pilotGroundTemperature', null, forPlan);
      return;
    }

    if (scratchpadValue.match(/^[+-]?[0-9]{1,2}$/) === null) {
      throw NXSystemMessages.formatError;
    }

    this.flightPlanService.setPerformanceData('pilotGroundTemperature', parseInt(scratchpadValue), forPlan);
  }

  public navModeEngaged() {
    const lateralMode = SimVar.GetSimVarValue('L:A32NX_FMA_LATERAL_MODE', 'Number');
    switch (lateralMode) {
      case 20: // NAV
      case 30: // LOC*
      case 31: // LOC
      case 32: // LAND
      case 33: // FLARE
      case 34: // ROLL OUT
        return true;
    }
    return false;
  }

  // FIXME check why steps alts page is the only one outside FMS/CDU calling this...
  /**
   * Add type 2 message to fmgc message queue
   * @param _message MessageObject
   * @param _isResolvedOverride Function that determines if the error is resolved at this moment (type II only).
   * @param _onClearOverride Function that executes when the error is actively cleared by the pilot (type II only).
   */
  public addMessageToQueue(
    _message: TypeIIMessage,
    _isResolvedOverride: (arg0: any) => any = undefined,
    _onClearOverride: (arg0: any) => any = undefined,
  ) {
    if (!_message.isTypeTwo) {
      return;
    }
    const message =
      _isResolvedOverride === undefined && _onClearOverride === undefined
        ? _message
        : _message.getModifiedMessage('', _isResolvedOverride, _onClearOverride);
    this._messageQueue.addMessage(message);
  }

  /**
   * Removes a message from the queue
   * @param value {String}
   */
  public removeMessageFromQueue(value: string) {
    this._messageQueue.removeMessage(value);
  }

  public updateMessageQueue() {
    this._messageQueue.updateDisplayedMessage();
  }

  /* END OF MCDU GET/SET METHODS */
  /* UNSORTED CODE BELOW */

  /**
   * Generic function which returns true if engine(index) is ON (N2 > 20)
   */
  private isEngineOn(index: number): boolean {
    return SimVar.GetSimVarValue(`L:A32NX_ENGINE_N2:${index}`, 'number') > 20;
  }
  /**
   * Returns true if any one engine is running (N2 > 20)
   */
  // FIXME can be private when ATSU moved out of FMS
  public isAnEngineOn(): boolean {
    return this.isEngineOn(1) || this.isEngineOn(2);
  }

  /**
   * Returns true only if all engines are running (N2 > 20)
   */
  //TODO: can this be an util? no
  public isAllEngineOn(): boolean {
    return this.isEngineOn(1) && this.isEngineOn(2);
  }

  public isOnGround(): boolean {
    return (
      SimVar.GetSimVarValue('L:A32NX_LGCIU_1_NOSE_GEAR_COMPRESSED', 'Number') === 1 ||
      SimVar.GetSimVarValue('L:A32NX_LGCIU_2_NOSE_GEAR_COMPRESSED', 'Number') === 1
    );
  }

  public isFlying(): boolean {
    return (
      this.flightPhaseManager.phase >= FmgcFlightPhase.Takeoff && this.flightPhaseManager.phase < FmgcFlightPhase.Done
    );
  }
  /**
   * Returns the maximum cruise FL for ISA temp and GW
   * @param temp {number} ISA in C°
   * @param gw {number} GW in t
   * @returns {number} MAX FL
   */
  //TODO: can this be an util?
  private getMaxFL(temp = A32NX_Util.getIsaTempDeviation(), gw = this.getGW()) {
    return Math.round(temp <= 10 ? -2.778 * gw + 578.667 : (temp * -0.039 - 2.389) * gw + temp * -0.667 + 585.334);
  }

  /**
   * Returns the maximum allowed cruise FL considering max service FL
   * @param fl FL to check
   * @returns maximum allowed cruise FL
   */
  //TODO: can this be an util? no
  public getMaxFlCorrected(fl: number = this.getMaxFL()): number {
    return fl >= this.recMaxCruiseFL ? this.recMaxCruiseFL : fl;
  }

  // only used by trySetMinDestFob
  //TODO: Can this be util?
  private isMinDestFobInRange(fuel: number) {
    return 0 <= fuel && fuel <= 80.0;
  }

  //TODO: Can this be util?
  private isTaxiFuelInRange(taxi: number) {
    return 0 <= taxi && taxi <= 9.9;
  }

  //TODO: Can this be util?
  private isFinalFuelInRange(fuel: number) {
    return 0 <= fuel && fuel <= 100;
  }

  //TODO: Can this be util?
  private isFinalTimeInRange(time: string) {
    const convertedTime = FmsFormatters.hhmmToMinutes(time.padStart(4, '0'));
    return 0 <= convertedTime && convertedTime <= 90;
  }

  //TODO: Can this be util?
  private isRteRsvFuelInRange(fuel: number) {
    return 0 <= fuel && fuel <= 10.0;
  }

  //TODO: Can this be util?
  private isRteRsvPercentInRange(value: number) {
    return value >= 0 && value <= 15.0;
  }

  //TODO: Can this be util?
  private isZFWInRange(zfw: number) {
    return 35.0 <= zfw && zfw <= 80.0;
  }

  //TODO: Can this be util?
  private isZFWCGInRange(zfwcg: number) {
    return 8.0 <= zfwcg && zfwcg <= 50.0;
  }

  //TODO: Can this be util?
  private isBlockFuelInRange(fuel: number) {
    return 0 <= fuel && fuel <= 80;
  }

  /**
   * Retrieves current fuel on boad in tons.
   * @returns current fuel on board in tons, or null if fuel readings are not available.
   */
  //TODO: Can this be util?
  public getFOB(forPlan: FlightPlanIndex): number | null {
    const useFqi = this.isAnEngineOn();

    const plan = this.getFlightPlan(forPlan);

    // If an engine is not running, use pilot entered block fuel to calculate fuel predictions
<<<<<<< HEAD
    return useFqi
      ? (SimVar.GetSimVarValue('FUEL TOTAL QUANTITY WEIGHT', 'pound') * 0.4535934) / 1000
      : plan.performanceData.blockFuel.get() ?? null;
=======
    return useFqi ? SimVar.GetSimVarValue('L:A32NX_TOTAL_FUEL_QUANTITY', 'number') / 1000 : this.blockFuel;
>>>>>>> 0f58f604
  }

  /**
   * retrieves gross weight in tons or 0 if not available
   * @deprecated use getGrossWeight() instead
   */
  //TODO: Can this be util?
  public getGW(): number {
    const fmGwOrNull = this.getGrossWeight();
    const fmGw = fmGwOrNull !== null ? fmGwOrNull : 0;

    SimVar.SetSimVarValue('L:A32NX_FM_GROSS_WEIGHT', 'Number', fmGw);
    return fmGw;
  }

  //TODO: Can this be util?
  public getCG() {
    return SimVar.GetSimVarValue('CG PERCENT', 'Percent over 100') * 100;
  }

  //TODO: make this util or local var?
  /** @deprecated Sim AP is not used! */
  private isAirspeedManaged() {
    return SimVar.GetSimVarValue('AUTOPILOT SPEED SLOT INDEX', 'number') === 2;
  }

  //TODO: make this util or local var?
  /** @deprecated Sim AP is not used! */
  private isAltitudeManaged() {
    return SimVar.GetSimVarValue('AUTOPILOT ALTITUDE SLOT INDEX', 'number') === 2;
  }

  /**
   * Check if the given string represents a decimal number.
   * This may be a whole number or a number with one or more decimals.
   * If the leading digit is 0 and one or more decimals are given, the leading digit may be omitted.
   * @param str String to check
   * @returns True if str represents a decimal value, otherwise false
   */
  //TODO: Can this be util?
  private representsDecimalNumber(str: string): boolean {
    return /^[+-]?\d*(?:\.\d+)?$/.test(str);
  }

  /**
   * Gets the entered zero fuel weight, or undefined if not entered
   * @returns the zero fuel weight in tonnes or undefined
   */
  public getZeroFuelWeight(): number | undefined {
    return this.zeroFuelWeight;
  }

  public getV2Speed() {
    return this.v2Speed;
  }

  public getTropoPause() {
    return this.tropo;
  }

  public getManagedClimbSpeed() {
    return this.managedSpeedClimb;
  }

  public getManagedClimbSpeedMach() {
    return this.managedSpeedClimbMach;
  }

  public getManagedCruiseSpeed() {
    return this.managedSpeedCruise;
  }

  public getManagedCruiseSpeedMach() {
    return this.managedSpeedCruiseMach;
  }

  public getAccelerationAltitude() {
    const plan = this.currFlightPlanService.active;

    if (plan) {
      return plan.performanceData.accelerationAltitude.get();
    }

    return undefined;
  }

  public getThrustReductionAltitude() {
    const plan = this.currFlightPlanService.active;

    if (plan) {
      return plan.performanceData.thrustReductionAltitude.get();
    }

    return undefined;
  }

  public getOriginTransitionAltitude() {
    const plan = this.currFlightPlanService.active;

    if (plan) {
      return plan.performanceData.transitionAltitude.get();
    }

    return undefined;
  }

  public getDestinationTransitionLevel() {
    const plan = this.currFlightPlanService.active;

    if (plan) {
      return plan.performanceData.transitionLevel.get();
    }

    return undefined;
  }

  public get costIndex() {
    const plan = this.currFlightPlanService.active;

    if (plan) {
      return plan.performanceData.costIndex.get();
    }

    return undefined;
  }

  /** @deprecated */
  public set costIndex(ci) {
    const plan = this.currFlightPlanService.active;

    if (plan) {
      this.currFlightPlanService.setPerformanceData('costIndex', ci);
    }
  }

  public get tropo() {
    const plan = this.currFlightPlanService.active;

    if (plan) {
      return plan.performanceData.tropopause.get();
    }

    return undefined;
  }

  public get isTropoPilotEntered() {
    const plan = this.currFlightPlanService.active;

    if (plan) {
      return plan.performanceData.tropopauseIsPilotEntered.get();
    }

    return false;
  }

  /** @deprecated */
  public set tropo(tropo) {
    const plan = this.currFlightPlanService.active;

    if (plan) {
      this.currFlightPlanService.setPerformanceData('pilotTropopause', tropo);
    }
  }

  /** @deprecated */
  public get flightNumber() {
    const plan = this.currFlightPlanService.active;

    if (plan) {
      return this.currFlightPlanService.active.flightNumber;
    }

    return undefined;
  }

  /** @deprecated */
  public set flightNumber(flightNumber) {
    const plan = this.currFlightPlanService.active;

    if (plan) {
      this.currFlightPlanService.setFlightNumber(flightNumber);
    }
  }

  /**
   * The maximum speed imposed by the climb speed limit in the active flight plan or null if it is not set.
   */
  public get climbSpeedLimit(): number | null {
    const plan = this.currFlightPlanService.active;

    // The plane follows 250 below 10'000 even without a flight plan
    return plan ? plan.performanceData.climbSpeedLimitSpeed.get() : DefaultPerformanceData.ClimbSpeedLimitSpeed;
  }

  /**
   * The altitude below which the climb speed limit of the active flight plan applies or null if not set.
   */
  public get climbSpeedLimitAlt(): number | null {
    const plan = this.currFlightPlanService.active;

    // The plane follows 250 below 10'000 even without a flight plan
    return plan ? plan.performanceData.climbSpeedLimitAltitude.get() : DefaultPerformanceData.ClimbSpeedLimitAltitude;
  }

  /**
   * The maximum speed imposed by the descent speed limit in the active flight plan or null if it is not set.
   */
  private get descentSpeedLimit(): number | null {
    const plan = this.currFlightPlanService.active;

    // The plane follows 250 below 10'000 even without a flight plan
    return plan ? plan.performanceData.descentSpeedLimitSpeed.get() : DefaultPerformanceData.DescentSpeedLimitSpeed;
  }

  /**
   * The altitude below which the descent speed limit of the active flight plan applies or null if not set.
   */
  private get descentSpeedLimitAlt(): number | null {
    const plan = this.currFlightPlanService.active;

    // The plane follows 250 below 10'000 even without a flight plan
    return plan
      ? plan.performanceData.descentSpeedLimitAltitude.get()
      : DefaultPerformanceData.DescentSpeedLimitAltitude;
  }

  /** @deprecated */
  get zeroFuelWeight() {
    const plan = this.currFlightPlanService.active;

    return plan ? plan.performanceData.zeroFuelWeight.get() : undefined;
  }

  public getFlightPhase() {
    return this.flightPhaseManager.phase;
  }

  public getClimbSpeedLimit() {
    return {
      speed: this.climbSpeedLimit,
      underAltitude: this.climbSpeedLimitAlt,
    };
  }

  public getDescentSpeedLimit() {
    return {
      speed: this.descentSpeedLimit,
      underAltitude: this.descentSpeedLimitAlt,
    };
  }

  public getPreSelectedClbSpeed() {
    const plan = this.getFlightPlan(FlightPlanIndex.Active);

    return plan.performanceData.preselectedClimbSpeed.get() ?? undefined;
  }

  public getPreSelectedCruiseSpeed() {
    const plan = this.getFlightPlan(FlightPlanIndex.Active);

    return plan.performanceData.preselectedCruiseSpeed.get();
  }

  public getTakeoffFlapsSetting() {
    const activePlan = this.getFlightPlan(FlightPlanIndex.Active);

    return activePlan?.performanceData?.takeoffFlaps.get() ?? undefined;
  }

  public getManagedDescentSpeed() {
    const plan = this.getFlightPlan(FlightPlanIndex.Active);

    return plan.performanceData.pilotManagedDescentSpeed.get() ?? this.managedSpeedDescend;
  }

  public getManagedDescentSpeedMach() {
    const plan = this.getFlightPlan(FlightPlanIndex.Active);

    return plan.performanceData.pilotManagedDescentSpeed.get() ?? this.managedSpeedDescendMach;
  }

  // FIXME... ambiguous name that doesn't say if it's Vapp, GSmini, or something else
  public getApproachSpeed() {
    return this.approachSpeeds && this.approachSpeeds.valid ? this.approachSpeeds.vapp : 0;
  }

  public getFlapRetractionSpeed() {
    return this.approachSpeeds && this.approachSpeeds.valid ? this.approachSpeeds.f : 0;
  }

  public getSlatRetractionSpeed() {
    return this.approachSpeeds && this.approachSpeeds.valid ? this.approachSpeeds.s : 0;
  }

  public getCleanSpeed() {
    return this.approachSpeeds && this.approachSpeeds.valid ? this.approachSpeeds.gd : 0;
  }

  public getTripWind() {
    // FIXME convert vnav to use +ve for tailwind, -ve for headwind, it's the other way around at the moment
    return -(this.flightPlanService.active?.performanceData.pilotTripWind.get() ?? 0);
  }

  /** @deprecated This API is not suitable and needs replaced with a proper wind manager. */
  public getWinds() {
    return this.winds;
  }

  public getApproachWind(): FmcWindVector | null {
    const activePlan = this.currFlightPlanService.active;
    const destination = activePlan.destinationAirport;

    if (
      !destination ||
      !destination.location ||
      !Number.isFinite(activePlan.performanceData.approachWindDirection.get()) ||
      !Number.isFinite(activePlan.performanceData.approachWindMagnitude.get())
    ) {
      return { direction: 0, speed: 0 };
    }

    const magVar = Facilities.getMagVar(destination.location.lat, destination.location.long);
    const trueHeading = A32NX_Util.magneticToTrue(activePlan.performanceData.approachWindDirection.get(), magVar);

    return { direction: trueHeading, speed: activePlan.performanceData.approachWindMagnitude.get() };
  }

  public getApproachQnh() {
    return this.flightPlanService?.active?.performanceData?.approachQnh.get() ?? NaN;
  }

  public getApproachTemperature() {
    return this.flightPlanService?.active?.performanceData?.approachTemperature.get() ?? NaN;
  }

  public getDestinationElevation() {
    return Number.isFinite(this.landingElevation) ? this.landingElevation : 0;
  }

  public trySetManagedDescentSpeed(value: string, forPlan: FlightPlanIndex): boolean {
    if (value === Keypad.clrValue) {
      this.flightPlanService.setPerformanceData('pilotManagedDescentSpeed', null, forPlan);
      this.flightPlanService.setPerformanceData('pilotManagedDescentMach', null, forPlan);

      return true;
    }

    const MACH_SLASH_SPD_REGEX = /^(\.\d{1,2})?\/(\d{3})?$/;
    const machSlashSpeedMatch = value.match(MACH_SLASH_SPD_REGEX);

    const MACH_REGEX = /^\.\d{1,2}$/;
    const SPD_REGEX = /^\d{1,3}$/;

    if (machSlashSpeedMatch !== null /* ".NN/" or "/NNN" entry */) {
      const speed = parseInt(machSlashSpeedMatch[2]);
      if (Number.isFinite(speed)) {
        if (speed < 100 || speed > 350) {
          this.setScratchpadMessage(NXSystemMessages.entryOutOfRange);
          return false;
        }

        this.flightPlanService.setPerformanceData('pilotManagedDescentSpeed', speed, forPlan);
      }

      const mach = Math.round(parseFloat(machSlashSpeedMatch[1]) * 1000) / 1000;
      if (Number.isFinite(mach)) {
        if (mach < 0.15 || mach > 0.82) {
          this.setScratchpadMessage(NXSystemMessages.entryOutOfRange);
          return false;
        }

        this.flightPlanService.setPerformanceData('pilotManagedDescentMach', mach, forPlan);
      }

      return true;
    } else if (value.match(MACH_REGEX) !== null /* ".NN" */) {
      // Entry of a Mach number only without a slash is allowed
      const mach = Math.round(parseFloat(value) * 1000) / 1000;
      if (Number.isFinite(mach)) {
        if (mach < 0.15 || mach > 0.82) {
          this.setScratchpadMessage(NXSystemMessages.entryOutOfRange);
          return false;
        }

        this.flightPlanService.setPerformanceData('pilotManagedDescentMach', mach, forPlan);
      }

      return true;
    } else if (value.match(SPD_REGEX) !== null /* "NNN" */) {
      const speed = parseInt(value);
      if (Number.isFinite(speed)) {
        if (speed < 100 || speed > 350) {
          this.setScratchpadMessage(NXSystemMessages.entryOutOfRange);
          return false;
        }

        // This is the maximum managed Mach number you can get, even with CI 100.
        // Through direct testing by a pilot, it was also determined that the plane gives Mach 0.80 for all of the tested CAS entries.
        const mach = 0.8;

        this.flightPlanService.setPerformanceData('pilotManagedDescentSpeed', speed, forPlan);
        this.flightPlanService.setPerformanceData('pilotManagedDescentMach', mach, forPlan);

        return true;
      }
    }

    this.setScratchpadMessage(NXSystemMessages.formatError);
    return false;
  }

  public trySetPerfClbPredToAltitude(value: string, cruiseLevel: number | null): boolean {
    if (value === Keypad.clrValue) {
      this.perfClbPredToAltitudePilot = undefined;
      return true;
    }

    const currentAlt = SimVar.GetSimVarValue('INDICATED ALTITUDE', 'feet');
    const match = value.match(/^(FL\d{3}|\d{1,5})$/);
    if (match === null || match.length < 1) {
      this.setScratchpadMessage(NXSystemMessages.formatError);
      return false;
    }

    const altOrFlString = match[1].replace('FL', '');
    const altitude = altOrFlString.length < 4 ? 100 * parseInt(altOrFlString) : parseInt(altOrFlString);

    if (!Number.isFinite(altitude)) {
      this.setScratchpadMessage(NXSystemMessages.formatError);
      return false;
    }

    if (altitude < currentAlt || (cruiseLevel && altitude > cruiseLevel * 100)) {
      this.setScratchpadMessage(NXSystemMessages.entryOutOfRange);
      return false;
    }

    this.perfClbPredToAltitudePilot = altitude;
    return true;
  }

  public trySetPerfDesPredToAltitude(value: string): boolean {
    if (value === Keypad.clrValue) {
      this.perfDesPredToAltitudePilot = undefined;
      return true;
    }

    const currentAlt = SimVar.GetSimVarValue('INDICATED ALTITUDE', 'feet');
    const match = value.match(/^(FL\d{3}|\d{1,5})$/);
    if (match === null || match.length < 1) {
      this.setScratchpadMessage(NXSystemMessages.formatError);
      return false;
    }

    const altOrFlString = match[1].replace('FL', '');
    const altitude = altOrFlString.length < 4 ? 100 * parseInt(altOrFlString) : parseInt(altOrFlString);

    if (!Number.isFinite(altitude)) {
      this.setScratchpadMessage(NXSystemMessages.formatError);
      return false;
    }

    if (altitude > currentAlt) {
      this.setScratchpadMessage(NXSystemMessages.entryOutOfRange);
      return false;
    }

    this.perfDesPredToAltitudePilot = altitude;
    return true;
  }

  private updatePerfPageAltPredictions() {
    const currentAlt = SimVar.GetSimVarValue('INDICATED ALTITUDE', 'feet');
    if (this.perfClbPredToAltitudePilot !== undefined && currentAlt > this.perfClbPredToAltitudePilot) {
      this.perfClbPredToAltitudePilot = undefined;
    }

    if (this.perfDesPredToAltitudePilot !== undefined && currentAlt < this.perfDesPredToAltitudePilot) {
      this.perfDesPredToAltitudePilot = undefined;
    }
  }

  // FIXME, very sussy function
  public computeManualCrossoverAltitude(mach: number): number {
    const maximumCrossoverAltitude = 30594; // Crossover altitude of (300, 0.8)
    const mmoCrossoverAltitide = 24554; // Crossover altitude of (VMO, MMO)

    if (mach < 0.8) {
      return maximumCrossoverAltitude;
    }

    return maximumCrossoverAltitude + ((mmoCrossoverAltitide - maximumCrossoverAltitude) * (mach - 0.8)) / 0.02;
  }

  protected getActivePlanLegCount() {
    if (!this.flightPlanService.hasActive) {
      return 0;
    }

    return this.flightPlanService.active.legCount;
  }

  /**
   * Get the along-track distance to the destination airport for the specified waypoint in nautical miles or undefined
   * if not computed
   * @param forPlan
   * @returns
   */
  public getDistanceToDestination(forPlan: FlightPlanIndex = FlightPlanIndex.Active): number | undefined {
    return this.guidanceController.getAlongTrackDistanceToDestination(forPlan);
  }

  /**
   * Modifies the active flight plan to go direct to a specific waypoint, not necessarily in the flight plan
   */
  public async directToWaypoint(waypoint: Fix) {
    // FIXME fm pos
    const adirLat = ADIRS.getLatitude();
    const adirLong = ADIRS.getLongitude();
    const trueTrack = ADIRS.getTrueTrack();

    if (!adirLat.isNormalOperation() || !adirLong.isNormalOperation() || !trueTrack.isNormalOperation()) {
      return;
    }

    const ppos = {
      lat: adirLat.value,
      long: adirLong.value,
    };

    await this.flightPlanService.directToWaypoint(ppos, trueTrack.value, waypoint);
  }

  /**
   * Modifies the active flight plan to go direct to a specific leg
   * @param legIndex index of leg to go direct to
   */
  public async directToLeg(legIndex: number) {
    // FIXME fm pos
    const adirLat = ADIRS.getLatitude();
    const adirLong = ADIRS.getLongitude();
    const trueTrack = ADIRS.getTrueTrack();

    if (!adirLat.isNormalOperation() || !adirLong.isNormalOperation() || !trueTrack.isNormalOperation()) {
      return;
    }

    const ppos = {
      lat: adirLat.value,
      long: adirLong.value,
    };

    await this.flightPlanService.directToLeg(ppos, trueTrack.value, legIndex);
  }

  /**
   * Gets the navigation database ident (including cycle info).
   */
  public getNavDatabaseIdent(): DatabaseIdent | null {
    return this.navDbIdent;
  }

<<<<<<< HEAD
  public getFuelPredComputation(forPlan: FlightPlanIndex): Readonly<FuelPredComputations> {
    if (!this.fuelComputationsCache.has(forPlan)) {
      return this.runFuelPredComputation(forPlan);
    }

    return this.fuelComputationsCache.get(forPlan);
  }

  public isFuelPlanningInProgress(forPlan: FlightPlanIndex) {
    switch (forPlan) {
      case FlightPlanIndex.Active:
        return this.activeFuelPlanningPhase === FuelPlanningPhases.IN_PROGRESS;
      case FlightPlanIndex.FirstSecondary:
        return this.secFuelPlanningPhase === FuelPlanningPhases.IN_PROGRESS;
      default:
        return false;
    }
  }

  public getUnconfirmedBlockFuel(forPlan: FlightPlanIndex) {
    switch (forPlan) {
      case FlightPlanIndex.Active:
        return this.activeUnconfirmedBlockFuel;
      case FlightPlanIndex.FirstSecondary:
        return this.secUnconfirmedBlockFuel;
      default:
        return undefined;
    }
  }

  public setUnconfirmedBlockFuel(value: number, forPlan: FlightPlanIndex) {
    switch (forPlan) {
      case FlightPlanIndex.Active:
        if (Number.isFinite(value)) {
          this.activeFuelPlanningPhase = FuelPlanningPhases.IN_PROGRESS;
        } else {
          this.activeFuelPlanningPhase =
            this.activeFuelPlanningPhase === FuelPlanningPhases.IN_PROGRESS
              ? FuelPlanningPhases.COMPLETED
              : FuelPlanningPhases.PLANNING;
        }

        this.activeUnconfirmedBlockFuel = value;

        break;
      case FlightPlanIndex.FirstSecondary:
        if (Number.isFinite(value)) {
          this.activeFuelPlanningPhase = FuelPlanningPhases.IN_PROGRESS;
        } else {
          this.activeFuelPlanningPhase =
            this.activeFuelPlanningPhase === FuelPlanningPhases.IN_PROGRESS
              ? FuelPlanningPhases.COMPLETED
              : FuelPlanningPhases.PLANNING;
        }

        this.secUnconfirmedBlockFuel = value;
        break;
      default:
        console.error(
          `[FMS] Can only set unconfirmed block fuel for flight plan index ${FlightPlanIndex.Active} or ${FlightPlanIndex.FirstSecondary}, got index ${forPlan}.`,
        );
        break;
    }
  }

  public runFuelPredComputation(forPlan: FlightPlanIndex): Readonly<FuelPredComputations> {
    const plan = this.getFlightPlan(forPlan);
    const computations = this.resetFuelPredComputation(forPlan);

    if (!CDUInitPage.fuelPredConditionsMet(this.mcdu, forPlan)) {
      return computations;
    }

    const zfw = plan.performanceData.zeroFuelWeight.get();

    // Route final
    // TODO get final holding level from AMI
    const finalHoldingFuelFlow = 2 * A32NX_FuelPred.computeHoldingTrackFF(zfw, 120); // kg / h

    if (
      plan.performanceData.pilotFinalHoldingFuel.get() !== null &&
      plan.performanceData.pilotFinalHoldingTime.get() !== null
    ) {
      console.error('Cannot have both pilot entered final holding fuel and time');
    }

    if (plan.performanceData.pilotFinalHoldingFuel.get() === null) {
      computations.finalHoldingFuel =
        (plan.performanceData.finalHoldingTime.get() / 60) * (finalHoldingFuelFlow / 1000);
    } else {
      computations.finalHoldingTime =
        (plan.performanceData.pilotFinalHoldingFuel.get() * 1000) / (finalHoldingFuelFlow / 60);
    }

    const finalHoldingFuel = plan.performanceData.pilotFinalHoldingFuel.get() ?? computations.finalHoldingFuel;

    // Route alternate

    if (
      plan.destinationAirport &&
      plan.alternateDestinationAirport &&
      !Number.isFinite(plan.performanceData.pilotAlternateFuel.get())
    ) {
      const distanceToAlt = Avionics.Utils.computeGreatCircleDistance(
        plan.destinationAirport.location,
        plan.alternateDestinationAirport.location,
      );
      const alternateCruiseLevel = this.computeAlternateCruiseLevel(forPlan);

      if (distanceToAlt < 20) {
        computations.alternateFuel = 0;
        computations.alternateTime = 0;
      } else {
        // TODO get trip wind from alternate plan
        const airDistance = A32NX_FuelPred.computeAirDistance(Math.round(distanceToAlt), 0);

        const deviation =
          (zfw + finalHoldingFuel - A32NX_FuelPred.refWeight) *
          A32NX_FuelPred.computeNumbers(
            airDistance,
            alternateCruiseLevel,
            A32NX_FuelPred.computations.CORRECTIONS,
            true,
          );
        if (20 < airDistance && airDistance < 200 && 100 <= alternateCruiseLevel && alternateCruiseLevel < 290) {
          computations.alternateFuel =
            (A32NX_FuelPred.computeNumbers(airDistance, alternateCruiseLevel, A32NX_FuelPred.computations.FUEL, true) +
              deviation) /
            1000;
          computations.alternateTime = A32NX_FuelPred.computeNumbers(
            airDistance,
            alternateCruiseLevel,
            A32NX_FuelPred.computations.TIME,
            true,
          );
        }
      }
    }

    const alternateFuel = plan.performanceData.pilotAlternateFuel.get() ?? computations.alternateFuel;

    // Route trip
    const groundDistance = this.getDistanceToDestination(forPlan) ?? -1;
    const airDistance = A32NX_FuelPred.computeAirDistance(
      groundDistance,
      plan.performanceData.pilotTripWind.get() ?? 0,
    );

    // Use the cruise level for calculations otherwise after cruise use descent altitude down to 10,000 feet.
    const altToUse =
      this.flightPhaseManager.phase >= FmgcFlightPhase.Descent
        ? SimVar.GetSimVarValue('PLANE ALTITUDE', 'Feet') / 100
        : plan.performanceData.cruiseFlightLevel.get();

    if (20 <= airDistance && airDistance <= 3100 && 100 <= altToUse && altToUse <= 390) {
      const deviation =
        (zfw + (finalHoldingFuel ?? 0) + (alternateFuel ?? 0) - A32NX_FuelPred.refWeight) *
        A32NX_FuelPred.computeNumbers(airDistance, altToUse, A32NX_FuelPred.computations.CORRECTIONS, false);

      computations.tripFuel =
        (A32NX_FuelPred.computeNumbers(airDistance, altToUse, A32NX_FuelPred.computations.FUEL, false) + deviation) /
        1000;
      computations.tripTime = A32NX_FuelPred.computeNumbers(
        airDistance,
        altToUse,
        A32NX_FuelPred.computations.TIME,
        false,
      );
    }

    // Route reserve
    if (this.isFlying()) {
      computations.routeReserveFuel = 0;
      computations.routeReserveFuelPercentage = 0;
    } else {
      if (plan.performanceData.pilotRouteReserveFuel.get() === null) {
        const fivePercentWeight = (plan.performanceData.routeReserveFuelPercentage.get() * computations.tripFuel) / 100;
        const fiveMinuteHoldingWeight = (5 * (finalHoldingFuelFlow / 60)) / 1000;

        computations.routeReserveFuel = Math.max(fivePercentWeight, fiveMinuteHoldingWeight);
      } else {
        computations.routeReserveFuelPercentage =
          (plan.performanceData.pilotRouteReserveFuel.get() * 100) / computations.tripFuel;
      }
    }

    const routeReserveFuel = computations.routeReserveFuel ?? plan.performanceData.pilotRouteReserveFuel.get();

    const fob = this.getFOB(forPlan);

    // Minimum destination fuel on board
    if (plan.performanceData.pilotMinimumDestinationFuelOnBoard.get() === null) {
      computations.minimumDestinationFuel = (alternateFuel ?? 0) + (finalHoldingFuel ?? 0);
    }

    const minimumDestinationFuel =
      plan.performanceData.pilotMinimumDestinationFuelOnBoard.get() ?? computations.minimumDestinationFuel;

    // EFOB
    computations.destinationFuelOnBoard =
      fob !== null ? fob - computations.tripFuel - (!this.isFlying() ? plan.performanceData.taxiFuel.get() : 0) : null;
    computations.alternateDestinationFuelOnBoard =
      computations.destinationFuelOnBoard !== null && alternateFuel !== null
        ? computations.destinationFuelOnBoard - alternateFuel
        : null;

    // TOW / LW
    this.computeTakeoffWeight(forPlan);
    computations.landingWeight =
      computations.destinationFuelOnBoard !== null ? zfw + computations.destinationFuelOnBoard : null;

    // Extra fuel
    if (fob === null && this.isFuelPlanningInProgress(forPlan)) {
      // For fuel planning to work
      computations.extraFuel = 0;
      computations.extraTime = 0;
    } else {
      computations.extraFuel =
        computations.destinationFuelOnBoard !== null
          ? computations.destinationFuelOnBoard -
            (this.isFlying() ? 0 : routeReserveFuel ?? 0) -
            (minimumDestinationFuel ?? 0)
          : null;
      computations.extraTime =
        computations.extraFuel !== null ? (computations.extraFuel * 1000) / (finalHoldingFuelFlow / 60) : null;
    }

    this.updateAmberEfob();

    return computations;
  }

  public resetFuelPredComputation(forPlan: FlightPlanIndex): FuelPredComputations {
    if (!this.fuelComputationsCache.has(forPlan)) this.fuelComputationsCache.set(forPlan, new FuelPredComputations());

    const computations = this.fuelComputationsCache.get(forPlan);

    return computations.reset();
  }

  public computeTakeoffWeight(forPlan: FlightPlanIndex): Readonly<FuelPredComputations> {
    const plan = this.getFlightPlan(forPlan);
    if (!this.fuelComputationsCache.has(forPlan)) this.fuelComputationsCache.set(forPlan, new FuelPredComputations());

    const computations = this.fuelComputationsCache.get(forPlan);

    if (!CDUInitPage.fuelPredConditionsMet(this.mcdu, forPlan)) {
      return computations.reset();
    }

    const zfw = plan.performanceData.zeroFuelWeight.get();
    const fob = this.getFOB(forPlan) ?? this.getUnconfirmedBlockFuel(forPlan);

    computations.takeoffWeight = fob !== undefined ? zfw + fob - plan.performanceData.taxiFuel.get() : null;

    return computations;
  }

  public async swapActiveAndSecondaryPlan(index: number) {
    const zfwDiff = this.computeZfwDiffToSecondary(index);

    await this.flightPlanService.activeAndSecondarySwap(index, !this.isAnEngineOn());

    await this.onSecondaryActivated(zfwDiff);
  }

  public async activateSecondaryPlan(index: number) {
    const zfwDiff = this.computeZfwDiffToSecondary(index);

    await this.flightPlanService.secondaryActivate(index, !this.isAnEngineOn());

    await this.onSecondaryActivated(zfwDiff);
  }

  private async onSecondaryActivated(zfwDiff: number | null) {
    const phase = this.getFlightPhase();

    if (phase === FmgcFlightPhase.Preflight || phase === FmgcFlightPhase.Done) {
      this.tryCheckToData();
    }

    if (zfwDiff !== null && zfwDiff > 5) {
      this.addMessageToQueue(NXSystemMessages.checkWeight);
      const sub = this.flightPlanService.active?.performanceData.zeroFuelWeight.sub((_) => {
        this.removeMessageFromQueue(NXSystemMessages.checkWeight.text);
        sub.destroy();
      });
    }
  }

  /**
   * Called when the active flight plan changes, e.g. when a secondary flight plan is activated.
   */
  private async onActiveFlightPlanChanged(): Promise<void> {
    // We invalidate because we don't want to show the old active plan predictions on the newly activated secondary plan.
    this.guidanceController?.vnavDriver?.invalidateFlightPlanProfile();

    if (this.flightPlanService.hasActive && this.flightPlanService.active.flightNumber !== undefined) {
      await this.onActiveFlightNumberChanged(this.flightPlanService.active.flightNumber);
    }
    this.connectPerfDataToSimvars();
  }

  private connectPerfDataToSimvars() {
    this.subscriptions.forEach((s) => s.destroy());
    this.subscriptions.length = 0;

    if (!this.flightPlanService.hasActive) {
      return;
    }

    const activePlan = this.flightPlanService.active;

    this.subscriptions.push(
      activePlan.performanceData.v1.sub((v1) => SimVar.SetSimVarValue('L:AIRLINER_V1_SPEED', 'knots', v1 ?? 0), true),
    );
    this.subscriptions.push(
      activePlan.performanceData.vr.sub((vr) => SimVar.SetSimVarValue('L:AIRLINER_VR_SPEED', 'knots', vr ?? 0), true),
    );
    this.subscriptions.push(
      activePlan.performanceData.v2.sub((v2) => SimVar.SetSimVarValue('L:AIRLINER_V2_SPEED', 'knots', v2 ?? 0), true),
    );
    // FIXME In future we probably want a better way of checking this, as 0 is in the valid flex temperature range (-99 to 99).
    this.subscriptions.push(
      activePlan.performanceData.flexTakeoffTemperature.sub(
        (flex) => SimVar.SetSimVarValue('L:A32NX_AIRLINER_TO_FLEX_TEMP', 'Number', flex ?? 0),
        true,
      ),
    );
    this.subscriptions.push(
      activePlan.performanceData.takeoffFlaps.sub((flaps) =>
        SimVar.SetSimVarValue('L:A32NX_TO_CONFIG_FLAPS', 'number', flaps ?? -1),
      ),
    );
    this.subscriptions.push(
      activePlan.performanceData.approachQnh.sub(
        (qnh) => SimVar.SetSimVarValue('L:A32NX_DESTINATION_QNH', 'Millibar', qnh ?? 0),
        true,
      ),
    );
    this.subscriptions.push(
      activePlan.performanceData.approachBaroMinimum.sub(
        (baro) => SimVar.SetSimVarValue('L:AIRLINER_MINIMUM_DESCENT_ALTITUDE', 'feet', baro ?? 0),
        true,
      ),
    );
    this.subscriptions.push(
      activePlan.performanceData.approachRadioMinimum.sub(
        (radio) => SimVar.SetSimVarValue('L:AIRLINER_DECISION_HEIGHT', 'feet', radio ?? -1),
        true,
      ),
    );
    this.subscriptions.push(
      activePlan.performanceData.approachFlapsThreeSelected.sub(
        (flaps3) => SimVar.SetSimVarValue('L:A32NX_SPEEDS_LANDING_CONF3', 'boolean', flaps3),
        true,
      ),
    );
    this.subscriptions.push(
      activePlan.performanceData.cruiseFlightLevel.sub(
        (cruiseLevel) =>
          SimVar.SetSimVarValue(
            'L:A32NX_AIRLINER_CRUISE_ALTITUDE',
            'number',
            Number.isFinite(cruiseLevel) ? cruiseLevel * 100 : 0,
          ),
        true,
      ),
    );
  }

  private computeZfwDiffToSecondary(secIndex: number): number | null {
    const activePlan = this.flightPlanService.active;
    const secondaryPlan = this.flightPlanService.secondary(secIndex);

    const activeZfw = activePlan.performanceData.zeroFuelWeight.get();
    const secondaryZfw = secondaryPlan.performanceData.zeroFuelWeight.get();

    return activeZfw !== null && secondaryZfw !== null ? Math.abs(activeZfw - secondaryZfw) : null;
  }

  computeAlternateCruiseLevel(forPlan: FlightPlanIndex): number | undefined {
    const plan = this.getFlightPlan(forPlan);
    if (!plan) {
      return undefined;
    }

    if (!plan.destinationAirport || !plan.alternateDestinationAirport) {
      return undefined;
    }

    // TODO use actual flight plan distance rather than great circle distance
    const distance = Avionics.Utils.computeGreatCircleDistance(
      plan.destinationAirport.location,
      plan.alternateDestinationAirport.location,
    );

    if (distance > 200) {
      return 310;
    } else if (distance > 100) {
      return 220;
    }

    return 100;
  }

  public goToFuelPredPage(forPlan: FlightPlanIndex) {
    const plan = this.getFlightPlan(forPlan);

    const isActivePlan = forPlan === FlightPlanIndex.Active;
    const isCopiedFromActive = BitFlags.isAll(plan.flags, FlightPlanFlags.CopiedFromActive);

    if (this.isAnEngineOn()) {
      if (isActivePlan) {
        CDUFuelPredPage.ShowPage(this.mcdu);
      } else if (isCopiedFromActive) {
        this.setScratchpadMessage(NXSystemMessages.notAllowed);
      } else {
        CDUInitPage.ShowPage2(this.mcdu, forPlan);
      }
    } else {
      CDUInitPage.ShowPage2(this.mcdu, forPlan);
    }
=======
  public logTroubleshootingError(msg: any) {
    this.bus.pub('troubleshooting_log_error', String(msg), true, false);
>>>>>>> 0f58f604
  }

  // ---------------------------
  // CDUMainDisplay Types
  // ---------------------------

  protected abstract page: any;

  /**
   * Set a request from a subsystem to the MCDU
   */
  protected abstract setRequest(subsystem: 'AIDS' | 'ATSU' | 'CFDS' | 'FMGC'): void;
  protected abstract setScratchpadText(value: string): void;
  protected abstract setScratchpadMessage(message: McduMessage): void;
  protected abstract addNewAtsuMessage(code: AtsuStatusCodes): void;
}

/** Writes FM output words for both FMS. */
class FmArinc429OutputWord extends Arinc429LocalVarOutputWord {
  private readonly localVars = [`L:A32NX_FM1_${this.name}`, `L:A32NX_FM2_${this.name}`];

  override async writeToSimVarIfDirty() {
    if (this.isDirty) {
      this.isDirty = false;
      return Promise.all(
        this.localVars.map((localVar) => Arinc429Word.toSimVarValue(localVar, this.word.value, this.word.ssm)),
      );
    }
    return Promise.resolve();
  }
}<|MERGE_RESOLUTION|>--- conflicted
+++ resolved
@@ -14,6 +14,7 @@
   EnrouteNdbNavaid,
   Fix,
   IlsNavaid,
+  ISimbriefData,
   MathUtils,
   NdbNavaid,
   NXDataStore,
@@ -68,7 +69,6 @@
 import { initComponents, updateComponents } from '@fmgc/components';
 import { CoRouteUplinkAdapter } from '@fmgc/flightplanning/uplink/CoRouteUplinkAdapter';
 import { WaypointEntryUtils } from '@fmgc/flightplanning/WaypointEntryUtils';
-import { ISimbriefData } from '../../../../../../../fbw-common/src/systems/instruments/src/EFB/Apis/Simbrief';
 import { FuelPredComputations, SimbriefOfpState } from './LegacyFmsPageInterface';
 import { CDUInitPage } from '../legacy_pages/A320_Neo_CDU_InitPage';
 import { FmcWindVector } from '@fmgc/guidance/vnav/wind/types';
@@ -4541,13 +4541,9 @@
     const plan = this.getFlightPlan(forPlan);
 
     // If an engine is not running, use pilot entered block fuel to calculate fuel predictions
-<<<<<<< HEAD
     return useFqi
-      ? (SimVar.GetSimVarValue('FUEL TOTAL QUANTITY WEIGHT', 'pound') * 0.4535934) / 1000
+      ? SimVar.GetSimVarValue('L:A32NX_TOTAL_FUEL_QUANTITY', 'number') / 1000
       : plan.performanceData.blockFuel.get() ?? null;
-=======
-    return useFqi ? SimVar.GetSimVarValue('L:A32NX_TOTAL_FUEL_QUANTITY', 'number') / 1000 : this.blockFuel;
->>>>>>> 0f58f604
   }
 
   /**
@@ -5110,7 +5106,6 @@
     return this.navDbIdent;
   }
 
-<<<<<<< HEAD
   public getFuelPredComputation(forPlan: FlightPlanIndex): Readonly<FuelPredComputations> {
     if (!this.fuelComputationsCache.has(forPlan)) {
       return this.runFuelPredComputation(forPlan);
@@ -5534,10 +5529,10 @@
     } else {
       CDUInitPage.ShowPage2(this.mcdu, forPlan);
     }
-=======
+  }
+
   public logTroubleshootingError(msg: any) {
     this.bus.pub('troubleshooting_log_error', String(msg), true, false);
->>>>>>> 0f58f604
   }
 
   // ---------------------------
