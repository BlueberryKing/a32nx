// @ts-strict-ignore
// Copyright (c) 2022-2024 FlyByWire Simulations
//
// SPDX-License-Identifier: GPL-3.0

import {
  Arinc429Register,
  IlsNavaid,
  NdbNavaid,
  VhfNavaid,
  VhfNavaidType,
  Icao,
  NearbyFacilityMonitor,
  NearbyFacilityType,
  NearbyFacility,
} from '@flybywiresim/fbw-sdk';

import { LandingSystemSelectionManager } from '@fmgc/navigation/LandingSystemSelectionManager';
import { NavaidSelectionManager, VorSelectionReason } from '@fmgc/navigation/NavaidSelectionManager';
import { NavaidTuner } from '@fmgc/navigation/NavaidTuner';
import { NavigationProvider } from '@fmgc/navigation/NavigationProvider';
import { RequiredPerformance } from '@fmgc/navigation/RequiredPerformance';
import { EventBus, Subject, Subscribable } from '@microsoft/msfs-sdk';
import { Coordinates } from 'msfs-geo';
import { FlightPlanService } from '../flightplanning/FlightPlanService';
import { NavigationDatabaseService } from '../flightplanning/NavigationDatabaseService';

export enum SelectedNavaidType {
  None,
  Dme,
  Vor,
  VorDme,
  VorTac,
  Tacan,
  Ils,
  Gls,
  Mls,
}

export enum SelectedNavaidMode {
  Auto,
  Manual,
  Rmp,
}

export interface SelectedNavaid {
  type: SelectedNavaidType;
  mode: SelectedNavaidMode;
  ident: string | null;
  frequency: number | null;
  facility: VhfNavaid | NdbNavaid | IlsNavaid | null;
}

export interface NavigationEvents {
  /** The selected pressure altitude in feet, or null if invalid/NCD. */
  fms_nav_pressure_altitude: number | null;
  /** Whether GPS primary is in use. */
  fms_nav_gps_primary: boolean;
}

export class Navigation implements NavigationProvider {
  private readonly publisher = this.bus.getPublisher<NavigationEvents>();

  private static readonly adiruOrder = [1, 3, 2];

  private static readonly arincWordCache = Arinc429Register.empty();

  requiredPerformance: RequiredPerformance;

  currentPerformance: number | undefined;

  private readonly _accuracyHigh = Subject.create(false);
  public readonly accuracyHigh: Subscribable<boolean> = this._accuracyHigh;

  ppos: Coordinates = { lat: 0, long: 0 };

  // TODO get from IR
  groundSpeed: Knots = 0;

  private trueTrack: DegreesTrue | null = 0;

  private radioHeight: number | null = null;

  private static readonly radioAltimeterVars = Array.from(
    { length: 2 },
    (_, i) => `L:A32NX_RA_${i + 1}_RADIO_ALTITUDE`,
  );

  private baroAltitude: number | null = null;

  private static readonly baroAltitudeVars = Array.from(
    { length: 3 },
    (_, i) => `L:A32NX_ADIRS_ADR_${i + 1}_BARO_CORRECTED_ALTITUDE_1`,
  );

  private pressureAltitude = Subject.create<number | null>(null);

  private static readonly pressureAltitudeVars = Array.from(
    { length: 3 },
    (_, i) => `L:A32NX_ADIRS_ADR_${i + 1}_ALTITUDE`,
  );

  private computedAirspeed: number | null = null;

  private static readonly computedAirspeedVars = Array.from(
    { length: 3 },
    (_, i) => `L:A32NX_ADIRS_ADR_${i + 1}_COMPUTED_AIRSPEED`,
  );

  private trueAirspeed: number | null = null;

  private static readonly trueAirspeedVars = Array.from(
    { length: 3 },
    (_, i) => `L:A32NX_ADIRS_ADR_${i + 1}_TRUE_AIRSPEED`,
  );

  private staticAirTemperature: number | null = null;

  private static readonly staticAirTemperatureVars = Array.from(
    { length: 3 },
    (_, i) => `L:A32NX_ADIRS_ADR_${i + 1}_STATIC_AIR_TEMPERATURE`,
  );

  private static readonly irDiscreteWordVars = Array.from(
    { length: 3 },
    (_, i) => `L:A32NX_ADIRS_IR_${i + 1}_MAINT_WORD`,
  );

  private isGpirsAvailable = false;
  private readonly gpsPrimary = Subject.create(false);

  private readonly navaidSelectionManager: NavaidSelectionManager;

  private readonly landingSystemSelectionManager: LandingSystemSelectionManager;

  private readonly navaidTuner: NavaidTuner;

  private readonly selectedNavaids: SelectedNavaid[] = Array.from({ length: 4 }, () => ({
    type: SelectedNavaidType.None,
    mode: SelectedNavaidMode.Auto,
    ident: '',
    frequency: 0,
    facility: null,
  }));

  private nearbyAirportMonitor: NearbyFacilityMonitor;

  constructor(
    private readonly bus: EventBus,
    private flightPlanService: FlightPlanService,
  ) {
    this.requiredPerformance = new RequiredPerformance(this.bus, this.flightPlanService);
    this.navaidSelectionManager = new NavaidSelectionManager(this.flightPlanService, this);
    this.landingSystemSelectionManager = new LandingSystemSelectionManager(this.bus, this.flightPlanService, this);
    this.navaidTuner = new NavaidTuner(this.bus, this, this.navaidSelectionManager, this.landingSystemSelectionManager);
  }

  init(): void {
    this.navaidTuner.init();

    this.pressureAltitude.sub((v) => this.publisher.pub('fms_nav_pressure_altitude', v, false, true), true);
    this._accuracyHigh.sub((v) => {
      SimVar.SetSimVarValue('L:A32NX_FMGC_L_NAV_ACCURACY_HIGH', 'bool', v);
      SimVar.SetSimVarValue('L:A32NX_FMGC_R_NAV_ACCURACY_HIGH', 'bool', v);
    }, true);
    this.gpsPrimary.sub((v) => this.publisher.pub('fms_nav_gps_primary', v, false, true), true);

    this.nearbyAirportMonitor = NavigationDatabaseService.activeDatabase.createNearbyFacilityMonitor(
      NearbyFacilityType.Airport,
    );
    this.nearbyAirportMonitor.setMaxResults(25);
    this.nearbyAirportMonitor.setRadius(250);
  }

  update(deltaTime: number): void {
    this.requiredPerformance.update(deltaTime);

    this.updateAttHdgPosData();
    this.updateCurrentPerformance();
    this.updatePosition();
    this.updateGroundSpeed();
    this.updateTrueTrack();
    this.updateRadioHeight();
    this.updateAirData();

    this.navaidSelectionManager.update(deltaTime);
    this.landingSystemSelectionManager.update(deltaTime);

    this.navaidTuner.update(deltaTime);
  }

  /** Reset all state e.g. when the nav database is switched */
  resetState(): void {
    this.navaidSelectionManager.resetState();
    this.landingSystemSelectionManager.resetState();
    this.navaidTuner.resetState();

    // FIXME reset FMS position
  }

  private getAdiruValue(simVars: string[]): number | null {
    for (const adiru of Navigation.adiruOrder) {
      const simVar = simVars[adiru - 1];
      Navigation.arincWordCache.setFromSimVar(simVar);
      if (!Navigation.arincWordCache.isInvalid()) {
        return Navigation.arincWordCache.value;
      }
    }
    return null;
  }

  private updateCurrentPerformance(): void {
    const gs = SimVar.GetSimVarValue('GPS GROUND SPEED', 'knots');

    if (this.isGpirsAvailable) {
      // FIXME fake it until we make it :D
      const estimate = 0.03 + Math.random() * 0.02 + gs * 0.00015;
      // basic IIR filter
      this.currentPerformance =
        this.currentPerformance === undefined ? estimate : this.currentPerformance * 0.9 + estimate * 0.1;

      this._accuracyHigh.set(this.currentPerformance <= this.requiredPerformance.activeRnp);
    } else {
      this._accuracyHigh.set(false);
    }
    this.gpsPrimary.set(this.isGpirsAvailable && this.accuracyHigh.get());
  }

  private updateRadioHeight(): void {
    for (const simVar of Navigation.radioAltimeterVars) {
      Navigation.arincWordCache.setFromSimVar(simVar);
      if (!Navigation.arincWordCache.isInvalid()) {
        this.radioHeight = Navigation.arincWordCache.value;
        return;
      }
    }
    this.radioHeight = null;
  }

  private updateAirData(): void {
    this.baroAltitude = this.getAdiruValue(Navigation.baroAltitudeVars);
    this.pressureAltitude.set(this.getAdiruValue(Navigation.pressureAltitudeVars));

    this.computedAirspeed = this.getAdiruValue(Navigation.computedAirspeedVars);
    this.trueAirspeed = this.getAdiruValue(Navigation.trueAirspeedVars);
    this.staticAirTemperature = this.getAdiruValue(Navigation.staticAirTemperatureVars);
  }

  private updateAttHdgPosData(): void {
    this.isGpirsAvailable = false;
    for (const simVar of Navigation.irDiscreteWordVars) {
      Navigation.arincWordCache.setFromSimVar(simVar);
      // Check if in NAV mode and aligned
      if (
        !Navigation.arincWordCache.isInvalid() &&
        Navigation.arincWordCache.bitValue(3) &&
        !Navigation.arincWordCache.bitValue(1)
      ) {
        this.isGpirsAvailable = true;
        break;
      }
    }
  }

  private updatePosition(): void {
    this.ppos.lat = SimVar.GetSimVarValue('PLANE LATITUDE', 'degree latitude');
    this.ppos.long = SimVar.GetSimVarValue('PLANE LONGITUDE', 'degree longitude');

    this.nearbyAirportMonitor.setLocation(this.ppos.lat, this.ppos.long);
  }

  private updateGroundSpeed(): void {
    this.groundSpeed = SimVar.GetSimVarValue('GPS GROUND SPEED', 'knots');
  }

  private updateTrueTrack(): void {
    // TODO
    this.trueTrack = SimVar.GetSimVarValue('GPS GROUND TRUE TRACK', 'degree');
  }

  public getBaroCorrectedAltitude(): number | null {
    return this.baroAltitude;
  }

  public getEpe(): number {
    return this.currentPerformance ?? Infinity;
  }

  public getPpos(): Coordinates | null {
    // TODO return null when fms pos invalid
    return this.ppos;
  }

<<<<<<< HEAD
  public getTrueTrack(): number | null {
    return this.trueTrack;
=======
  public getGpsPrimary(): boolean {
    return this.gpsPrimary.get();
>>>>>>> 504ee4c1
  }

  public getPressureAltitude(): number | null {
    return this.pressureAltitude.get();
  }

  public getComputedAirspeed(): number | null {
    return this.computedAirspeed;
  }

  public getTrueAirspeed(): number | null {
    return this.trueAirspeed;
  }

  public getGroundSpeed(): number | null {
    return this.groundSpeed;
  }

  public getStaticAirTemperature(): number | null {
    return this.staticAirTemperature;
  }

  public getRadioHeight(): number | null {
    return this.radioHeight;
  }

  public getNavaidTuner(): NavaidTuner {
    return this.navaidTuner;
  }

  private resetSelectedNavaid(i: number): void {
    const selected = this.selectedNavaids[i];
    selected.type = SelectedNavaidType.None;
    selected.mode = SelectedNavaidMode.Auto;
    selected.ident = '';
    selected.frequency = 0;
    selected.facility = null;
  }

  public getSelectedNavaids(cdu: 1 | 2 = 1): SelectedNavaid[] {
    if (this.navaidTuner.isFmTuningActive()) {
      const vorStatus = this.navaidTuner.getVorRadioTuningStatus(cdu);
      if (vorStatus.frequency !== null) {
        const selected = this.selectedNavaids[0];
        selected.type = this.getSelectedNavaidType(vorStatus.facility);
        selected.mode = vorStatus.manual ? SelectedNavaidMode.Manual : SelectedNavaidMode.Auto;
        selected.ident = vorStatus.ident;
        selected.frequency = vorStatus.frequency;
        selected.facility = vorStatus.facility ?? null;
      } else {
        this.resetSelectedNavaid(0);
      }
      const dmePair = this.navaidSelectionManager.dmePair;
      if (dmePair !== null) {
        for (const [i, dme] of dmePair.entries()) {
          const selected = this.selectedNavaids[i + 1];
          selected.type = this.getSelectedNavaidType(dme);
          selected.mode = SelectedNavaidMode.Auto;
          selected.ident = dme.ident;
          selected.frequency = dme.frequency;
          selected.facility = dme;
        }
      } else if (this.navaidSelectionManager.displayVorReason === VorSelectionReason.Navigation) {
        const navaid = this.navaidSelectionManager.displayVor;
        const selected = this.selectedNavaids[1];
        selected.type = this.getSelectedNavaidType(navaid);
        selected.mode = SelectedNavaidMode.Auto;
        selected.ident = Icao.getIdent(navaid.databaseId);
        selected.frequency = navaid.frequency;
        selected.facility = navaid;
        this.resetSelectedNavaid(2);
      } else {
        this.resetSelectedNavaid(1);
        this.resetSelectedNavaid(2);
      }
      const mmrStatus = this.navaidTuner.getMmrRadioTuningStatus(1);
      if (mmrStatus.frequency !== null) {
        const selected = this.selectedNavaids[3];
        selected.type = SelectedNavaidType.Ils; // FIXME support other types
        selected.mode = mmrStatus.manual ? SelectedNavaidMode.Manual : SelectedNavaidMode.Auto;
        selected.ident = mmrStatus.ident;
        selected.frequency = mmrStatus.frequency;
        selected.facility = mmrStatus.facility ?? null;
      } else {
        this.resetSelectedNavaid(3);
      }
    } else {
      // RMP
      for (let i = 0; i < 4; i++) {
        this.resetSelectedNavaid(i);
        // No DME pair with RMP active
        if (i === 1 || i === 2) {
          continue;
        }
        const selected = this.selectedNavaids[i];
        selected.type = i === 3 ? SelectedNavaidType.Ils : SelectedNavaidType.None;
        selected.mode = SelectedNavaidMode.Rmp;
        selected.frequency = SimVar.GetSimVarValue(`NAV ACTIVE FREQUENCY:${i === 0 ? cdu : cdu + 2}`, 'mhz');
      }
    }

    return this.selectedNavaids;
  }

  private getSelectedNavaidType(facility?: VhfNavaid): SelectedNavaidType {
    if (!facility) {
      return SelectedNavaidType.None;
    }
    switch (facility.type) {
      case VhfNavaidType.Dme:
        return SelectedNavaidType.Dme;
      case VhfNavaidType.Vor:
        return SelectedNavaidType.Vor;
      case VhfNavaidType.VorDme:
        return SelectedNavaidType.VorDme;
      case VhfNavaidType.Vortac:
        return SelectedNavaidType.VorTac;
      case VhfNavaidType.Tacan:
        return SelectedNavaidType.Tacan;
      case VhfNavaidType.IlsTacan:
      case VhfNavaidType.IlsDme:
        return SelectedNavaidType.Ils;
      default:
        return SelectedNavaidType.None;
    }
  }

  public getNearbyAirports(): Readonly<Readonly<NearbyFacility>[]> {
    return this.nearbyAirportMonitor.getCurrentFacilities();
  }
}<|MERGE_RESOLUTION|>--- conflicted
+++ resolved
@@ -291,13 +291,12 @@
     return this.ppos;
   }
 
-<<<<<<< HEAD
   public getTrueTrack(): number | null {
     return this.trueTrack;
-=======
+  }
+
   public getGpsPrimary(): boolean {
     return this.gpsPrimary.get();
->>>>>>> 504ee4c1
   }
 
   public getPressureAltitude(): number | null {
