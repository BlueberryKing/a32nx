// Copyright (c) 2021-2023 FlyByWire Simulations
//
// SPDX-License-Identifier: GPL-3.0

import { FcuSync } from '@fmgc/components/FcuSync';
import { ReadySignal } from '@fmgc/components/ReadySignal';
<<<<<<< HEAD
import { FlightPlanService } from '@fmgc/flightplanning/new/FlightPlanService';
import { EfisLabels } from './EfisLabels';
=======
import { FlightPlanManager } from '@fmgc/wtsdk';
>>>>>>> 39b38420
import { FmgcComponent } from './FmgcComponent';
import { FmsMessages } from './fms-messages';

const fmsMessages = new FmsMessages();

const components: FmgcComponent[] = [
    fmsMessages,
    new ReadySignal(),
    new FcuSync(),
];

export function initComponents(baseInstrument: BaseInstrument, flightPlanService: FlightPlanService): void {
    components.forEach((component) => component.init(baseInstrument, flightPlanService));
}

export function updateComponents(deltaTime: number): void {
    components.forEach((component) => component.update(deltaTime));
}

export function recallMessageById(id: number) {
    fmsMessages.recallId(id);
}<|MERGE_RESOLUTION|>--- conflicted
+++ resolved
@@ -4,12 +4,7 @@
 
 import { FcuSync } from '@fmgc/components/FcuSync';
 import { ReadySignal } from '@fmgc/components/ReadySignal';
-<<<<<<< HEAD
 import { FlightPlanService } from '@fmgc/flightplanning/new/FlightPlanService';
-import { EfisLabels } from './EfisLabels';
-=======
-import { FlightPlanManager } from '@fmgc/wtsdk';
->>>>>>> 39b38420
 import { FmgcComponent } from './FmgcComponent';
 import { FmsMessages } from './fms-messages';
 
