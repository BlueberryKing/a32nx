// Copyright (c) 2021-2025 FlyByWire Simulations
//
// SPDX-License-Identifier: GPL-3.0

import { EfisSide, EfisNdMode, ApproachUtils, SimVarString, ApproachType, LegType } from '@flybywiresim/fbw-sdk';

import { Geometry } from '@fmgc/guidance/Geometry';
import { PseudoWaypoint } from '@fmgc/guidance/PseudoWaypoint';
import { PseudoWaypoints } from '@fmgc/guidance/lnav/PseudoWaypoints';
import { EfisVectors } from '@fmgc/efis/EfisVectors';
import { Coordinates } from '@fmgc/flightplanning/data/geo';
import { EfisState } from '@fmgc/guidance/FmsState';
import { TaskCategory, TaskQueue } from '@fmgc/guidance/TaskQueue';
import { FlightPlanService } from '@fmgc/flightplanning/FlightPlanService';
import { GeometryFactory } from '@fmgc/guidance/geometry/GeometryFactory';
import { FlightPlanIndex } from '@fmgc/flightplanning/FlightPlanManager';
import { HMLeg } from '@fmgc/guidance/lnav/legs/HX';

import { FmgcFlightPhase } from '@shared/flightphase';

import { BaseFlightPlan } from '@fmgc/flightplanning/plans/BaseFlightPlan';
import { VerticalProfileComputationParametersObserver } from '@fmgc/guidance/vnav/VerticalProfileComputationParameters';
import { SpeedLimit } from '@fmgc/guidance/vnav/SpeedLimit';
import { FlapConf } from '@fmgc/guidance/vnav/common';
import { WindProfileFactory } from '@fmgc/guidance/vnav/wind/WindProfileFactory';
import { FmcWinds, FmcWindVector } from '@fmgc/guidance/vnav/wind/types';
import { AtmosphericConditions } from '@fmgc/guidance/vnav/AtmosphericConditions';
import { EfisInterface } from '@fmgc/efis/EfisInterface';
import { FMLeg } from '@fmgc/guidance/lnav/legs/FM';
import { AircraftConfig, FMSymbolsConfig } from '@fmgc/flightplanning/AircraftConfigTypes';
import { LnavDriver } from './lnav/LnavDriver';
import { VnavDriver } from './vnav/VnavDriver';
import { XFLeg } from './lnav/legs/XF';
import { VMLeg } from './lnav/legs/VM';
import { ConsumerValue, EventBus } from '@microsoft/msfs-sdk';
import { FlightPhaseManagerEvents } from '@fmgc/flightphase';
import { A32NX_Util } from '../../../shared/src/A32NX_Util';
import { NavigationProvider } from '../navigation/NavigationProvider';
import { PreNavModeEngagementPathCalculation, NavModeIntercept } from './PreNavModeEngagementPath';

// How often the (milliseconds)
const GEOMETRY_RECOMPUTATION_TIMER = 5_000;

export interface Fmgc {
  getZeroFuelWeight(): number;
  getFOB(): number;
  getGrossWeight(): number | null;
  getV2Speed(): Knots;
  getTropoPause(): Feet;
  getManagedClimbSpeed(): Knots;
  getManagedClimbSpeedMach(): Mach;
  getAccelerationAltitude(): Feet;
  getThrustReductionAltitude(): Feet;
  getOriginTransitionAltitude(): Feet | undefined;
  getCruiseAltitude(): Feet;
  getFlightPhase(): FmgcFlightPhase;
  getManagedCruiseSpeed(): Knots;
  getManagedCruiseSpeedMach(): Mach;
  getClimbSpeedLimit(): SpeedLimit | null;
  getDescentSpeedLimit(): SpeedLimit | null;
  getPreSelectedClbSpeed(): Knots;
  getPreSelectedCruiseSpeed(): Knots;
  getTakeoffFlapsSetting(): FlapConf | undefined;
  getManagedDescentSpeed(): Knots;
  getManagedDescentSpeedMach(): Mach;
  getApproachSpeed(): Knots;
  getFlapRetractionSpeed(): Knots;
  getSlatRetractionSpeed(): Knots;
  getCleanSpeed(): Knots;
  getTripWind(): number;
  getWinds(): FmcWinds;
  getApproachWind(): FmcWindVector | null;
  getApproachQnh(): number;
  getApproachTemperature(): number;
  getDestEFOB(useFob: boolean): number; // Metric tons
  getDepartureElevation(): Feet | null;
  getDestinationElevation(): Feet;
}

export class GuidanceController {
  lnavDriver: LnavDriver;

  vnavDriver: VnavDriver;

  pseudoWaypoints: PseudoWaypoints;

  efisVectors: EfisVectors;

  symbolConfig: FMSymbolsConfig;

  get activeGeometry(): Geometry | null {
    return this.getGeometryForFlightPlan(FlightPlanIndex.Active);
  }

  get temporaryGeometry(): Geometry | null {
    return this.getGeometryForFlightPlan(FlightPlanIndex.Temporary);
  }

  get secondaryGeometry(): Geometry | null {
    return this.getGeometryForFlightPlan(FlightPlanIndex.FirstSecondary);
  }

  hasGeometryForFlightPlan(index: number, alternate = false) {
    const finalIndex = (alternate ? 100 : 0) + index;

    return this.flightPlanGeometries.has(finalIndex);
  }

  getGeometryForFlightPlan(index: number, alternate = false) {
    const finalIndex = (alternate ? 100 : 0) + index;

    if (!this.hasGeometryForFlightPlan(finalIndex)) {
      // throw new Error(`[GuidanceController] No geometry present for flight plan #${index}`);
    }

    return this.flightPlanGeometries.get(finalIndex);
  }

  get activeLegIndex(): number {
    return this.flightPlanService.active.activeLegIndex;
  }

  temporaryLegIndex: number = -1;

  activeTransIndex: number;

  activeLegDtg: NauticalMiles;

  /** Used for lateral guidance */
  activeLegCompleteLegPathDtg: NauticalMiles;

  displayActiveLegCompleteLegPathDtg: NauticalMiles;

  /**
   * Used for display in the MCDU and vertical guidance.
   * This is distinctly different from {@link activeLegCompleteLegPathDtg}. For example, path capture transitions use dtg = 1 for lateral guidance,
   * but vertical guidance and predictions need an accurate distance.
   */
  activeLegAlongTrackCompletePathDtg: NauticalMiles;

  /**
   * Along track distance to destination in nautical miles.
   * Used for vertical guidance and other FMS tasks, such as triggering ENTER DEST DATA
   */
  alongTrackDistanceToDestination?: number;

  focusedWaypointCoordinates: Coordinates = { lat: 0, long: 0 };

  currentPseudoWaypoints: PseudoWaypoint[] = [];

  automaticSequencing: boolean = true;

  leftEfisState: EfisState<number>;

  rightEfisState: EfisState<number>;

  efisStateForSide: { L: EfisState<number>; R: EfisState<number> };

  private approachMessage: string = '';

  taskQueue = new TaskQueue();

  verticalProfileComputationParametersObserver: VerticalProfileComputationParametersObserver;

  viewListener = RegisterViewListener('JS_LISTENER_SIMVARS', null, true);

  private windProfileFactory: WindProfileFactory;

  public atmosphericConditions: AtmosphericConditions;

  private readonly flightPhase = ConsumerValue.create(
    this.bus.getSubscriber<FlightPhaseManagerEvents>().on('fmgc_flight_phase'),
    FmgcFlightPhase.Preflight,
  );

<<<<<<< HEAD
  private preNavModeEngagementPath: PreNavModeEngagementPathCalculation;
=======
  private readonly approachIdentSize: number;
>>>>>>> 0242466d

  private updateEfisState(side: EfisSide, state: EfisState<number>): void {
    const ndMode = SimVar.GetSimVarValue(`L:A32NX_EFIS_${side}_ND_MODE`, 'Enum') as EfisNdMode;
    const ndRange = this.efisNDRangeValues[SimVar.GetSimVarValue(`L:A32NX_EFIS_${side}_ND_RANGE`, 'Enum')];

    if (state?.mode !== ndMode || state?.range !== ndRange) {
      this.taskQueue.cancelAllInCategory(TaskCategory.EfisVectors);
      this.efisVectors.forceUpdate();
    }

    state.mode = ndMode;
    state.range = ndRange;

    // Re-calc PWP only for A380X for end of VD marker
    if (this.acConfig.lnavConfig.EMIT_END_OF_VD_MARKER && (state?.mode !== ndMode || state?.range !== ndRange)) {
      this.pseudoWaypoints.acceptEfisParameters();
    }

    this.updateEfisApproachMessage();
  }

  private updateMapPartlyDisplayed() {
    if (this.efisStateForSide.L.dataLimitReached || this.efisStateForSide.L.legsCulled) {
      SimVar.SetSimVarValue('L:A32NX_EFIS_L_MAP_PARTLY_DISPLAYED', 'boolean', true);
    } else {
      SimVar.SetSimVarValue('L:A32NX_EFIS_L_MAP_PARTLY_DISPLAYED', 'boolean', false);
    }

    if (this.efisStateForSide.R.dataLimitReached || this.efisStateForSide.R.legsCulled) {
      SimVar.SetSimVarValue('L:A32NX_EFIS_R_MAP_PARTLY_DISPLAYED', 'boolean', true);
    } else {
      SimVar.SetSimVarValue('L:A32NX_EFIS_R_MAP_PARTLY_DISPLAYED', 'boolean', false);
    }
  }

  private updateEfisIdent() {
    // Update EFIS ident
    const activeLeg = this.flightPlanService.active?.activeLeg;
    const efisIdent = activeLeg?.isDiscontinuity === false ? activeLeg.ident : 'PPOS';

    const efisVars = SimVarString.pack(efisIdent, 9);
    // setting the simvar as a number greater than about 16 million causes precision error > 1... but this works..
    SimVar.SetSimVarValue('L:A32NX_EFIS_L_TO_WPT_IDENT_0', 'string', efisVars[0].toString());
    SimVar.SetSimVarValue('L:A32NX_EFIS_L_TO_WPT_IDENT_1', 'string', efisVars[1].toString());
    SimVar.SetSimVarValue('L:A32NX_EFIS_R_TO_WPT_IDENT_0', 'string', efisVars[0].toString());
    SimVar.SetSimVarValue('L:A32NX_EFIS_R_TO_WPT_IDENT_1', 'string', efisVars[1].toString());
  }

  private updateEfisApproachMessage() {
    let apprMsg = '';

    const phase = this.flightPhase.get();

    if (this.symbolConfig.publishDepartureIdent && phase < FmgcFlightPhase.Cruise) {
      if (this.flightPlanService.active.isDepartureProcedureActive) {
        apprMsg = this.flightPlanService.active.originDeparture.ident.padEnd(this.approachIdentSize);
      }
    } else {
      const runway = this.flightPlanService.active.destinationRunway;
      if (runway) {
        const distanceToDestination = this.alongTrackDistanceToDestination ?? -1;

        if (phase > FmgcFlightPhase.Cruise || (phase === FmgcFlightPhase.Cruise && distanceToDestination < 250)) {
          const appr = this.flightPlanService.active.approach;
          // Nothing is shown on the ND for runway-by-itself approaches
          apprMsg =
            appr && appr.type !== ApproachType.Unknown
              ? ApproachUtils.longApproachName(appr) +
                (appr.authorisationRequired && this.symbolConfig.showRnpArLabel ? '(RNP)' : '').padEnd(
                  this.approachIdentSize,
                )
              : '';
        }
      }
    }

    if (apprMsg !== this.approachMessage) {
      this.approachMessage = apprMsg;
      const apprMsgVars = SimVarString.pack(apprMsg, this.approachIdentSize);
      // setting the simvar as a number greater than about 16 million causes precision error > 1... but this works..
      SimVar.SetSimVarValue('L:A32NX_EFIS_L_APPR_MSG_0', 'string', apprMsgVars[0].toString());
      SimVar.SetSimVarValue('L:A32NX_EFIS_L_APPR_MSG_1', 'string', apprMsgVars[1].toString());
      SimVar.SetSimVarValue('L:A32NX_EFIS_R_APPR_MSG_0', 'string', apprMsgVars[0].toString());
      SimVar.SetSimVarValue('L:A32NX_EFIS_R_APPR_MSG_1', 'string', apprMsgVars[1].toString());
    }
  }

  private updateEfisData() {
    const gs = SimVar.GetSimVarValue('GPS GROUND SPEED', 'Knots');
    const flightPhase = this.flightPhase.get();
    const etaComputable = flightPhase >= FmgcFlightPhase.Takeoff && gs > 100;
    const activeLeg = this.activeGeometry?.legs.get(this.activeLegIndex);
    if (activeLeg) {
      const isXMLeg = activeLeg instanceof FMLeg || activeLeg instanceof VMLeg;
      // Don't transmit bearing for manual legs
      const termination = isXMLeg
        ? null
        : activeLeg instanceof XFLeg
          ? activeLeg.terminationWaypoint.location
          : activeLeg.getPathEndPoint();
      const ppos = this.lnavDriver.ppos;
      const efisTrueBearing = termination ? Avionics.Utils.computeGreatCircleHeading(ppos, termination) : -1;
      const efisBearing = termination
        ? A32NX_Util.trueToMagnetic(efisTrueBearing, Facilities.getMagVar(ppos.lat, ppos.long))
        : -1;

      // Don't compute distance and ETA for XM legs
      const efisDistance = isXMLeg ? -1 : Avionics.Utils.computeGreatCircleDistance(ppos, termination);
      const efisEta = isXMLeg || !etaComputable ? -1 : this.lnavDriver.legEta(gs, termination);

      // FIXME should be NCD if no FM position
      this.updateEfisVars(efisBearing, efisTrueBearing, efisDistance, efisEta, 'L');
      this.updateEfisVars(efisBearing, efisTrueBearing, efisDistance, efisEta, 'R');
    } else {
      this.updateEfisVars(-1, -1, -1, -1, 'L');
      this.updateEfisVars(-1, -1, -1, -1, 'R');
    }
  }

  private updateEfisVars(bearing: number, trueBearing: number, distance: number, eta: number, side: string): void {
    SimVar.SetSimVarValue(`L:A32NX_EFIS_${side}_TO_WPT_BEARING`, 'Degrees', bearing);
    SimVar.SetSimVarValue(`L:A32NX_EFIS_${side}_TO_WPT_TRUE_BEARING`, 'Degrees', trueBearing);
    SimVar.SetSimVarValue(`L:A32NX_EFIS_${side}_TO_WPT_DISTANCE`, 'Number', distance);
    SimVar.SetSimVarValue(`L:A32NX_EFIS_${side}_TO_WPT_ETA`, 'Seconds', eta);
  }

  constructor(
    private readonly bus: EventBus,
    fmgc: Fmgc,
    private readonly flightPlanService: FlightPlanService,
    efisInterfaces: Record<EfisSide, EfisInterface>,
    private navigation: NavigationProvider,
    private readonly efisNDRangeValues: number[],
    private readonly acConfig: AircraftConfig,
  ) {
    this.verticalProfileComputationParametersObserver = new VerticalProfileComputationParametersObserver(
      fmgc,
      flightPlanService,
    );
    this.windProfileFactory = new WindProfileFactory(fmgc, 1);

    this.atmosphericConditions = new AtmosphericConditions(this.verticalProfileComputationParametersObserver);

    this.lnavDriver = new LnavDriver(flightPlanService, this, this.acConfig);
    this.vnavDriver = new VnavDriver(
      flightPlanService,
      this,
      this.verticalProfileComputationParametersObserver,
      this.atmosphericConditions,
      this.windProfileFactory,
      this.acConfig,
    );
    this.pseudoWaypoints = new PseudoWaypoints(flightPlanService, this, this.atmosphericConditions, this.acConfig);
    this.efisVectors = new EfisVectors(this.bus, this.flightPlanService, this, efisInterfaces);
    this.symbolConfig = acConfig.fmSymbolConfig;
<<<<<<< HEAD

    // TODO use correct FMGC index
    this.preNavModeEngagementPath = new PreNavModeEngagementPathCalculation(1, this.navigation, this.flightPlanService);
=======
    this.approachIdentSize = this.symbolConfig.showRnpArLabel ? 14 : 9;
>>>>>>> 0242466d
  }

  init() {
    console.log('[FMGC/Guidance] GuidanceController initialized!');

    this.lnavDriver.ppos.lat = SimVar.GetSimVarValue('PLANE LATITUDE', 'degree latitude');
    this.lnavDriver.ppos.long = SimVar.GetSimVarValue('PLANE LONGITUDE', 'degree longitude');

    this.leftEfisState = { mode: EfisNdMode.ARC, range: 10, dataLimitReached: false, legsCulled: false };
    this.rightEfisState = { mode: EfisNdMode.ARC, range: 10, dataLimitReached: false, legsCulled: false };
    this.efisStateForSide = {
      L: this.leftEfisState,
      R: this.rightEfisState,
    };

    this.updateEfisState('L', this.leftEfisState);
    this.updateEfisState('R', this.rightEfisState);

    this.efisStateForSide.L = this.leftEfisState;
    this.efisStateForSide.R = this.rightEfisState;

    this.lnavDriver.init();
    this.vnavDriver.init();
    this.pseudoWaypoints.init();

    Coherent.on(
      'A32NX_IMM_EXIT',
      (fpIndex, immExit) => {
        const fpLeg = this.flightPlanService.active.maybeElementAt(fpIndex);
        const geometryLeg = this.activeGeometry.legs.get(fpIndex);

        const tas = SimVar.GetSimVarValue('AIRSPEED TRUE', 'Knots');

        if (fpLeg.isDiscontinuity === false && fpLeg.type === LegType.HM) {
          fpLeg.holdImmExit = immExit;

          this.flightPlanService.active.incrementVersion();
        }

        if (geometryLeg instanceof HMLeg) {
          geometryLeg.setImmediateExit(immExit, this.lnavDriver.ppos, tas);

          this.automaticSequencing = true;
        }
      },
      undefined,
    );
  }

  private geometryRecomputationTimer = GEOMETRY_RECOMPUTATION_TIMER + 1;

  private lastFlightPlanVersions = new Map<number, number>();

  private flightPlanGeometries = new Map<number, Geometry>();

  update(deltaTime: number) {
    this.geometryRecomputationTimer += deltaTime;

    this.updateEfisState('L', this.leftEfisState);
    this.updateEfisState('R', this.rightEfisState);

    try {
      this.verticalProfileComputationParametersObserver.update();
      this.windProfileFactory.updateFmgcInputs();
      this.atmosphericConditions.update();
    } catch (e) {
      console.error('[FMS] Error during update of VNAV input parameters. See exception below.');
      console.error(e);
    }

    try {
      this.tryUpdateFlightPlanGeometry(FlightPlanIndex.Active, false);
      this.tryUpdateFlightPlanGeometry(FlightPlanIndex.Active, true);
      this.tryUpdateFlightPlanGeometry(FlightPlanIndex.Temporary, false);
      this.tryUpdateFlightPlanGeometry(FlightPlanIndex.FirstSecondary, false);
      this.tryUpdateFlightPlanGeometry(FlightPlanIndex.FirstSecondary, true);

      if (this.geometryRecomputationTimer > GEOMETRY_RECOMPUTATION_TIMER) {
        this.geometryRecomputationTimer = 0;

        this.tryUpdateFlightPlanGeometry(FlightPlanIndex.Active, false, true);
        this.tryUpdateFlightPlanGeometry(FlightPlanIndex.Active, true, true);
        this.tryUpdateFlightPlanGeometry(FlightPlanIndex.Temporary, false, true);
        this.tryUpdateFlightPlanGeometry(FlightPlanIndex.FirstSecondary, false, true);
        this.tryUpdateFlightPlanGeometry(FlightPlanIndex.FirstSecondary, true, true);

        if (this.activeGeometry) {
          try {
            this.vnavDriver.acceptMultipleLegGeometry(this.activeGeometry);
            this.pseudoWaypoints.acceptMultipleLegGeometry(this.activeGeometry);
          } catch (e) {
            console.error('[FMS] Error during active geometry profile recomputation. See exception below.');
            console.error(e);
          }
        }
      }

      this.preNavModeEngagementPath.update(deltaTime, this.activeGeometry);
      this.updateEfisIdent();
    } catch (e) {
      console.error('[FMS] Error during LNAV update. See exception below.');
      console.error(e);
    }

    try {
      this.updateMapPartlyDisplayed();
    } catch (e) {
      console.error('[FMS] Error during map partly displayed computation. See exception below.');
      console.error(e);
    }

    try {
      this.lnavDriver.update(deltaTime);
    } catch (e) {
      console.error('[FMS] Error during LNAV driver update. See exception below.');
      console.error(e);
    }

    this.updateEfisData();

    try {
      this.vnavDriver.update(deltaTime);
    } catch (e) {
      console.error('[FMS] Error during VNAV driver update. See exception below.');
      console.error(e);
    }

    try {
      this.pseudoWaypoints.update(deltaTime);
    } catch (e) {
      console.error('[FMS] Error during pseudo waypoints update. See exception below.');
      console.error(e);
    }

    try {
      this.efisVectors.update(deltaTime);
    } catch (e) {
      console.error('[FMS] Error during EFIS vectors update. See exception below.');
      console.error(e);
    }

    try {
      this.taskQueue.update(deltaTime);
    } catch (e) {
      console.error('[FMS] Error during task queue update. See exception below.');
      console.error(e);
    }
  }

  private tryUpdateFlightPlanGeometry(flightPlanIndex: number, alternate = false, force = false) {
    const geometryPIndex = (alternate ? 100 : 0) + flightPlanIndex;

    // Use geometry index here because main and alternate flight plans have the same indices
    // but different versions. Otherwise, we keep recomputing the geometry because their versions will not be the same
    const lastVersion = this.lastFlightPlanVersions.get(geometryPIndex);

    if (!this.flightPlanService.has(flightPlanIndex)) {
      this.flightPlanGeometries.delete(geometryPIndex);
      return;
    }

    const plan = alternate
      ? this.flightPlanService.get(flightPlanIndex).alternateFlightPlan
      : this.flightPlanService.get(flightPlanIndex);

    const currentVersion = plan.version;

    if (!force && lastVersion === currentVersion) {
      return;
    }

    this.lastFlightPlanVersions.set(geometryPIndex, currentVersion);

    const geometry = this.flightPlanGeometries.get(geometryPIndex);

    if (geometry) {
      GeometryFactory.updateFromFlightPlan(
        geometry,
        plan,
        !alternate && flightPlanIndex < FlightPlanIndex.FirstSecondary,
      );

      if (geometryPIndex !== FlightPlanIndex.Active || !this.doesPreNavModeEngagementPathExist()) {
        this.recomputeGeometry(geometry, plan);
      }
    } else {
      const newGeometry = GeometryFactory.createFromFlightPlan(
        plan,
        !alternate && flightPlanIndex < FlightPlanIndex.FirstSecondary,
      );

      this.recomputeGeometry(newGeometry, plan);

      this.flightPlanGeometries.set(geometryPIndex, newGeometry);
    }
  }

  private recomputeGeometry(geometry: Geometry, plan: BaseFlightPlan) {
    const tas = SimVar.GetSimVarValue('AIRSPEED TRUE', 'Knots');
    const gs = SimVar.GetSimVarValue('GPS GROUND SPEED', 'Knots');
    const trueTrack = SimVar.GetSimVarValue('GPS GROUND TRUE TRACK', 'degree');

    geometry.recomputeWithParameters(
      tas,
      gs,
      this.lnavDriver.ppos,
      trueTrack,
      plan.activeLegIndex,
      plan.activeLegIndex, // TODO active transition index for temporary plan...?
    );

    // Update distance to destination
    geometry.updateDistances(plan, Math.max(0, plan.activeLegIndex - 1), plan.firstMissedApproachLegIndex);
    // Update distances in missed approach segment
    geometry.updateDistances(plan, Math.max(plan.firstMissedApproachLegIndex), plan.legCount);
  }

  /**
   * Notifies the FMS that a pseudo waypoint must be sequenced.
   *
   * This is to be sued by {@link LnavDriver} only.
   *
   * @param pseudoWaypoint the {@link PseudoWaypoint} to sequence.
   */
  sequencePseudoWaypoint(pseudoWaypoint: PseudoWaypoint): void {
    this.pseudoWaypoints.sequencePseudoWaypoint(pseudoWaypoint);
  }

  isManualHoldActive(): boolean {
    if (this.activeGeometry) {
      const activeLeg = this.activeGeometry.legs.get(this.activeLegIndex);
      return activeLeg instanceof HMLeg;
    }
    return false;
  }

  isManualHoldNext(): boolean {
    if (this.activeGeometry) {
      const nextLeg = this.activeGeometry.legs.get(this.activeLegIndex + 1);
      return nextLeg instanceof HMLeg;
    }
    return false;
  }

  setHoldSpeed(tas: Knots) {
    let holdLeg: HMLeg;
    if (this.isManualHoldActive()) {
      holdLeg = this.activeGeometry.legs.get(this.activeLegIndex) as unknown as HMLeg;
    } else if (this.isManualHoldNext()) {
      holdLeg = this.activeGeometry.legs.get(this.activeLegIndex + 1) as unknown as HMLeg;
    }

    if (holdLeg) {
      holdLeg.setPredictedTas(tas);
    }
  }

  get lastCrosstrackError(): NauticalMiles {
    return this.lnavDriver.lastXTE;
  }

  doesPreNavModeEngagementPathExist(): boolean {
    return this.preNavModeEngagementPath.doesExist();
  }

  getPreNavModeEngagementPathGeometry(): Readonly<Geometry> | null {
    return this.preNavModeEngagementPath.getGeometry();
  }

  getPreNavModeEngagementPathIntercept(): Readonly<NavModeIntercept> | null {
    return this.preNavModeEngagementPath.getIntercept();
  }

  shouldShowNoNavInterceptMessage(): boolean {
    return this.preNavModeEngagementPath.shouldShowNoNavInterceptMessage();
  }

  getPreNavModeAlongTrackDistanceToGo(trueTrack: number): number | null {
    return this.preNavModeEngagementPath.getAlongTrackDistanceToGo(trueTrack);
  }
}<|MERGE_RESOLUTION|>--- conflicted
+++ resolved
@@ -173,11 +173,9 @@
     FmgcFlightPhase.Preflight,
   );
 
-<<<<<<< HEAD
   private preNavModeEngagementPath: PreNavModeEngagementPathCalculation;
-=======
+
   private readonly approachIdentSize: number;
->>>>>>> 0242466d
 
   private updateEfisState(side: EfisSide, state: EfisState<number>): void {
     const ndMode = SimVar.GetSimVarValue(`L:A32NX_EFIS_${side}_ND_MODE`, 'Enum') as EfisNdMode;
@@ -333,13 +331,11 @@
     this.pseudoWaypoints = new PseudoWaypoints(flightPlanService, this, this.atmosphericConditions, this.acConfig);
     this.efisVectors = new EfisVectors(this.bus, this.flightPlanService, this, efisInterfaces);
     this.symbolConfig = acConfig.fmSymbolConfig;
-<<<<<<< HEAD
 
     // TODO use correct FMGC index
     this.preNavModeEngagementPath = new PreNavModeEngagementPathCalculation(1, this.navigation, this.flightPlanService);
-=======
+
     this.approachIdentSize = this.symbolConfig.showRnpArLabel ? 14 : 9;
->>>>>>> 0242466d
   }
 
   init() {
