--- conflicted
+++ resolved
@@ -42,14 +42,6 @@
   }
 
   getPathStartPoint(): Coordinates | undefined {
-<<<<<<< HEAD
-    // Make sure an inbound radial doesn't connect to the actual IN-BND waypoint which is at PPOS
-    if (this.inboundGuidable instanceof IFLeg && !this.inboundGuidable.isInbndOrOutbnd()) {
-      return this.inboundGuidable.fix.location;
-    }
-
-=======
->>>>>>> 504ee4c1
     if (this.inboundGuidable instanceof Transition && this.inboundGuidable.isComputed) {
       return this.inboundGuidable.getPathEndPoint();
     }
