// Copyright (c) 2021-2022 FlyByWire Simulations
// Copyright (c) 2021-2022 Synaptic Simulations
//
// SPDX-License-Identifier: GPL-3.0

import { Transition } from '@fmgc/guidance/lnav/Transition';
import { FixedRadiusTransition } from '@fmgc/guidance/lnav/transitions/FixedRadiusTransition';
import { Coordinates } from '@fmgc/flightplanning/data/geo';
import { SegmentType } from '@fmgc/flightplanning/FlightPlanSegment';
import { Leg } from '@fmgc/guidance/lnav/legs/Leg';
import { Guidable } from '@fmgc/guidance/Guidable';
import { LnavConfig } from '@fmgc/guidance/LnavConfig';
import { CourseCaptureTransition } from '@fmgc/guidance/lnav/transitions/CourseCaptureTransition';
import {
  DirectToFixTransitionGuidanceState,
  DirectToFixTransition,
} from '@fmgc/guidance/lnav/transitions/DirectToFixTransition';
import { PathVector } from '@fmgc/guidance/lnav/PathVector';
import { CALeg } from '@fmgc/guidance/lnav/legs/CA';
import { isCourseReversalLeg, isHold } from '@fmgc/guidance/lnav/legs';
import { maxBank } from '@fmgc/guidance/lnav/CommonGeometry';
import { CILeg } from '@fmgc/guidance/lnav/legs/CI';
import { CRLeg } from '@fmgc/guidance/lnav/legs/CR';
import { VMLeg } from '@fmgc/guidance/lnav/legs/VM';
import { FMLeg } from '@fmgc/guidance/lnav/legs/FM';
import { TransitionPicker } from '@fmgc/guidance/lnav/TransitionPicker';
import { distanceTo } from 'msfs-geo';
import { BaseFlightPlan } from '@fmgc/flightplanning/plans/BaseFlightPlan';
import { IFLeg } from '@fmgc/guidance/lnav/legs/IF';
import { FlightPlanElement, FlightPlanLegFlags } from '@fmgc/flightplanning/legs/FlightPlanLeg';
import { ControlLaw, CompletedGuidanceParameters, LateralPathGuidance } from './ControlLaws';
import { XFLeg } from '@fmgc/guidance/lnav/legs/XF';
import { BitFlags } from '@microsoft/msfs-sdk';

function isGuidableCapturingPath(guidable: Guidable): boolean {
  return !(
    guidable instanceof CALeg ||
    guidable instanceof CILeg ||
    guidable instanceof CRLeg ||
    guidable instanceof VMLeg ||
    guidable instanceof CourseCaptureTransition
  );
}

function isCiIfXfSequence(leg: Leg, nextLeg: Leg, nextNextLeg: Leg): boolean {
  return leg instanceof CILeg && nextLeg instanceof IFLeg && nextNextLeg instanceof XFLeg;
}

export class Geometry {
  constructor(
    /**
     * The list of transitions between legs.
     * - entry n: transition after leg n
     */
    public transitions: Map<number, Transition>,

    /**
     * The list of legs in this geometry, possibly connected through transitions:
     * - entry n: nth leg, before transition n
     */
    public legs: Map<number, Leg>,

    /**
     * Whether this geometry is for a temporary flight plan
     */
    private temp: boolean,
  ) {}

  public version = 0;

  private listener = RegisterViewListener('JS_LISTENER_SIMVARS', null, true);

  public isComputed = false;

  private cachedVectors = [];

  private missedCachedVectors = [];

  public cachedVectorsVersion = 0;

  public missedCachedVectorsVersion = 0;

  public getAllPathVectors(activeLegIndex?: number, missedApproach = false): PathVector[] {
    if (missedApproach) {
      if (this.version === this.missedCachedVectorsVersion) {
        return this.missedCachedVectors;
      }
    } else if (this.version === this.cachedVectorsVersion) {
      return this.cachedVectors;
    }

    const transmitHoldEntry = !this.temp;

    const ret = [];

    for (const [index, leg] of this.legs.entries()) {
      if (
        (!missedApproach && leg.metadata.isInMissedApproach) ||
        (missedApproach && !leg.metadata.isInMissedApproach)
      ) {
        continue;
      }

      if (leg.isNull) {
        continue;
      }

      // TODO don't transmit any course reversals when this side range >= 160
      const transmitCourseReversal =
        LnavConfig.DEBUG_FORCE_INCLUDE_COURSE_REVERSAL_VECTORS ||
        index === activeLegIndex ||
        index === activeLegIndex + 1;

      if (activeLegIndex !== undefined) {
        if (isCourseReversalLeg(leg) && !transmitCourseReversal) {
          continue;
        }
        if (index < activeLegIndex) {
          continue;
        }
      }
      const legInboundTransition = leg.inboundGuidable instanceof Transition ? leg.inboundGuidable : null;

      if (legInboundTransition && !legInboundTransition.isNull && (!isHold(leg) || transmitHoldEntry)) {
        ret.push(...legInboundTransition.predictedPath);
      }

      if (leg) {
        ret.push(...leg.predictedPath);
      }
    }

    if (missedApproach) {
      this.missedCachedVectors = ret;
      this.missedCachedVectorsVersion = this.version;
    } else {
      this.cachedVectors = ret;
      this.cachedVectorsVersion = this.version;
    }

    return ret;
  }

  /**
   * Recomputes the guidable using new parameters
   *
   * @param tas             predicted true airspeed speed of the current leg (for a leg) or the next leg (for a transition) in knots
   * @param gs              predicted ground speed of the current leg
   * @param ppos            present position coordinates
   * @param trueTrack       present true track
   * @param plan            the associated flight plan
   * @param activeLegIdx    current active leg index
   * @param _activeTransIdx current active transition index
   */
  recomputeWithParameters(
    tas: Knots,
    gs: Knots,
    ppos: Coordinates,
    trueTrack: DegreesTrue,
    plan: BaseFlightPlan,
    activeLegIdx: number,
    _activeTransIdx: number,
  ) {
    this.version++;

    if (LnavConfig.DEBUG_GEOMETRY) {
      console.log(`[FMS/Geometry] Recomputing geometry with current_tas: ${tas}kts`);
      console.time('geometry_recompute');
    }

    for (let i = activeLegIdx ?? 0; this.legs.get(i) || this.legs.get(i + 1); i++) {
      if (!this.legs.has(i)) {
        continue;
      }

      const leg = this.legs.get(i);
      const wasNull = leg.isNull;

      this.computeLeg(plan, i, activeLegIdx, ppos, trueTrack, tas, gs);

      // If a leg became null/not null, we immediately recompute it to calculate the new guidables and transitions
      if ((!wasNull && leg.isNull) || (wasNull && !leg.isNull)) {
        this.computeLeg(plan, i, activeLegIdx, ppos, trueTrack, tas, gs);
      }
    }

    if (LnavConfig.DEBUG_GEOMETRY) {
      console.timeEnd('geometry_recompute');
    }
  }

  static getLegPredictedTas(leg: Leg, currentTas: number) {
    return Math.max(LnavConfig.DEFAULT_MIN_PREDICTED_TAS, leg.predictedTas ?? currentTas);
  }

  static getLegPredictedGs(leg: Leg, currentGs: number) {
    return Math.max(LnavConfig.DEFAULT_MIN_PREDICTED_TAS, leg.predictedGs ?? currentGs);
  }

  private computeLeg(
    plan: BaseFlightPlan,
    index: number,
    activeLegIdx: number,
    ppos: Coordinates,
    trueTrack: DegreesTrue,
    tas: Knots,
    gs: Knots,
  ) {
    const prevLeg = this.legs.get(index - 1);
    const leg = this.legs.get(index);
    const nextLeg = this.legs.get(index + 1);
    const nextNextLeg = this.legs.get(index + 2);

    const inboundTransition = this.transitions.get(index - 1);
    const outboundTransition = this.transitions.get(index);

    const legPredictedTas = Geometry.getLegPredictedTas(leg, tas);
    const legPredictedGs = Geometry.getLegPredictedGs(leg, gs);

    // If the leg is null, we compute the following:
    //  - transition from prevLeg to nextLeg
    //  - nextLeg
    //  - transition from nextLeg to nextNextLeg (in order to compute nextLeg)
    if (leg?.isNull) {
      if (nextLeg) {
        let newInboundTransition: Transition;
        if (
          LnavConfig.NUM_COMPUTED_TRANSITIONS_AFTER_ACTIVE === -1 ||
          index - activeLegIdx < LnavConfig.NUM_COMPUTED_TRANSITIONS_AFTER_ACTIVE
        ) {
          newInboundTransition = TransitionPicker.forLegs(prevLeg, nextLeg);
        }

        let newOutboundTransition: Transition;
        if (
          (nextNextLeg && LnavConfig.NUM_COMPUTED_TRANSITIONS_AFTER_ACTIVE === -1) ||
          index + 1 - activeLegIdx < LnavConfig.NUM_COMPUTED_TRANSITIONS_AFTER_ACTIVE
        ) {
          newOutboundTransition = TransitionPicker.forLegs(nextLeg, nextNextLeg);
        }

        if (newInboundTransition && prevLeg) {
          const prevLegPredictedLegTas = Geometry.getLegPredictedTas(prevLeg, tas);
          const prevLegPredictedLegGs = Geometry.getLegPredictedGs(prevLeg, gs);

          newInboundTransition.setNeighboringGuidables(prevLeg, nextLeg);
          newInboundTransition.recomputeWithParameters(
            activeLegIdx === index,
            prevLegPredictedLegTas,
            prevLegPredictedLegGs,
            ppos,
            trueTrack,
          );
        }

        const nextLegPredictedLegTas = Geometry.getLegPredictedTas(nextLeg, tas);
        const nextLegPredictedLegGs = Geometry.getLegPredictedGs(nextLeg, gs);

        nextLeg.setNeighboringGuidables(newInboundTransition ?? prevLeg, newOutboundTransition ?? nextNextLeg);
        nextLeg.recomputeWithParameters(
          activeLegIdx === index,
          nextLegPredictedLegTas,
          nextLegPredictedLegGs,
          ppos,
          trueTrack,
        );

        if (newOutboundTransition) {
          newOutboundTransition.setNeighboringGuidables(nextLeg, nextNextLeg);
          newOutboundTransition.recomputeWithParameters(
            activeLegIdx === index + 1,
            nextLegPredictedLegTas,
            nextLegPredictedLegGs,
            ppos,
            trueTrack,
          );

          nextLeg.recomputeWithParameters(
            activeLegIdx === index,
            nextLegPredictedLegTas,
            nextLegPredictedLegGs,
            ppos,
            trueTrack,
          );
        }
      }
    }

    if (inboundTransition && prevLeg) {
      const prevLegPredictedLegTas = Geometry.getLegPredictedTas(prevLeg, tas);
      const prevLegPredictedLegGs = Geometry.getLegPredictedGs(prevLeg, gs);

      inboundTransition.setNeighboringGuidables(prevLeg, leg);
      inboundTransition.setNeighboringLegs(prevLeg, leg);
      inboundTransition.recomputeWithParameters(
        activeLegIdx === index,
        prevLegPredictedLegTas,
        prevLegPredictedLegGs,
        ppos,
        trueTrack,
      );
    }

    // Compute leg and outbound if previous leg isn't null (we already computed 1 leg forward the previous iteration)
    if (!(prevLeg && prevLeg.isNull)) {
      const shouldSkipNextLeg = isCiIfXfSequence(leg, nextLeg, nextNextLeg);
      const chosenOutboundTransition = shouldSkipNextLeg
        ? TransitionPicker.forLegs(leg, nextNextLeg)
        : outboundTransition;
      const chosenNextLeg = shouldSkipNextLeg ? nextNextLeg : nextLeg;

      leg.setNeighboringGuidables(inboundTransition ?? prevLeg, chosenOutboundTransition ?? chosenNextLeg);
      leg.recomputeWithParameters(activeLegIdx === index, legPredictedTas, legPredictedGs, ppos, trueTrack);

      if (chosenOutboundTransition && chosenNextLeg) {
        chosenOutboundTransition.setNeighboringGuidables(leg, chosenNextLeg);
        chosenOutboundTransition.setNeighboringLegs(leg, chosenNextLeg);
        chosenOutboundTransition.recomputeWithParameters(
          activeLegIdx === index + 1,
          legPredictedTas,
          legPredictedGs,
          ppos,
          trueTrack,
        );

        // Since the outbound transition can have TAD, we recompute the leg again to make sure the end point is at the right place for this cycle
        leg.setNeighboringGuidables(inboundTransition ?? prevLeg, chosenOutboundTransition);
        leg.recomputeWithParameters(activeLegIdx === index, legPredictedTas, legPredictedGs, ppos, trueTrack);
      }
    }

    const element = plan.legElementAt(index);

    // Only copy predictions from geometry to calculated if the leg is not using copied predictions (copied from primary to SEC)
    if (element.calculated && !BitFlags.isAll(element.flags, FlightPlanLegFlags.CopiedWithPredictions)) {
      element.calculated.path.length = 0;

      if (inboundTransition) {
        element.calculated.path.push(...inboundTransition.predictedPath);
      }

      element.calculated.path.push(...leg.predictedPath);
    }
  }

  /**
   * @param activeLegIdx
   * @param ppos
   * @param trueTrack
   * @param gs
   * @param tas
   */
  getGuidanceParameters(
    activeLegIdx: number,
    ppos: Coordinates,
    trueTrack: DegreesTrue,
    gs: Knots,
    tas: Knots,
  ): CompletedGuidanceParameters | undefined {
    const activeLeg = this.legs.get(activeLegIdx);
    const nextLeg = this.legs.get(activeLegIdx + 1);

    // TODO handle in guidance controller state
    const autoSequencing = !activeLeg?.disableAutomaticSequencing;

    let activeGuidable: Guidable | null = null;
    let nextGuidable: Guidable | null = null;

    // first, check if we're abeam with one of the transitions (start or end)
    const fromTransition = this.transitions.get(activeLegIdx - 1);
    const toTransition = this.transitions.get(activeLegIdx);
    if (fromTransition && !fromTransition.isNull && fromTransition.isAbeam(ppos)) {
      if (!fromTransition.isFrozen) {
        fromTransition.freeze();
      }

      // Since CA leg CourseCaptureTransition inbound starts at PPOS, we always consider the CA leg as the active guidable
      if (fromTransition instanceof CourseCaptureTransition && activeLeg instanceof CALeg) {
        activeGuidable = activeLeg;
        nextGuidable = toTransition;
      } else {
        activeGuidable = fromTransition;
        nextGuidable = activeLeg;
      }
    } else if (toTransition && !toTransition.isNull && autoSequencing) {
      // TODO need to check that the previous leg is actually flown first...
      if (toTransition.isAbeam(ppos)) {
        if (toTransition instanceof FixedRadiusTransition && !toTransition.isFrozen) {
          toTransition.freeze();
        }

        activeGuidable = toTransition;
        nextGuidable = nextLeg;
      } else if (activeLeg) {
        activeGuidable = activeLeg;
        nextGuidable = toTransition;
      }
    } else if (activeLeg) {
      activeGuidable = activeLeg;
      if (nextLeg && autoSequencing) {
        nextGuidable = nextLeg;
      }
    }

    // figure out guidance params and roll anticipation
    let guidanceParams: CompletedGuidanceParameters;
    let rad;
    let dtg;
    if (activeGuidable) {
      const phiLimit = maxBank(tas, isGuidableCapturingPath(activeGuidable));
      guidanceParams = {
        ...activeGuidable.getGuidanceParameters(ppos, trueTrack, tas, gs),
        phiLimit,
      };
      dtg = activeGuidable.getDistanceToGo(ppos);

      if (activeGuidable && nextGuidable) {
        rad = this.getGuidableRollAnticipationDistance(gs, activeGuidable, nextGuidable);
        if (rad > 0 && dtg <= rad) {
          const nextGuidanceParams = nextGuidable.getGuidanceParameters(ppos, trueTrack, tas, gs);

          if (nextGuidanceParams.law === ControlLaw.LATERAL_PATH) {
            (guidanceParams as LateralPathGuidance).phiCommand = nextGuidanceParams?.phiCommand ?? 0;
          }
        }
      }
    }

    if (LnavConfig.DEBUG_GUIDANCE) {
      this.listener.triggerToAllSubscribers(
        'A32NX_FM_DEBUG_LNAV_STATUS',
        // eslint-disable-next-line prefer-template
        'A32NX FMS LNAV STATUS\n' +
          `XTE ${(guidanceParams as LateralPathGuidance).crossTrackError?.toFixed(3) ?? '(NO DATA)'}\n` +
          `TAE ${(guidanceParams as LateralPathGuidance).trackAngleError?.toFixed(3) ?? '(NO DATA)'}\n` +
          `PHI ${(guidanceParams as LateralPathGuidance).phiCommand?.toFixed(5) ?? '(NO DATA)'}\n` +
          '---\n' +
          `CURR GUIDABLE ${activeGuidable?.repr ?? '---'}\n` +
          `CURR GUIDABLE DTG ${dtg?.toFixed(3) ?? '---'}\n` +
          (activeGuidable instanceof DirectToFixTransition
            ? `DFX STATE ${DirectToFixTransitionGuidanceState[(activeGuidable as DirectToFixTransition).state]}\n`
            : '') +
          '---\n' +
          `RAD GUIDABLE ${nextGuidable?.repr ?? '---'}\n` +
          `RAD DISTANCE ${rad?.toFixed(3) ?? '---'}\n` +
          '---\n' +
          `L0 ${this.legs.get(activeLegIdx - 1)?.repr ?? '---'}\n` +
          `T0 ${this.transitions.get(activeLegIdx - 1)?.repr ?? '---'}\n` +
          `L1 ${this.legs.get(activeLegIdx)?.repr ?? '---'}\n` +
          `T1 ${this.transitions.get(activeLegIdx)?.repr ?? '---'}\n` +
          `L2 ${this.legs.get(activeLegIdx + 1)?.repr ?? '---'}\n`,
      );
    }

    return guidanceParams;
  }

  getGuidableRollAnticipationDistance(gs: Knots, from: Guidable, to: Guidable) {
    if (!from.endsInCircularArc && !to.startsInCircularArc) {
      return 0;
    }

    // get nominal phi from previous and next leg
    const phiNominalFrom = from.endsInCircularArc ? from.getNominalRollAngle(gs) : 0;
    const phiNominalTo = to.startsInCircularArc ? to.getNominalRollAngle(gs) : 0;

    // TODO consider case where RAD > transition distance

    return Geometry.getRollAnticipationDistance(gs, phiNominalFrom, phiNominalTo);
  }

  static getRollAnticipationDistance(gs: Knots, bankA: Degrees, bankB: Degrees): NauticalMiles {
    // calculate delta phi
    const deltaPhi = Math.abs(bankA - bankB);

    // calculate RAD
    const maxRollRate = 5; // deg / s, TODO picked off the wind
    const k2 = 0.0038;
    const rad = ((gs / 3600) * (Math.sqrt(1 + (2 * k2 * 9.81 * deltaPhi) / maxRollRate) - 1)) / (k2 * 9.81);

    return rad;
  }

  getDistanceToGo(activeLegIdx: number, ppos: LatLongAlt): number | null {
    const activeLeg = this.legs.get(activeLegIdx);
    if (activeLeg) {
      return activeLeg.getDistanceToGo(ppos);
    }

    return null;
  }

  shouldSequenceLeg(activeLegIdx: number, ppos: LatLongAlt): boolean {
    const activeLeg = this.legs.get(activeLegIdx);
    const inboundTransition = this.transitions.get(activeLegIdx - 1);

    // Restrict sequencing in cases where we are still in inbound transition. Make an exception for very short legs as the transition could be overshooting.
    if (
      !inboundTransition?.isNull &&
      inboundTransition?.isAbeam(ppos) &&
      (activeLeg.distance > 0.01 || (activeLeg instanceof XFLeg && activeLeg.overshot))
    ) {
      return false;
    }

    const dtg = activeLeg.getDistanceToGo(ppos);

    if (dtg <= 0 || activeLeg.isNull) {
      return true;
    }

    if (activeLeg) {
      return activeLeg.getDistanceToGo(ppos) < 0.001;
    }

    return false;
  }

  onLegSequenced(_sequencedLeg: Leg, nextLeg: Leg, followingLeg: Leg): void {
    if (isCourseReversalLeg(nextLeg) || isCourseReversalLeg(followingLeg)) {
      this.version++;
    }
  }

  legsInSegment(segmentType: SegmentType): Map<number, Leg> {
    const newMap = new Map<number, Leg>();

    for (const entry of this.legs.entries()) {
      if (entry[1].segment === segmentType) {
        newMap.set(...entry);
      }
    }

    return newMap;
  }

  /**
   * Calculate leg distances and cumulative distances for all flight plan legs
   * @param plan the flight plan
   */
  updateDistances(plan: BaseFlightPlan, fromIndex: number, toIndex: number): void {
    let cumulativeDistance = 0;
    let cumulativeDistanceWithTransitions = 0;

    const flightPlanLegs = plan.allLegs;

    // Set calculated distances on downpath leg
    for (let i = fromIndex; i < toIndex; i++) {
      const flightPlanLeg = flightPlanLegs[i];
      const geometryLeg = this.legs.get(i);

      if (i === fromIndex || i === plan.firstMissedApproachLegIndex) {
        this.initializeCalculatedDistances(flightPlanLeg, geometryLeg);
      } else if (flightPlanLeg.isDiscontinuity === true) {
        const directDistance = this.computeDistanceInDiscontinuity(i);

        cumulativeDistance += directDistance;
        cumulativeDistanceWithTransitions += directDistance;
      } else if (!geometryLeg) {
        if (flightPlanLeg.calculated) {
          flightPlanLeg.calculated = undefined;
        }

        if (LnavConfig.DEBUG_GEOMETRY) {
          console.warn(`[FMS/Geometry] No geometry leg found for flight plan leg ${flightPlanLeg.ident}`);
        }
      } else {
        const [distance, distanceWithTransitions] = this.computeLegDistances(
          geometryLeg,
          this.transitions.get(i - 1),
          this.transitions.get(i),
        );

        cumulativeDistance += distance;
        cumulativeDistanceWithTransitions += distanceWithTransitions;

        if (!flightPlanLeg.calculated) {
<<<<<<< HEAD
          flightPlanLeg.calculated = {
            path: [],
            distance,
            distanceWithTransitions,
            cumulativeDistance,
            cumulativeDistanceWithTransitions,
            cumulativeDistanceToEnd: undefined,
            cumulativeDistanceToEndWithTransitions: undefined,
          };
        }
=======
          this.initializeCalculatedDistances(flightPlanLeg, geometryLeg);
        }

>>>>>>> d205c4e4
        flightPlanLeg.calculated.distance = distance;
        flightPlanLeg.calculated.distanceWithTransitions = distanceWithTransitions;
        flightPlanLeg.calculated.cumulativeDistance = cumulativeDistance;
        flightPlanLeg.calculated.cumulativeDistanceWithTransitions = cumulativeDistanceWithTransitions;
        flightPlanLeg.calculated.cumulativeDistanceToEnd = undefined;
        flightPlanLeg.calculated.cumulativeDistanceToEndWithTransitions = undefined;

        geometryLeg.calculated = flightPlanLeg.calculated;
      }
    }

    // Iterate again to compute distance to end using using the previously computed total distance
    this.reflowDistancesToEnd(plan, cumulativeDistance, cumulativeDistanceWithTransitions, fromIndex, toIndex);
  }

  private initializeCalculatedDistances(flightPlanLeg: FlightPlanElement, geometryLeg: Leg) {
    if (flightPlanLeg.isDiscontinuity === true) {
      return;
    }

<<<<<<< HEAD
    if (!flightPlanLeg.calculated) {
      flightPlanLeg.calculated = {
        path: [],
        distance: 0,
        distanceWithTransitions: 0,
        cumulativeDistance: 0,
        cumulativeDistanceWithTransitions: 0,
        cumulativeDistanceToEnd: undefined,
        cumulativeDistanceToEndWithTransitions: undefined,
      };
    }
    flightPlanLeg.calculated.distance = 0;
    flightPlanLeg.calculated.distanceWithTransitions = 0;
    flightPlanLeg.calculated.cumulativeDistance = 0;
    flightPlanLeg.calculated.cumulativeDistanceWithTransitions = 0;
    flightPlanLeg.calculated.cumulativeDistanceToEnd = undefined;
    flightPlanLeg.calculated.cumulativeDistanceToEndWithTransitions = undefined;
=======
    flightPlanLeg.calculated = {
      distance: 0,
      distanceWithTransitions: 0,
      cumulativeDistance: 0,
      cumulativeDistanceWithTransitions: 0,
      cumulativeDistanceToEnd: undefined,
      cumulativeDistanceToEndWithTransitions: undefined,
      endsInTooSteepPath: false,
    };
>>>>>>> d205c4e4

    if (geometryLeg) {
      geometryLeg.calculated = flightPlanLeg.calculated;
    }
  }

  private computeLegDistances(
    leg: Leg,
    inboundTransition: Transition,
    outboundTransition: Transition,
  ): [NauticalMiles, NauticalMiles] {
    // If a leg is null, it usually means that it's some computed intercept that the FMS has deemed non-sensical.
    // Ignore it in the distance calculation in this case
    if (leg.isNull) {
      return [0, 0];
    }

    const [inboundDistance, distance, outboundDistance] = Geometry.completeLegPathLengths(
      leg,
      inboundTransition,
      outboundTransition,
    );

    return [distance, distance + inboundDistance + outboundDistance];
  }

  private computeDistanceInDiscontinuity(discoIndex: number): NauticalMiles {
    const previousLeg = this.legs.get(discoIndex - 1);
    const nextLeg = this.legs.get(discoIndex + 1);

    if (nextLeg instanceof IFLeg && previousLeg) {
      if (previousLeg instanceof VMLeg || previousLeg instanceof FMLeg) {
        if (previousLeg.getPathStartPoint()) {
          return distanceTo(previousLeg.getPathStartPoint(), nextLeg.fix.location);
        }
      } else if (previousLeg.getPathEndPoint()) {
        return distanceTo(previousLeg.getPathEndPoint(), nextLeg.fix.location);
      }
    }

    return 0;
  }

  private reflowDistancesToEnd(
    plan: BaseFlightPlan,
    cumulativeDistance: NauticalMiles,
    cumulativeDistanceWithTransitions: NauticalMiles,
    fromIndex: number,
    toIndex: number,
  ) {
    for (let i = fromIndex; i < toIndex; i++) {
      const leg = plan.allLegs[i];
      if (!leg || leg.isDiscontinuity === true || !leg.calculated) {
        continue;
      }

      leg.calculated.cumulativeDistanceToEnd = cumulativeDistance - leg.calculated.cumulativeDistance;
      leg.calculated.cumulativeDistanceToEndWithTransitions =
        cumulativeDistanceWithTransitions - leg.calculated.cumulativeDistanceWithTransitions;
    }
  }

  /**
   * Returns DTG for a complete leg path, taking into account transitions (including split FXR)
   *
   * @param ppos      present position
   * @param leg       the leg guidable
   * @param inbound   the inbound transition guidable, if present
   * @param outbound  the outbound transition guidable, if present
   */
  static completeLegPathDistanceToGo(ppos: LatLongData, leg: Leg, inbound?: Transition, outbound?: Transition) {
    const [, legPartLength, outboundTransLength] = Geometry.completeLegPathLengths(leg, inbound, outbound);

    if (outbound && outbound.isAbeam(ppos)) {
      return outbound.getDistanceToGo(ppos) - outbound.distance / 2; // Remove half of the transition length, since it is split (Type I)
    }

    if (inbound && inbound.isAbeam(ppos)) {
      return inbound.getDistanceToGo(ppos) + legPartLength + outboundTransLength;
    }

    return (
      leg.getDistanceToGo(ppos) -
      (outbound && outbound instanceof FixedRadiusTransition ? outbound.unflownDistance : 0) +
      outboundTransLength
    );
  }

  /**
   * Returns DTG for a complete leg path, taking into account transitions (including split FXR)
   *
   * @param ppos      present position
   * @param leg       the leg guidable
   * @param inbound   the inbound transition guidable, if present
   * @param outbound  the outbound transition guidable, if present
   */
  static completeLegAlongTrackPathDistanceToGo(
    ppos: LatLongData,
    trueTrack: number,
    leg: Leg,
    inbound?: Transition,
    outbound?: Transition,
  ) {
    const [, legPartLength, outboundTransLength] = Geometry.completeLegPathLengths(leg, inbound, outbound);

    if (outbound && outbound.isAbeam(ppos)) {
      return outbound.getAlongTrackDistanceToGo(ppos, trueTrack) - outbound.distance / 2; // Remove half of the transition length, since it is split (Type I)
    }

    if (inbound && inbound.isAbeam(ppos)) {
      return inbound.getAlongTrackDistanceToGo(ppos, trueTrack) + legPartLength + outboundTransLength;
    }

    return (
      leg.getAlongTrackDistanceToGo(ppos, trueTrack) -
      (outbound && outbound instanceof FixedRadiusTransition ? outbound.unflownDistance : 0) +
      outboundTransLength
    );
  }

  /**
   * Returns lengths of the different segments of a leg, taking into account transitions (including split FXR)
   *
   * @param leg       the leg guidable
   * @param inbound   the inbound transition guidable, if present
   * @param outbound  the outbound transition guidable, if present
   */
  static completeLegPathLengths(leg: Leg, inbound?: Transition, outbound?: Transition): [number, number, number] {
    let inboundLength = 0;
    let outboundLength = 0;

    if (outbound) {
      if (outbound instanceof FixedRadiusTransition && !outbound.isReverted) {
        // Type I transitions are split between the prev and next legs
        outboundLength = outbound.distance / 2;
      }
    }

    if (inbound) {
      if (inbound instanceof FixedRadiusTransition && !inbound.isReverted) {
        // Type I transitions are split between the prev and next legs
        inboundLength = inbound.distance / 2;
      } else {
        inboundLength = inbound.distance;
      }
    }

    return [inboundLength, leg.distance, outboundLength];
  }
}<|MERGE_RESOLUTION|>--- conflicted
+++ resolved
@@ -575,22 +575,9 @@
         cumulativeDistanceWithTransitions += distanceWithTransitions;
 
         if (!flightPlanLeg.calculated) {
-<<<<<<< HEAD
-          flightPlanLeg.calculated = {
-            path: [],
-            distance,
-            distanceWithTransitions,
-            cumulativeDistance,
-            cumulativeDistanceWithTransitions,
-            cumulativeDistanceToEnd: undefined,
-            cumulativeDistanceToEndWithTransitions: undefined,
-          };
-        }
-=======
           this.initializeCalculatedDistances(flightPlanLeg, geometryLeg);
         }
 
->>>>>>> d205c4e4
         flightPlanLeg.calculated.distance = distance;
         flightPlanLeg.calculated.distanceWithTransitions = distanceWithTransitions;
         flightPlanLeg.calculated.cumulativeDistance = cumulativeDistance;
@@ -611,7 +598,6 @@
       return;
     }
 
-<<<<<<< HEAD
     if (!flightPlanLeg.calculated) {
       flightPlanLeg.calculated = {
         path: [],
@@ -621,6 +607,7 @@
         cumulativeDistanceWithTransitions: 0,
         cumulativeDistanceToEnd: undefined,
         cumulativeDistanceToEndWithTransitions: undefined,
+        endsInTooSteepPath: false,
       };
     }
     flightPlanLeg.calculated.distance = 0;
@@ -629,17 +616,7 @@
     flightPlanLeg.calculated.cumulativeDistanceWithTransitions = 0;
     flightPlanLeg.calculated.cumulativeDistanceToEnd = undefined;
     flightPlanLeg.calculated.cumulativeDistanceToEndWithTransitions = undefined;
-=======
-    flightPlanLeg.calculated = {
-      distance: 0,
-      distanceWithTransitions: 0,
-      cumulativeDistance: 0,
-      cumulativeDistanceWithTransitions: 0,
-      cumulativeDistanceToEnd: undefined,
-      cumulativeDistanceToEndWithTransitions: undefined,
-      endsInTooSteepPath: false,
-    };
->>>>>>> d205c4e4
+    flightPlanLeg.calculated.endsInTooSteepPath = false;
 
     if (geometryLeg) {
       geometryLeg.calculated = flightPlanLeg.calculated;
