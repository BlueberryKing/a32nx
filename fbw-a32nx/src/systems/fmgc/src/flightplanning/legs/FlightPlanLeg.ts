--- conflicted
+++ resolved
@@ -583,10 +583,8 @@
   return typeof o === 'object' && o.isDiscontinuity === true;
 }
 
-<<<<<<< HEAD
-const IN_BND_DISTANCE_NM = 512;
-=======
 export function isLeg(o: any): o is FlightPlanLeg {
   return typeof o === 'object' && o.isDiscontinuity === false;
 }
->>>>>>> 0242466d
+
+const IN_BND_DISTANCE_NM = 512;