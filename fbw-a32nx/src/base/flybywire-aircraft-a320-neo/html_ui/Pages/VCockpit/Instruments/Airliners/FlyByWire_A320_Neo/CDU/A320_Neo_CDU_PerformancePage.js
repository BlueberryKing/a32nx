// Copyright (c) 2021-2023 FlyByWire Simulations
//
// SPDX-License-Identifier: GPL-3.0

class CDUPerformancePage {
    static ShowPage(mcdu, _phase = undefined) {
        mcdu.activeSystem = 'FMGC';

        switch (_phase || mcdu.flightPhaseManager.phase) {
            case FmgcFlightPhases.PREFLIGHT: CDUPerformancePage.ShowTAKEOFFPage(mcdu); break;
            case FmgcFlightPhases.TAKEOFF: CDUPerformancePage.ShowTAKEOFFPage(mcdu); break;
            case FmgcFlightPhases.CLIMB: CDUPerformancePage.ShowCLBPage(mcdu); break;
            case FmgcFlightPhases.CRUISE: CDUPerformancePage.ShowCRZPage(mcdu); break;
            case FmgcFlightPhases.DESCENT: CDUPerformancePage.ShowDESPage(mcdu); break;
            case FmgcFlightPhases.APPROACH: CDUPerformancePage.ShowAPPRPage(mcdu); break;
            case FmgcFlightPhases.GOAROUND: CDUPerformancePage.ShowGOAROUNDPage(mcdu); break;
        }
    }
    static ShowTAKEOFFPage(mcdu) {
        mcdu.clearDisplay();
        mcdu.page.Current = mcdu.page.PerformancePageTakeoff;
        CDUPerformancePage._timer = 0;
        CDUPerformancePage._lastPhase = mcdu.flightPhaseManager.phase;
        mcdu.pageUpdate = () => {
            CDUPerformancePage._timer++;
            if (CDUPerformancePage._timer >= 50) {
                if (mcdu.flightPhaseManager.phase === CDUPerformancePage._lastPhase) {
                    CDUPerformancePage.ShowTAKEOFFPage(mcdu);
                } else {
                    CDUPerformancePage.ShowPage(mcdu);
                }
            }
        };

        // TODO SEC F-PLN
        const targetPlan = mcdu.flightPlanService.active;

        let titleColor = "white";
        if (mcdu.flightPhaseManager.phase === FmgcFlightPhases.TAKEOFF) {
            titleColor = "green";
        }

        // check if we even have an airport
        const hasOrigin = !!targetPlan.originAirport;

        // runway
        let runway = "";
        let hasRunway = false;
        if (hasOrigin) {
            const runwayObj = targetPlan.originRunway;

            if (runwayObj) {
                runway = runwayObj.ident.substring(2);
                hasRunway = true;
            }
        }

        // v speeds
        let v1 = "---";
        let vR = "---";
        let v2 = "---";
        let v1Check = "{small}\xa0\xa0\xa0{end}";
        let vRCheck = "{small}\xa0\xa0\xa0{end}";
        let v2Check = "{small}\xa0\xa0\xa0{end}";
        if (mcdu.flightPhaseManager.phase < FmgcFlightPhases.TAKEOFF) {
            v1 = "{amber}___{end}";
            if (mcdu.unconfirmedV1Speed) {
                v1Check = `{small}{cyan}${("" + mcdu.unconfirmedV1Speed).padEnd(3)}{end}{end}`;
            } else if (mcdu.v1Speed) {
                v1 = `{cyan}${("" + mcdu.v1Speed).padEnd(3)}{end}`;
            }
            mcdu.onLeftInput[0] = (value, scratchpadCallback) => {
                if (value === "") {
                    if (mcdu.unconfirmedV1Speed) {
                        mcdu.v1Speed = mcdu.unconfirmedV1Speed;
                        mcdu.unconfirmedV1Speed = undefined;
                    } else {
                        // not real: v-speed helper
                        const gw = mcdu.getGrossWeight();
                        if (mcdu.flaps && !gw) {
                            mcdu.addMessageToQueue(NXSystemMessages.initializeWeightOrCg);
                        } else if (mcdu.flaps && gw) {
                            mcdu.setScratchpadText(mcdu._getV1Speed().toString());
                        } else {
                            mcdu.setScratchpadMessage(NXSystemMessages.formatError);
                            scratchpadCallback();
                        }
                    }
                    CDUPerformancePage.ShowTAKEOFFPage(mcdu);
                } else {
                    if (mcdu.trySetV1Speed(value)) {
                        CDUPerformancePage.ShowTAKEOFFPage(mcdu);
                    } else {
                        scratchpadCallback();
                    }
                }
            };
            vR = "{amber}___{end}";
            if (mcdu.unconfirmedVRSpeed) {
                vRCheck = `{small}{cyan}${("" + mcdu.unconfirmedVRSpeed).padEnd(3)}{end}{end}`;
            } else if (mcdu.vRSpeed) {
                vR = `{cyan}${("" + mcdu.vRSpeed).padEnd(3)}{end}`;
            }
            mcdu.onLeftInput[1] = (value, scratchpadCallback) => {
                if (value === "") {
                    if (mcdu.unconfirmedVRSpeed) {
                        mcdu.vRSpeed = mcdu.unconfirmedVRSpeed;
                        mcdu.unconfirmedVRSpeed = undefined;
                    } else {
                        const gw = mcdu.getGrossWeight();
                        if (mcdu.flaps && !gw) {
                            mcdu.addMessageToQueue(NXSystemMessages.initializeWeightOrCg);
                        } else if (mcdu.flaps && gw) {
                            mcdu.setScratchpadText(mcdu._getVRSpeed().toString());
                        } else {
                            mcdu.setScratchpadMessage(NXSystemMessages.formatError);
                            scratchpadCallback();
                        }
                    }
                    CDUPerformancePage.ShowTAKEOFFPage(mcdu);
                } else {
                    if (mcdu.trySetVRSpeed(value)) {
                        CDUPerformancePage.ShowTAKEOFFPage(mcdu);
                    } else {
                        scratchpadCallback();
                    }
                }
            };
            v2 = "{amber}___{end}";
            if (mcdu.unconfirmedV2Speed) {
                v2Check = `{small}{cyan}${("" + mcdu.unconfirmedV2Speed).padEnd(3)}{end}{end}`;
            } else if (mcdu.v2Speed) {
                v2 = `{cyan}${("" + mcdu.v2Speed).padEnd(3)}{end}`;
            }
            mcdu.onLeftInput[2] = (value, scratchpadCallback) => {
                if (value === "") {
                    if (mcdu.unconfirmedV2Speed) {
                        mcdu.v2Speed = mcdu.unconfirmedV2Speed;
                        mcdu.unconfirmedV2Speed = undefined;
                    } else {
                        const gw = mcdu.getGrossWeight();
                        if (mcdu.flaps && !gw) {
                            mcdu.addMessageToQueue(NXSystemMessages.initializeWeightOrCg);
                        } else if (mcdu.flaps && gw) {
                            mcdu.setScratchpadText(mcdu._getV2Speed().toString());
                        } else {
                            mcdu.setScratchpadMessage(NXSystemMessages.formatError);
                            scratchpadCallback();
                        }
                    }
                    CDUPerformancePage.ShowTAKEOFFPage(mcdu);
                } else {
                    if (mcdu.trySetV2Speed(value)) {
                        CDUPerformancePage.ShowTAKEOFFPage(mcdu);
                    } else {
                        scratchpadCallback();
                    }
                }
            };
        } else {
            v1 = "\xa0\xa0\xa0";
            vR = "\xa0\xa0\xa0";
            v2 = "\xa0\xa0\xa0";
            if (mcdu.v1Speed) {
                v1 = `{green}${("" + mcdu.v1Speed).padEnd(3)}{end}`;
            }
            if (mcdu.vRSpeed) {
                vR = `{green}${("" + mcdu.vRSpeed).padEnd(3)}{end}`;
            }
            if (mcdu.v2Speed) {
                v2 = `{green}${("" + mcdu.v2Speed).padEnd(3)}{end}`;
            }
            mcdu.onLeftInput[0] = (value, scratchpadCallback) => {
                if (value !== "") {
                    mcdu.setScratchpadMessage(NXSystemMessages.notAllowed);
                    scratchpadCallback();
                }
            };
            mcdu.onLeftInput[1] = (value, scratchpadCallback) => {
                if (value !== "") {
                    mcdu.setScratchpadMessage(NXSystemMessages.notAllowed);
                    scratchpadCallback();
                }
            };
            mcdu.onLeftInput[2] = (value, scratchpadCallback) => {
                if (value !== "") {
                    mcdu.setScratchpadMessage(NXSystemMessages.notAllowed);
                    scratchpadCallback();
                }
            };
        }

        // transition altitude - remains editable during take off
        let transAltCell = "";
        if (hasOrigin) {
            transAltCell = "[\xa0".padEnd(4, "\xa0") + "]";

            const transAlt = targetPlan.performanceData.transitionAltitude.get();
            const transAltitudeIsFromDatabase = targetPlan.performanceData.transitionAltitudeIsFromDatabase.get();

            if (transAlt !== undefined) {
                transAltCell = `{cyan}${transAlt}{end}`;
                if (transAltitudeIsFromDatabase) {
                    transAltCell += "[s-text]";
                }
            }

            mcdu.onLeftInput[3] = (value, scratchpadCallback) => {
                if (mcdu.trySetTakeOffTransAltitude(value)) {
                    CDUPerformancePage.ShowTAKEOFFPage(mcdu);
                } else {
                    scratchpadCallback();
                }
            };
        }

        // thrust reduction / acceleration altitude
        const altitudeColour = hasOrigin ? (mcdu.flightPhaseManager.phase >= FmgcFlightPhases.TAKEOFF ? "green" : "cyan") : "white";

        const plan = mcdu.flightPlanService.active;
        const thrRed = plan.performanceData.thrustReductionAltitude.get();
        const thrRedPilot = plan.performanceData.thrustReductionAltitudeIsPilotEntered.get();
        const acc = plan.performanceData.accelerationAltitude.get();
        const accPilot = plan.performanceData.accelerationAltitudeIsPilotEntered.get();
        const eoAcc = plan.performanceData.engineOutAccelerationAltitude.get();
        const eoAccPilot = plan.performanceData.engineOutAccelerationAltitudeIsPilotEntered.get();

        const thrRedAcc = `{${thrRedPilot ? 'big' : 'small'}}${thrRed !== undefined ? thrRed.toFixed(0).padStart(5, '\xa0') : '-----'}{end}/{${accPilot ? 'big' : 'small'}}${acc !== undefined ? acc.toFixed(0).padEnd(5, '\xa0') : '-----'}{end}`;

        mcdu.onLeftInput[4] = (value, scratchpadCallback) => {
            if (mcdu.trySetThrustReductionAccelerationAltitude(value)) {
                CDUPerformancePage.ShowTAKEOFFPage(mcdu);
            } else {
                scratchpadCallback();
            }
        };

        // eng out acceleration altitude
        const engOut = `{${eoAccPilot ? 'big' : 'small'}}${eoAcc !== undefined ? eoAcc.toFixed(0).padStart(5, '\xa0') : '-----'}{end}`;
        mcdu.onRightInput[4] = (value, scratchpadCallback) => {
            if (mcdu.trySetEngineOutAcceleration(value)) {
                CDUPerformancePage.ShowTAKEOFFPage(mcdu);
            } else {
                scratchpadCallback();
            }
        };

        // center column
        let flpRetrCell = "---";
        let sltRetrCell = "---";
        let cleanCell = "---";
        if (isFinite(mcdu.zeroFuelWeight)) {
            const flapSpeed = mcdu.computedVfs;
            if (flapSpeed !== 0) {
                flpRetrCell = `{green}${flapSpeed.toFixed(0)}{end}`;
            }
            const slatSpeed = mcdu.computedVss;
            if (slatSpeed !== 0) {
                sltRetrCell = `{green}${slatSpeed.toFixed(0)}{end}`;
            }
            const cleanSpeed = mcdu.computedVgd;
            if (cleanSpeed !== 0) {
                cleanCell = `{green}${cleanSpeed.toFixed(0)}{end}`;
            }
        }
        // takeoff shift
        let toShiftCell = "{inop}----{end}\xa0";
        if (hasOrigin && hasRunway) {
            toShiftCell = "{inop}{small}[M]{end}[\xa0\xa0]*{end}";
            // TODO store and show TO SHIFT
        }

        // flaps / trim horizontal stabilizer
        let flapsThs = "[]/[\xa0\xa0\xa0][color]cyan";
        // The following line uses a special Javascript concept that is signed
        // zeroes. In Javascript -0 is strictly equal to 0, so for most cases we
        // don't care about that difference. But here, we use that fact to show
        // the pilot the precise value they entered: DN0.0 or UP0.0. The only
        // way to figure that difference out is using Object.is, as
        // Object.is(+0, -0) returns false. Alternatively we could use a helper
        // variable (yuck) or encode it using a very small, but negative value
        // such as -0.001.
        const formattedThs = mcdu.ths !== null
            ? (mcdu.ths >= 0 && !Object.is(mcdu.ths, -0) ? `UP${Math.abs(mcdu.ths).toFixed(1)}` : `DN${Math.abs(mcdu.ths).toFixed(1)}`)
            : '';
        if (mcdu.flightPhaseManager.phase < FmgcFlightPhases.TAKEOFF) {
            const flaps = mcdu.flaps !== null ? mcdu.flaps : "[]";
            const ths = formattedThs ? formattedThs : "[\xa0\xa0\xa0]";
            flapsThs = `${flaps}/${ths}[color]cyan`;
            mcdu.onRightInput[2] = (value, scratchpadCallback) => {
                if (mcdu.trySetFlapsTHS(value)) {
                    CDUPerformancePage.ShowTAKEOFFPage(mcdu);
                } else {
                    scratchpadCallback();
                }
            };
        } else {
            const flaps = mcdu.flaps !== null ? mcdu.flaps : "";
            const ths = formattedThs ? formattedThs : "\xa0\xa0\xa0\xa0\xa0";
            flapsThs = `${flaps}/${ths}[color]green`;
        }

        // flex takeoff temperature
        let flexTakeOffTempCell = "[\xa0\xa0]°[color]cyan";
        if (mcdu.flightPhaseManager.phase < FmgcFlightPhases.TAKEOFF) {
            if (isFinite(mcdu.perfTOTemp)) {
                if (mcdu._toFlexChecked) {
                    flexTakeOffTempCell = `${mcdu.perfTOTemp.toFixed(0)}°[color]cyan`;
                } else {
                    flexTakeOffTempCell = `{small}${mcdu.perfTOTemp.toFixed(0)}{end}${flexTakeOffTempCell}[color]cyan`;
                }
            }
            mcdu.onRightInput[3] = (value, scratchpadCallback) => {
                if (mcdu._toFlexChecked) {
                    if (mcdu.setPerfTOFlexTemp(value)) {
                        CDUPerformancePage.ShowTAKEOFFPage(mcdu);
                    } else {
                        scratchpadCallback();
                    }
                } else {
                    if (value === "" || mcdu.setPerfTOFlexTemp(value)) {
                        mcdu._toFlexChecked = true;
                        CDUPerformancePage.ShowTAKEOFFPage(mcdu);
                    } else {
                        scratchpadCallback();
                    }
                }
            };
        } else {
            if (isFinite(mcdu.perfTOTemp)) {
                flexTakeOffTempCell = `${mcdu.perfTOTemp.toFixed(0)}°[color]green`;
            } else {
                flexTakeOffTempCell = "";
            }
        }

        let next = "NEXT\xa0";
        let nextPhase = "PHASE>";
        if ((mcdu.unconfirmedV1Speed || mcdu.unconfirmedVRSpeed || mcdu.unconfirmedV2Speed || !mcdu._toFlexChecked) && mcdu.flightPhaseManager.phase < FmgcFlightPhases.TAKEOFF) {
            next = "CONFIRM\xa0";
            nextPhase = "TO DATA*";
            mcdu.onRightInput[5] = (value) => {
                mcdu.v1Speed = mcdu.unconfirmedV1Speed ? mcdu.unconfirmedV1Speed : mcdu.v1Speed;
                mcdu.vRSpeed = mcdu.unconfirmedVRSpeed ? mcdu.unconfirmedVRSpeed : mcdu.vRSpeed;
                mcdu.v2Speed = mcdu.unconfirmedV2Speed ? mcdu.unconfirmedV2Speed : mcdu.v2Speed;
                mcdu.unconfirmedV1Speed = undefined;
                mcdu.unconfirmedVRSpeed = undefined;
                mcdu.unconfirmedV2Speed = undefined;
                mcdu._toFlexChecked = true;
                CDUPerformancePage.ShowTAKEOFFPage(mcdu);
            };
        } else {
            mcdu.rightInputDelay[5] = () => {
                return mcdu.getDelaySwitchPage();
            };
            mcdu.onRightInput[5] = (value) => {
                CDUPerformancePage.ShowCLBPage(mcdu);
            };
        }

        mcdu.setTemplate([
            ["TAKE OFF RWY\xa0{green}" + runway.padStart(3, "\xa0") + "{end}[color]" + titleColor],
            ["\xa0V1\xa0\xa0FLP RETR", ""],
            [v1 + v1Check + "\xa0F=" + flpRetrCell, ""],
            ["\xa0VR\xa0\xa0SLT RETR", "TO SHIFT\xa0"],
            [vR + vRCheck + "\xa0S=" + sltRetrCell, toShiftCell],
            ["\xa0V2\xa0\xa0\xa0\xa0\xa0CLEAN", "FLAPS/THS"],
            [v2 + v2Check + "\xa0O=" + cleanCell, flapsThs],
            ["TRANS ALT", "FLEX TO TEMP"],
            [`{cyan}${transAltCell}{end}`, flexTakeOffTempCell],
            ["THR\xa0RED/ACC", "ENG\xa0OUT\xa0ACC"],
            [`{${altitudeColour}}${thrRedAcc}{end}`, `{${altitudeColour}}${engOut}{end}`],
            ["\xa0UPLINK[color]inop", next],
            ["<TO DATA[color]inop", nextPhase]
        ]);
    }
    static ShowCLBPage(mcdu, confirmAppr = false) {
        mcdu.clearDisplay();
        mcdu.page.Current = mcdu.page.PerformancePageClb;
        CDUPerformancePage._timer = 0;
        CDUPerformancePage._lastPhase = mcdu.flightPhaseManager.phase;
        mcdu.pageUpdate = () => {
            CDUPerformancePage._timer++;
            if (CDUPerformancePage._timer >= 100) {
                if (mcdu.flightPhaseManager.phase === CDUPerformancePage._lastPhase) {
                    CDUPerformancePage.ShowCLBPage(mcdu);
                } else {
                    CDUPerformancePage.ShowPage(mcdu);
                }
            }
        };

        const hasFromToPair = mcdu.flightPlanManager.getPersistentOrigin() && mcdu.flightPlanManager.getDestination();
        const showManagedSpeed = hasFromToPair && mcdu.costIndexSet && Number.isFinite(mcdu.costIndex);
        const isPhaseActive = mcdu.flightPhaseManager.phase === FmgcFlightPhases.CLIMB;
        const isTakeoffOrClimbActive = isPhaseActive || (mcdu.flightPhaseManager.phase === FmgcFlightPhases.TAKEOFF);
        const titleColor = isPhaseActive ? "green" : "white";
        const isSelected = (isPhaseActive && Simplane.getAutoPilotAirspeedSelected()) || (!isPhaseActive && mcdu.preSelectedClbSpeed !== undefined);
        const actModeCell = isSelected ? "SELECTED" : "MANAGED";
        const costIndexCell = CDUPerformancePage.formatCostIndexCell(mcdu, hasFromToPair, true);
        const canClickManagedSpeed = showManagedSpeed && mcdu.preSelectedClbSpeed !== undefined && !isPhaseActive;

        // Predictions to altitude
        const vnavDriver = mcdu.guidanceController.vnavDriver;

        const cruiseAltitude = mcdu.cruiseFlightLevel * 100;
        const fcuAltitude = SimVar.GetSimVarValue("AUTOPILOT ALTITUDE LOCK VAR:3", "feet");
        const altitudeToPredict = mcdu.perfClbPredToAltitudePilot !== undefined ? mcdu.perfClbPredToAltitudePilot : Math.min(cruiseAltitude, fcuAltitude);

<<<<<<< HEAD
        const predToCell = CDUPerformancePage.formatAltitudeOrLevel(altitudeToPredict, mcdu.getOriginTransitionAltitude()) + "[color]cyan";
=======
        const predToLabel = isTakeoffOrClimbActive ? "\xa0\xa0\xa0\xa0\xa0{small}PRED TO{end}" : "";
        const predToCell = isTakeoffOrClimbActive ? `${CDUPerformancePage.formatAltitudeOrLevel(altitudeToPredict, mcdu.flightPlanManager.getOriginTransitionAltitude())}[color]cyan` : "";
>>>>>>> 39b38420

        let predToDistanceCell = "";
        let predToTimeCell = "";

        let expeditePredToDistanceCell = "";
        let expeditePredToTimeCell = "";

        if (isTakeoffOrClimbActive && vnavDriver) {
            [predToDistanceCell, predToTimeCell] = CDUPerformancePage.getTimeAndDistancePredictionsFromGeometryProfile(vnavDriver.ndProfile, altitudeToPredict, true);
            [expeditePredToDistanceCell, expeditePredToTimeCell] = CDUPerformancePage.getTimeAndDistancePredictionsFromGeometryProfile(vnavDriver.expediteProfile, altitudeToPredict, true, true);
        }

        let managedSpeedCell = '';
        if (isPhaseActive) {
            if (mcdu.managedSpeedTarget === mcdu.managedSpeedClimb) {
                managedSpeedCell = `\xa0${mcdu.managedSpeedClimb.toFixed(0)}/${mcdu.managedSpeedClimbMach.toFixed(2).replace('0.', '.')}`;
            } else if (mcdu.managedSpeedTargetIsMach) {
                managedSpeedCell = `\xa0${mcdu.managedSpeedClimbMach.toFixed(2).replace('0.', '.')}`;
            } else {
                managedSpeedCell = `\xa0${mcdu.managedSpeedTarget.toFixed(0)}`;
            }
        } else {
            let climbSpeed = Math.min(mcdu.managedSpeedClimb, mcdu.getNavModeSpeedConstraint());
            if (mcdu.climbSpeedLimit !== undefined && SimVar.GetSimVarValue("INDICATED ALTITUDE", "feet") < mcdu.climbSpeedLimitAlt) {
                climbSpeed = Math.min(climbSpeed, mcdu.climbSpeedLimit);
            }

            managedSpeedCell = `${canClickManagedSpeed ? '*' : '\xa0'}${climbSpeed.toFixed(0)}`;

            mcdu.onLeftInput[3] = (value, scratchpadCallback) => {
                if (mcdu.trySetPreSelectedClimbSpeed(value)) {
                    CDUPerformancePage.ShowCLBPage(mcdu);
                } else {
                    scratchpadCallback();
                }
            };
        }
        const [selectedSpeedTitle, selectedSpeedCell] = CDUPerformancePage.getClbSelectedTitleAndValue(mcdu, isPhaseActive, isSelected, mcdu.preSelectedClbSpeed);

        if (hasFromToPair) {
            mcdu.onLeftInput[1] = (value, scratchpadCallback) => {
                if (mcdu.tryUpdateCostIndex(value)) {
                    CDUPerformancePage.ShowCLBPage(mcdu);
                } else {
                    scratchpadCallback();
                }
            };
        }

        if (canClickManagedSpeed) {
            mcdu.onLeftInput[2] = (_, scratchpadCallback) => {
                if (mcdu.trySetPreSelectedClimbSpeed(FMCMainDisplay.clrValue)) {
                    CDUPerformancePage.ShowCLBPage(mcdu);
                }

                scratchpadCallback();
            };
        }

        if (isTakeoffOrClimbActive) {
            mcdu.onRightInput[1] = (value, scratchpadCallback) => {
                if (mcdu.trySetPerfClbPredToAltitude(value)) {
                    CDUPerformancePage.ShowCLBPage(mcdu);
                } else {
                    scratchpadCallback();
                }
            }
        }

        const [toUtcLabel, toDistLabel] = isTakeoffOrClimbActive ? ["\xa0UTC", "DIST"] : ["", ""];

        const bottomRowLabels = ['\xa0PREV', 'NEXT\xa0'];
        const bottomRowCells = ['<PHASE', 'PHASE>'];
        mcdu.leftInputDelay[5] = () => mcdu.getDelaySwitchPage();
        if (isPhaseActive) {
            if (confirmAppr) {
                bottomRowLabels[0] = '\xa0CONFIRM[color]amber';
                bottomRowCells[0] = '*APPR PHASE[color]amber';
                mcdu.onLeftInput[5] = async () => {
                    if (mcdu.flightPhaseManager.tryGoInApproachPhase()) {
                        CDUPerformancePage.ShowAPPRPage(mcdu);
                    }
                };
            } else {
                bottomRowLabels[0] = '\xa0ACTIVATE[color]cyan';
                bottomRowCells[0] = '{APPR PHASE[color]cyan';
                mcdu.onLeftInput[5] = () => {
                    CDUPerformancePage.ShowCLBPage(mcdu, true);
                };
            }
        } else {
            mcdu.onLeftInput[5] = () => {
                CDUPerformancePage.ShowTAKEOFFPage(mcdu);
            };
        }

        mcdu.rightInputDelay[5] = () => mcdu.getDelaySwitchPage();
        mcdu.onRightInput[5] = () => {
            CDUPerformancePage.ShowCRZPage(mcdu);
        };
        mcdu.setTemplate([
            [`\xa0CLB[color]${titleColor}`],
            ["ACT MODE"],
            [`${actModeCell}[color]green`],
            ["CI"],
            [costIndexCell, predToCell, predToLabel],
            ["MANAGED", toDistLabel, toUtcLabel],
            [`{small}${showManagedSpeed ? managedSpeedCell : "\xa0---/---"}{end}[color]${showManagedSpeed ? "green" : "white"}`, !isSelected ? predToDistanceCell : "", !isSelected ? predToTimeCell : ""],
            [selectedSpeedTitle],
            [selectedSpeedCell, isSelected ? predToDistanceCell : "", isSelected ? predToTimeCell : ""],
            [""],
            isPhaseActive ? ["{small}EXPEDITE{end}[color]green", expeditePredToDistanceCell, expeditePredToTimeCell] : [""],
            bottomRowLabels,
            bottomRowCells,
        ]);
    }

    static ShowCRZPage(mcdu, confirmAppr = false) {
        mcdu.clearDisplay();
        mcdu.page.Current = mcdu.page.PerformancePageCrz;
        CDUPerformancePage._timer = 0;
        CDUPerformancePage._lastPhase = mcdu.flightPhaseManager.phase;
        mcdu.pageUpdate = () => {
            CDUPerformancePage._timer++;
            if (CDUPerformancePage._timer >= 100) {
                if (mcdu.flightPhaseManager.phase === CDUPerformancePage._lastPhase) {
                    CDUPerformancePage.ShowCRZPage(mcdu);
                } else {
                    CDUPerformancePage.ShowPage(mcdu);
                }
            }
        };

        const hasFromToPair = mcdu.flightPlanManager.getPersistentOrigin() && mcdu.flightPlanManager.getDestination();
        const isPhaseActive = mcdu.flightPhaseManager.phase === FmgcFlightPhases.CRUISE;
        const titleColor = isPhaseActive ? "green" : "white";
        const isSelected = (isPhaseActive && Simplane.getAutoPilotAirspeedSelected()) || (!isPhaseActive && mcdu.preSelectedCrzSpeed !== undefined);
        const isFlying = mcdu.flightPhaseManager.phase >= FmgcFlightPhases.TAKEOFF;
        const actModeCell = isSelected ? "SELECTED" : "MANAGED";
        const costIndexCell = CDUPerformancePage.formatCostIndexCell(mcdu, hasFromToPair, true);

        // TODO: Figure out correct condition
        const showManagedSpeed = hasFromToPair && mcdu.costIndexSet && Number.isFinite(mcdu.costIndex);
        const canClickManagedSpeed = showManagedSpeed && mcdu.preSelectedCrzSpeed !== undefined && !isPhaseActive;
        let managedSpeedCell = "{small}\xa0---/---{end}[color]white";
        if (showManagedSpeed && mcdu._cruiseEntered && Number.isFinite(mcdu.cruiseFlightLevel) && Number.isFinite(mcdu.managedSpeedCruise) && Number.isFinite(mcdu.managedSpeedCruiseMach)) {
            const shouldShowCruiseMach = mcdu.cruiseFlightLevel > 250;
            managedSpeedCell = `{small}${canClickManagedSpeed ? "*" : "\xa0"}${shouldShowCruiseMach ? mcdu.managedSpeedCruiseMach.toFixed(2).replace("0.", ".") : mcdu.managedSpeedCruise.toFixed(0)}{end}[color]green`;
        }
        const preselTitle = isPhaseActive ? "" : "PRESEL";
        let preselCell = "";
        if (!isPhaseActive) {
            const hasPreselectedSpeedOrMach = mcdu.preSelectedCrzSpeed !== undefined;
            if (hasPreselectedSpeedOrMach) {
                preselCell = `\xa0${mcdu.preSelectedCrzSpeed < 1 ? mcdu.preSelectedCrzSpeed.toFixed(2).replace("0.", ".") : mcdu.preSelectedCrzSpeed.toFixed(0)}[color]cyan`;
            } else {
                preselCell = "{small}*{end}[ ][color]cyan";
            }
        }

        if (hasFromToPair) {
            mcdu.onLeftInput[1] = (value, scratchpadCallback) => {
                if (mcdu.tryUpdateCostIndex(value)) {
                    CDUPerformancePage.ShowCRZPage(mcdu);
                } else {
                    scratchpadCallback();
                }
            };
        }

        const timeLabel = isFlying ? '\xa0UTC' : 'TIME';

        const [destEfobCell, destTimeCell] = CDUPerformancePage.formatDestEfobAndTime(mcdu, isFlying);
        const [toUtcLabel, toDistLabel] = isFlying ? ["\xa0UTC", "DIST"] : ["", ""];
        const [toReasonCell, toDistCell, toTimeCell] = isFlying ? CDUPerformancePage.formatToReasonDistanceAndTime(mcdu) : ["", "", ""];
        const desCabinRateCell = "{small}-350{end}";
        const shouldShowStepAltsOption = mcdu._cruiseEntered && mcdu._cruiseFlightLevel
            && (mcdu.flightPhaseManager.phase < FmgcFlightPhases.DESCENT || mcdu.flightPhaseManager.phase > FmgcFlightPhases.GOAROUND);

        const bottomRowLabels = ["\xa0PREV", "NEXT\xa0"];
        const bottomRowCells = ["<PHASE", "PHASE>"];
        mcdu.leftInputDelay[5] = () => {
            return mcdu.getDelaySwitchPage();
        };
        if (isPhaseActive) {
            if (confirmAppr) {
                bottomRowLabels[0] = "\xa0CONFIRM[color]amber";
                bottomRowCells[0] = "*APPR PHASE[color]amber";
                mcdu.onLeftInput[5] = async () => {
                    if (mcdu.flightPhaseManager.tryGoInApproachPhase()) {
                        CDUPerformancePage.ShowAPPRPage(mcdu);
                    }
                };
            } else {
                bottomRowLabels[0] = "\xa0ACTIVATE[color]cyan";
                bottomRowCells[0] = "{APPR PHASE[color]cyan";
                mcdu.onLeftInput[5] = () => {
                    CDUPerformancePage.ShowCRZPage(mcdu, true);
                };
            }
        } else {
            mcdu.onLeftInput[3] = (value, scratchpadCallback) => {
                if (mcdu.trySetPreSelectedCruiseSpeed(value)) {
                    CDUPerformancePage.ShowCRZPage(mcdu);
                } else {
                    scratchpadCallback();
                }
            };
            mcdu.onLeftInput[5] = () => {
                CDUPerformancePage.ShowCLBPage(mcdu);
            };
        }
        if (canClickManagedSpeed) {
            mcdu.onLeftInput[2] = (_, scratchpadCallback) => {
                if (mcdu.trySetPreSelectedCruiseSpeed(FMCMainDisplay.clrValue)) {
                    CDUPerformancePage.ShowCRZPage(mcdu);
                }

                scratchpadCallback();
            };
        }
        mcdu.onRightInput[3] = () => {
            // DES CABIN RATE
            mcdu.setScratchpadMessage(NXFictionalMessages.notYetImplemented);
        };
        if (shouldShowStepAltsOption) {
            CDUStepAltsPage.Return = () => {
                CDUPerformancePage.ShowCRZPage(mcdu, false);
            };
            mcdu.onRightInput[4] = () => {
                CDUStepAltsPage.ShowPage(mcdu);
            };
        }
        mcdu.rightInputDelay[5] = () => mcdu.getDelaySwitchPage();
        mcdu.onRightInput[5] = () => {
            CDUPerformancePage.ShowDESPage(mcdu);
        };
        mcdu.setTemplate([
            [`\xa0CRZ[color]${titleColor}`],
            ["ACT MODE", "DEST EFOB", timeLabel],
            [`${actModeCell}[color]green`, destEfobCell, destTimeCell],
            ["CI"],
            [costIndexCell, toReasonCell],
            ["MANAGED", toDistLabel, toUtcLabel],
            [managedSpeedCell, toDistCell, toTimeCell],
            [preselTitle, "DES CABIN RATE"],
            [preselCell, `\xa0{cyan}${desCabinRateCell}{end}{white}{small}FT/MN{end}{end}`],
            [""],
            ["", shouldShowStepAltsOption ? "STEP ALTS>" : ""],
            bottomRowLabels,
            bottomRowCells
        ]);
    }

    static ShowDESPage(mcdu, confirmAppr = false) {
        mcdu.clearDisplay();
        mcdu.page.Current = mcdu.page.PerformancePageDes;
        CDUPerformancePage._timer = 0;
        CDUPerformancePage._lastPhase = mcdu.flightPhaseManager.phase;
        mcdu.pageUpdate = () => {
            CDUPerformancePage._timer++;
            if (CDUPerformancePage._timer >= 100) {
                if (mcdu.flightPhaseManager.phase === CDUPerformancePage._lastPhase) {
                    CDUPerformancePage.ShowDESPage(mcdu);
                } else {
                    CDUPerformancePage.ShowPage(mcdu);
                }
            }
        };

        const hasFromToPair = mcdu.flightPlanManager.getPersistentOrigin() && mcdu.flightPlanManager.getDestination();
        const isPhaseActive = mcdu.flightPhaseManager.phase === FmgcFlightPhases.DESCENT;
        const titleColor = isPhaseActive ? "green" : "white";
        const isFlying = mcdu.flightPhaseManager.phase >= FmgcFlightPhases.TAKEOFF;
        const isSelected = isPhaseActive && Simplane.getAutoPilotAirspeedSelected();
        const actModeCell = isSelected ? "SELECTED" : "MANAGED";

        // Predictions to altitude
        const vnavDriver = mcdu.guidanceController.vnavDriver;
        const fcuAltitude = SimVar.GetSimVarValue("AUTOPILOT ALTITUDE LOCK VAR:3", "feet");
        const altitudeToPredict = mcdu.perfDesPredToAltitudePilot !== undefined ? mcdu.perfDesPredToAltitudePilot : fcuAltitude;

        const predToLabel = isPhaseActive ? "\xa0\xa0\xa0\xa0\xa0{small}PRED TO{end}" : "";
        const predToCell = isPhaseActive ? `${CDUPerformancePage.formatAltitudeOrLevel(altitudeToPredict, mcdu.flightPlanManager.getDestinationTransitionLevel() * 100)}[color]cyan` : "";

        let predToDistanceCell = "";
        let predToTimeCell = "";

        if (isPhaseActive && vnavDriver) {
            [predToDistanceCell, predToTimeCell] = CDUPerformancePage.getTimeAndDistancePredictionsFromGeometryProfile(vnavDriver.ndProfile, altitudeToPredict, false);
        }

        const costIndexCell = CDUPerformancePage.formatCostIndexCell(mcdu, hasFromToPair, !isPhaseActive);

        const econDesPilotEntered = mcdu.managedSpeedDescendPilot !== undefined;
        const econDes = econDesPilotEntered ? mcdu.managedSpeedDescendPilot : mcdu.managedSpeedDescend;
        const econDesMachPilotEntered = mcdu.managedSpeedDescendMachPilot !== undefined;
        const econDesMach = econDesMachPilotEntered ? mcdu.managedSpeedDescendMachPilot : mcdu.managedSpeedDescendMach;

        // TODO: Figure out correct condition
        const showManagedSpeed = hasFromToPair && mcdu.costIndexSet && Number.isFinite(mcdu.costIndex) && econDesMach !== undefined && econDes !== undefined;
        const managedDescentSpeedCellMach = `{${econDesMachPilotEntered ? "big" : "small"}}${econDesMach.toFixed(2).replace("0.", ".")}{end}`;
        const managedDescentSpeedCellSpeed = `{${econDesPilotEntered ? "big" : "small"}}/${econDes.toFixed(0)}{end}`;

        const managedDescentSpeedCell = showManagedSpeed
            ? `\xa0${managedDescentSpeedCellMach}${managedDescentSpeedCellSpeed}[color]cyan`
            : "\xa0{small}---/---{end}[color]white";

        const [selectedSpeedTitle, selectedSpeedCell] = CDUPerformancePage.getDesSelectedTitleAndValue(mcdu, isPhaseActive, isSelected);
        const timeLabel = isFlying ? "\xa0UTC" : "TIME";
        const [destEfobCell, destTimeCell] = CDUPerformancePage.formatDestEfobAndTime(mcdu, isFlying);
        const [toUtcLabel, toDistLabel] = isPhaseActive ? ["\xa0UTC", "DIST"] : ["", ""];

        const bottomRowLabels = ["\xa0PREV", "NEXT\xa0"];
        const bottomRowCells = ["<PHASE", "PHASE>"];
        mcdu.leftInputDelay[5] = () => mcdu.getDelaySwitchPage();
        if (isPhaseActive) {
            mcdu.onRightInput[1] = (value, scratchpadCallback) => {
                if (mcdu.trySetPerfDesPredToAltitude(value)) {
                    CDUPerformancePage.ShowDESPage(mcdu);
                } else {
                    scratchpadCallback();
                }
            }

            if (confirmAppr) {
                bottomRowLabels[0] = "\xa0CONFIRM[color]amber";
                bottomRowCells[0] = "*APPR PHASE[color]amber";
                mcdu.onLeftInput[5] = async () => {
                    if (mcdu.flightPhaseManager.tryGoInApproachPhase()) {
                        CDUPerformancePage.ShowAPPRPage(mcdu);
                    }
                };
            } else {
                bottomRowLabels[0] = "\xa0ACTIVATE[color]cyan";
                bottomRowCells[0] = "{APPR PHASE[color]cyan";
                mcdu.onLeftInput[5] = () => {
                    CDUPerformancePage.ShowDESPage(mcdu, true);
                };
            }
        } else {
            mcdu.onLeftInput[5] = () => {
                CDUPerformancePage.ShowCRZPage(mcdu);
            };
        }
        // Can only modify cost index until the phase is active
        if (hasFromToPair && !isPhaseActive) {
            mcdu.onLeftInput[1] = (value, scratchpadCallback) => {
                if (mcdu.tryUpdateCostIndex(value)) {
                    CDUPerformancePage.ShowDESPage(mcdu);
                } else {
                    scratchpadCallback();
                }
            };
        }

        if (showManagedSpeed) {
            mcdu.onLeftInput[2] = (value, scratchpadCallback) => {
                if (mcdu.trySetManagedDescentSpeed(value)) {
                    CDUPerformancePage.ShowDESPage(mcdu);
                } else {
                    scratchpadCallback();
                }
            };
        }

        mcdu.rightInputDelay[5] = () => mcdu.getDelaySwitchPage();
        mcdu.onRightInput[5] = () => {
            CDUPerformancePage.ShowAPPRPage(mcdu);
        };
        mcdu.setTemplate([
            [`\xa0DES[color]${titleColor}`],
            ["ACT MODE", "DEST EFOB", timeLabel],
            [`${actModeCell}[color]green`, destEfobCell, destTimeCell],
            ["CI"],
            [costIndexCell, predToCell, predToLabel],
            ["MANAGED", toDistLabel, toUtcLabel],
            [managedDescentSpeedCell, !isSelected ? predToDistanceCell : "", !isSelected ? predToTimeCell : ""],
            [selectedSpeedTitle],
            [selectedSpeedCell, isSelected ? predToDistanceCell : "", isSelected ? predToTimeCell : ""],
            [""],
            [""],
            bottomRowLabels,
            bottomRowCells,
        ]);
    }

    static ShowAPPRPage(mcdu) {
        mcdu.clearDisplay();
        mcdu.page.Current = mcdu.page.PerformancePageAppr;

        const plan = mcdu.flightPlanService.active;

        CDUPerformancePage._timer = 0;
        CDUPerformancePage._lastPhase = mcdu.flightPhaseManager.phase;
        mcdu.pageUpdate = () => {
            CDUPerformancePage._timer++;
            if (CDUPerformancePage._timer >= 100) {
                if (mcdu.flightPhaseManager.phase === CDUPerformancePage._lastPhase) {
                    CDUPerformancePage.ShowAPPRPage(mcdu);
                }
            }
        };

        const closeToDest = plan.destinationAirport && 0 <= 180; // TODO port over (fms-v2)
        // const distanceToDest = mcdu.flightPlanManager.getDistanceToDestination();
        // const closeToDest = distanceToDest !== -1 && distanceToDest <= 180;

        let qnhCell = "[\xa0\xa0][color]cyan";
        if (isFinite(mcdu.perfApprQNH)) {
            if (mcdu.perfApprQNH < 500) {
                qnhCell = mcdu.perfApprQNH.toFixed(2) + "[color]cyan";
            } else {
                qnhCell = mcdu.perfApprQNH.toFixed(0) + "[color]cyan";
            }
        } else if (closeToDest) {
            qnhCell = "____[color]amber";
        }
        mcdu.onLeftInput[0] = (value, scratchpadCallback) => {
            if (mcdu.setPerfApprQNH(value)) {
                CDUPerformancePage.ShowAPPRPage(mcdu);
            } else {
                scratchpadCallback();
            }
        };

        let tempCell = "{cyan}[\xa0]°{end}";
        if (isFinite(mcdu.perfApprTemp)) {
            tempCell = "{cyan}" + (mcdu.perfApprTemp >= 0 ? "+" : "-") + ("" + Math.abs(mcdu.perfApprTemp).toFixed(0)).padStart(2).replace(/ /g, "\xa0") + "°{end}";
        } else if (closeToDest) {
            tempCell = "{amber}___°{end}";
        }
        mcdu.onLeftInput[1] = (value, scratchpadCallback) => {
            if (mcdu.setPerfApprTemp(value)) {
                CDUPerformancePage.ShowAPPRPage(mcdu);
            } else {
                scratchpadCallback();
            }
        };
        let magWindHeadingCell = "[\xa0]";
        if (isFinite(mcdu.perfApprWindHeading)) {
            magWindHeadingCell = ("" + mcdu.perfApprWindHeading.toFixed(0)).padStart(3, 0);
        }
        let magWindSpeedCell = "[\xa0]";
        if (isFinite(mcdu.perfApprWindSpeed)) {
            magWindSpeedCell = mcdu.perfApprWindSpeed.toFixed(0).padStart(3, "0");
        }
        mcdu.onLeftInput[2] = (value, scratchpadCallback) => {
            if (mcdu.setPerfApprWind(value)) {
                mcdu.updateTowerHeadwind();
                mcdu.updatePerfSpeeds();
                CDUPerformancePage.ShowAPPRPage(mcdu);
            } else {
                scratchpadCallback();
            }
        };

        let transAltCell = "\xa0".repeat(5);
        const hasDestination = !!plan.destinationAirport;

        if (hasDestination) {
            const transitionLevel = plan.performanceData.transitionLevel.get();

            if (transitionLevel !== undefined) {
                transAltCell = (transitionLevel * 100).toFixed(0).padEnd(5, "\xa0");

                if (plan.performanceData.transitionLevelIsFromDatabase.get()) {
                    transAltCell = `{small}${transAltCell}{end}`;
                }
            } else {
                transAltCell = "[\xa0]".padEnd(5, "\xa0");
            }
        }
        mcdu.onLeftInput[3] = (value, scratchpadCallback) => {
            if (mcdu.setPerfApprTransAlt(value)) {
                CDUPerformancePage.ShowAPPRPage(mcdu);
            } else {
                scratchpadCallback();
            }
        };

        let vappCell = "---";
        let vlsCell = "---";
        let flpRetrCell = "---";
        let sltRetrCell = "---";
        let cleanCell = "---";
        if (isFinite(mcdu.zeroFuelWeight) && mcdu.approachSpeeds && mcdu.approachSpeeds.valid) {
            vappCell = `{cyan}{small}${mcdu.approachSpeeds.vapp.toFixed(0)}{end}{end}`;
            vlsCell = `{green}${mcdu.approachSpeeds.vls.toFixed(0)}{end}`;
            flpRetrCell = `{green}${mcdu.approachSpeeds.f.toFixed(0)}{end}`;
            sltRetrCell = `{green}${mcdu.approachSpeeds.s.toFixed(0)}{end}`;
            cleanCell = `{green}${mcdu.approachSpeeds.gd.toFixed(0)}{end}`;
        }
        if (isFinite(mcdu.vApp)) { // pilot override
            vappCell = `{cyan}${mcdu.vApp.toFixed(0).padStart(3, "\xa0")}{end}`;
        }
        mcdu.onLeftInput[4] = (value, scratchpadCallback) => {
            if (mcdu.setPerfApprVApp(value)) {
                CDUPerformancePage.ShowAPPRPage(mcdu);
            } else {
                scratchpadCallback();
            }
        };
        mcdu.onRightInput[4] = () => {
            mcdu.setPerfApprFlaps3(!mcdu.perfApprFlaps3);
            mcdu.updatePerfSpeeds();
            CDUPerformancePage.ShowAPPRPage(mcdu);
        };

        let baroCell = "[\xa0\xa0\xa0]";
        if (mcdu.perfApprMDA !== null) {
            baroCell = mcdu.perfApprMDA.toFixed(0);
        }
        mcdu.onRightInput[1] = (value, scratchpadCallback) => {
            if (mcdu.setPerfApprMDA(value) && mcdu.setPerfApprDH(FMCMainDisplay.clrValue)) {
                CDUPerformancePage.ShowAPPRPage(mcdu);
            } else {
                scratchpadCallback();
            }
        };

        const approach = plan.approach;
        const isILS = approach && approach.type === 5;
        let radioLabel = "";
        let radioCell = "";
        if (isILS) {
            radioLabel = "RADIO";
            if (typeof mcdu.perfApprDH === 'number') {
                radioCell = mcdu.perfApprDH.toFixed(0);
            } else if (mcdu.perfApprDH === "NO DH") {
                radioCell = "NO DH";
            } else {
                radioCell = "[\xa0]";
            }
            mcdu.onRightInput[2] = (value, scratchpadCallback) => {
                if (mcdu.setPerfApprDH(value) && mcdu.setPerfApprMDA(FMCMainDisplay.clrValue)) {
                    CDUPerformancePage.ShowAPPRPage(mcdu);
                } else {
                    scratchpadCallback();
                }
            };
        }

        const bottomRowLabels = ["\xa0PREV", "NEXT\xa0"];
        const bottomRowCells = ["<PHASE", "PHASE>"];
        let titleColor = "white";
        if (mcdu.flightPhaseManager.phase === FmgcFlightPhases.APPROACH) {
            bottomRowLabels[0] = "";
            bottomRowCells[0] = "";
            titleColor = "green";
        } else {
            if (mcdu.flightPhaseManager.phase === FmgcFlightPhases.GOAROUND) {
                mcdu.leftInputDelay[5] = () => {
                    return mcdu.getDelaySwitchPage();
                };
                mcdu.onLeftInput[5] = (value) => {
                    CDUPerformancePage.ShowGOAROUNDPage(mcdu);
                };
            } else {
                mcdu.leftInputDelay[5] = () => {
                    return mcdu.getDelaySwitchPage();
                };
                mcdu.onLeftInput[5] = (value) => {
                    CDUPerformancePage.ShowDESPage(mcdu);
                };
            }
        }
        if (mcdu.flightPhaseManager.phase === FmgcFlightPhases.GOAROUND) {
            bottomRowLabels[1] = "";
            bottomRowCells[1] = "";
        } else {
            mcdu.rightInputDelay[5] = () => {
                return mcdu.getDelaySwitchPage();
            };
            mcdu.onRightInput[5] = (value) => {
                CDUPerformancePage.ShowGOAROUNDPage(mcdu);
            };
        }

        let titleCell = `${"\xa0".repeat(5)}{${titleColor}}APPR{end}\xa0`;
        if (approach) {
            const approachName = Fmgc.ApproachUtils.shortApproachName(approach);
            titleCell += `{green}${approachName}{end}` + "\xa0".repeat(24 - 10 - approachName.length);
        } else {
            titleCell += "\xa0".repeat(24 - 10);
        }

        mcdu.setTemplate([
            /* t  */[titleCell],
            /* 1l */["QNH"],
            /* 1L */[qnhCell],
            /* 2l */["TEMP", "BARO"],
            /* 2L */[`${tempCell}${"\xa0".repeat(6)}O=${cleanCell}`, baroCell + "[color]cyan"],
            /* 3l */["MAG WIND", radioLabel],
            /* 3L */[`{cyan}${magWindHeadingCell}°/${magWindSpeedCell}{end}\xa0\xa0S=${sltRetrCell}`, radioCell + "[color]cyan"],
            /* 4l */["TRANS ALT"],
            /* 4L */[`{cyan}${transAltCell}{end}${"\xa0".repeat(5)}F=${flpRetrCell}`],
            /* 5l */["VAPP\xa0\xa0\xa0VLS", "LDG CONF\xa0"],
            /* 5L */[`${vappCell}${"\xa0".repeat(4)}${vlsCell}`, mcdu.perfApprFlaps3 ? "{cyan}CONF3/{end}{small}FULL{end}*" : "{cyan}FULL/{end}{small}CONF3{end}*"],
            /* 6l */bottomRowLabels,
            /* 6L */bottomRowCells,
        ]);
    }

    static ShowGOAROUNDPage(mcdu, confirmAppr = false) {
        mcdu.clearDisplay();
        mcdu.page.Current = mcdu.page.PerformancePageGoAround;
        CDUPerformancePage._timer = 0;
        CDUPerformancePage._lastPhase = mcdu.flightPhaseManager.phase;
        mcdu.pageUpdate = () => {
            CDUPerformancePage._timer++;
            if (CDUPerformancePage._timer >= 100) {
                if (mcdu.flightPhaseManager.phase === CDUPerformancePage._lastPhase) {
                    CDUPerformancePage.ShowGOAROUNDPage(mcdu);
                } else {
                    CDUPerformancePage.ShowPage(mcdu);
                }
            }
        };

        const haveDestination = mcdu.flightPlanService.active.destinationAirport !== undefined;

        const titleColor = mcdu.flightPhaseManager.phase === FmgcFlightPhases.GOAROUND ? "green" : "white";
        const altitudeColour = haveDestination ? (mcdu.flightPhaseManager.phase >= FmgcFlightPhases.GOAROUND ? "green" : "cyan") : "white";

        const plan = mcdu.flightPlanService.active;
        const thrRed = plan.performanceData.missedThrustReductionAltitude.get();
        const thrRedPilot = plan.performanceData.missedThrustReductionAltitudeIsPilotEntered.get();
        const acc = plan.performanceData.missedAccelerationAltitude.get();
        const accPilot = plan.performanceData.missedAccelerationAltitudeIsPilotEntered.get();
        const eoAcc = plan.performanceData.missedEngineOutAccelerationAltitude.get();
        const eoAccPilot = plan.performanceData.missedEngineOutAccelerationAltitudeIsPilotEntered.get();

        const thrRedAcc = `{${thrRedPilot ? 'big' : 'small'}}${thrRed !== undefined ? thrRed.toFixed(0).padStart(5, '\xa0') : '-----'}{end}/{${accPilot ? 'big' : 'small'}}${acc !== undefined ? acc.toFixed(0).padEnd(5, '\xa0') : '-----'}{end}`;
        const engOut = `{${eoAccPilot ? 'big' : 'small'}}${eoAcc !== undefined ? eoAcc.toFixed(0).padStart(5, '\xa0') : '-----'}{end}`;

        mcdu.onLeftInput[4] = (value, scratchpadCallback) => {
            if (mcdu.trySetThrustReductionAccelerationAltitudeGoaround(value)) {
                CDUPerformancePage.ShowGOAROUNDPage(mcdu);
            } else {
                scratchpadCallback();
            }
        };

        mcdu.onRightInput[4] = (value, scratchpadCallback) => {
            if (mcdu.trySetEngineOutAccelerationAltitudeGoaround(value)) {
                CDUPerformancePage.ShowGOAROUNDPage(mcdu);
            } else {
                scratchpadCallback();
            }
        };

        let flpRetrCell = "---";
        let sltRetrCell = "---";
        let cleanCell = "---";
        if (isFinite(mcdu.zeroFuelWeight)) {
            const flapSpeed = mcdu.computedVfs;
            if (isFinite(flapSpeed)) {
                flpRetrCell = `{green}${flapSpeed.toFixed(0).padEnd(3, '\xa0')}{end}`;
            }
            const slatSpeed = mcdu.computedVss;
            if (isFinite(slatSpeed)) {
                sltRetrCell = `{green}${slatSpeed.toFixed(0).padEnd(3, '\xa0')}{end}`;
            }
            const cleanSpeed = mcdu.computedVgd;
            if (isFinite(cleanSpeed)) {
                cleanCell = `{green}${cleanSpeed.toFixed(0).padEnd(3, '\xa0')}{end}`;
            }
        }

        const bottomRowLabels = ["\xa0\xa0\xa0\xa0\xa0\xa0\xa0\xa0\xa0\xa0\xa0\xa0", "\xa0\xa0\xa0\xa0\xa0\xa0\xa0\xa0\xa0\xa0\xa0\xa0"];
        const bottomRowCells = ["\xa0\xa0\xa0\xa0\xa0\xa0\xa0\xa0\xa0\xa0\xa0\xa0", "\xa0\xa0\xa0\xa0\xa0\xa0\xa0\xa0\xa0\xa0\xa0\xa0"];
        if (mcdu.flightPhaseManager.phase === FmgcFlightPhases.GOAROUND) {
            if (confirmAppr) {
                bottomRowLabels[0] = "\xa0{amber}CONFIRM{amber}\xa0\xa0\xa0\xa0";
                bottomRowCells[0] = "{amber}*APPR\xa0PHASE{end}\xa0";
                mcdu.leftInputDelay[5] = () => {
                    return mcdu.getDelaySwitchPage();
                };
                mcdu.onLeftInput[5] = async () => {
                    if (mcdu.flightPhaseManager.tryGoInApproachPhase()) {
                        CDUPerformancePage.ShowAPPRPage(mcdu);
                    }
                };
            } else {
                bottomRowLabels[0] = "\xa0{cyan}ACTIVATE{end}\xa0\xa0\xa0";
                bottomRowCells[0] = "{cyan}{APPR\xa0PHASE{end}\xa0";
                mcdu.leftInputDelay[5] = () => {
                    return mcdu.getDelaySwitchPage();
                };
                mcdu.onLeftInput[5] = () => {
                    CDUPerformancePage.ShowGOAROUNDPage(mcdu, true);
                };
            }
            bottomRowLabels[1] = "\xa0\xa0\xa0\xa0\xa0\xa0\xa0{white}NEXT{end}\xa0";
            bottomRowCells[1] = "\xa0\xa0\xa0\xa0\xa0\xa0{white}PHASE>{end}";
            mcdu.rightInputDelay[5] = () => {
                return mcdu.getDelaySwitchPage();
            };
            mcdu.onRightInput[5] = () => {
                CDUPerformancePage.ShowAPPRPage(mcdu);
            };
        } else {
            bottomRowLabels[0] = "\xa0{white}PREV{end}\xa0\xa0\xa0\xa0\xa0\xa0\xa0";
            bottomRowCells[0] = "{white}<PHASE{end}\xa0\xa0\xa0\xa0\xa0\xa0";
            mcdu.leftInputDelay[5] = () => {
                return mcdu.getDelaySwitchPage();
            };
            mcdu.onLeftInput[5] = () => {
                CDUPerformancePage.ShowAPPRPage(mcdu);
            };
        }

        mcdu.setTemplate([
            [`{${titleColor}}\xa0\xa0\xa0\xa0\xa0\xa0\xa0\xa0\xa0GO\xa0AROUND\xa0\xa0\xa0\xa0\xa0\xa0{end}`],
            ["", "", "\xa0\xa0\xa0\xa0\xa0FLP\xa0RETR\xa0\xa0\xa0\xa0\xa0\xa0\xa0\xa0\xa0\xa0\xa0"],
            ["", "", `\xa0\xa0\xa0\xa0\xa0\xa0\xa0F=${flpRetrCell}\xa0\xa0\xa0\xa0\xa0\xa0\xa0\xa0\xa0\xa0\xa0\xa0`],
            ["", "", "\xa0\xa0\xa0\xa0\xa0SLT RETR\xa0\xa0\xa0\xa0\xa0\xa0\xa0\xa0\xa0\xa0\xa0"],
            ["", "", `\xa0\xa0\xa0\xa0\xa0\xa0\xa0S=${sltRetrCell}\xa0\xa0\xa0\xa0\xa0\xa0\xa0\xa0\xa0\xa0\xa0\xa0`],
            ["", "", "\xa0\xa0\xa0\xa0\xa0\xa0\xa0\xa0CLEAN\xa0\xa0\xa0\xa0\xa0\xa0\xa0\xa0\xa0\xa0\xa0"],
            ["", "", `\xa0\xa0\xa0\xa0\xa0\xa0\xa0O=${cleanCell}\xa0\xa0\xa0\xa0\xa0\xa0\xa0\xa0\xa0\xa0\xa0\xa0`],
            [""],
            [""],
            ["", "", "THR\xa0RED/ACC\xa0\xa0ENG\xa0OUT\xa0ACC"],
            ["", "", `{${altitudeColour}}${thrRedAcc}\xa0\xa0\xa0\xa0\xa0\xa0\xa0\xa0${engOut}{end}`],
            ["", "", bottomRowLabels.join("")],
            ["", "", bottomRowCells.join("")],
        ]);
    }

    static getClbSelectedTitleAndValue(mcdu, isPhaseActive, isSelected, preSel) {
        if (!isPhaseActive) {
            return ["PRESEL", (isFinite(preSel) ? "\xa0" + preSel : "*[ ]") + "[color]cyan"];
        }

        if (!isSelected) {
            return ["", ""];
        }

        const aircraftAltitude = SimVar.GetSimVarValue('INDICATED ALTITUDE', 'feet');
        const selectedSpdMach = SimVar.GetSimVarValue('L:A32NX_AUTOPILOT_SPEED_SELECTED', 'number');

        if (selectedSpdMach < 1) {
            return ["SELECTED", `\xa0${selectedSpdMach.toFixed(2).replace('0.', '.')}[color]green`];
        } else {
            const machAtManualCrossoverAlt = mcdu.casToMachManualCrossoverCurve.evaluate(selectedSpdMach)
            const manualCrossoverAltitude = mcdu.computeManualCrossoverAltitude(machAtManualCrossoverAlt);
            const shouldShowMach = aircraftAltitude < manualCrossoverAltitude && (!mcdu._cruiseEntered || !mcdu.cruiseFlightLevel || manualCrossoverAltitude < mcdu.cruiseFlightLevel * 100);

            return ["SELECTED", `\xa0${Math.round(selectedSpdMach)}${shouldShowMach ? ("{small}/" + machAtManualCrossoverAlt.toFixed(2).replace('0.', '.') + "{end}") : ""}[color]green`];
        }
    }

    static getDesSelectedTitleAndValue(mcdu, isPhaseActive, isSelected) {
        if (!isPhaseActive || !isSelected) {
            return ["", ""];
        }

        const aircraftAltitude = SimVar.GetSimVarValue('INDICATED ALTITUDE', 'feet');
        const selectedSpdMach = SimVar.GetSimVarValue('L:A32NX_AUTOPILOT_SPEED_SELECTED', 'number');

        if (selectedSpdMach < 1) {
            const casAtCrossoverAltitude = mcdu.machToCasManualCrossoverCurve.evaluate(selectedSpdMach);
            const manualCrossoverAltitude = mcdu.computeManualCrossoverAltitude(selectedSpdMach);
            const shouldShowCas = aircraftAltitude > manualCrossoverAltitude;

            return ["SELECTED", `\xa0${shouldShowCas ? "{small}" + Math.round(casAtCrossoverAltitude) + "/{end}" : ""}${selectedSpdMach.toFixed(2).replace('0.', '.')}[color]green`];
        } else {
            return ["SELECTED", `\xa0${Math.round(selectedSpdMach)}[color]green`];
        }
    }

    static formatAltitudeOrLevel(altitudeToFormat, transitionAltitude) {
        if (transitionAltitude >= 100 && altitudeToFormat > transitionAltitude) {
            return `FL${(altitudeToFormat / 100).toFixed(0).toString().padStart(3,"0")}`;
        }

        return (10 * Math.round(altitudeToFormat / 10)).toFixed(0).toString().padStart(5,"\xa0");
    }

    static getTimeAndDistancePredictionsFromGeometryProfile(geometryProfile, altitudeToPredict, isClimbVsDescent, printSmall = false) {
        let predToDistanceCell = "---";
        let predToTimeCell = "----";

        if (!geometryProfile || !geometryProfile.isReadyToDisplay) {
            return [predToTimeCell, predToDistanceCell];
        }

        const predictions = isClimbVsDescent
            ? geometryProfile.computeClimbPredictionToAltitude(altitudeToPredict)
            : geometryProfile.computeDescentPredictionToAltitude(altitudeToPredict);


        if (predictions) {
            if (Number.isFinite(predictions.distanceFromStart)) {
                if (printSmall) {
                    predToDistanceCell = "{small}" + predictions.distanceFromStart.toFixed(0) + "{end}[color]green";
                } else {
                    predToDistanceCell = predictions.distanceFromStart.toFixed(0) + "[color]green";
                }
            }

            if (Number.isFinite(predictions.secondsFromPresent)) {
                const utcTime = SimVar.GetGlobalVarValue("ZULU TIME", "seconds");
                const predToTimeCellText = FMCMainDisplay.secondsToUTC(utcTime + predictions.secondsFromPresent)

                if (printSmall) {
                    predToTimeCell = "{small}" + predToTimeCellText + "{end}[color]green";
                } else {
                    predToTimeCell = predToTimeCellText + "[color]green";
                }
            }
        }

        return [predToDistanceCell, predToTimeCell];
    }

    static formatDestEfobAndTime(mcdu, isFlying) {
        const destinationPrediction = mcdu.guidanceController.vnavDriver.getDestinationPrediction();

        let destEfobCell = "---.-";
        let destTimeCell = "----";

        if (destinationPrediction) {
            if (Number.isFinite(destinationPrediction.estimatedFuelOnBoard)) {
                destEfobCell = (NXUnits.poundsToUser(destinationPrediction.estimatedFuelOnBoard) / 1000).toFixed(1) + "[color]green";
            }

            if (Number.isFinite(destinationPrediction.secondsFromPresent)) {
                const utcTime = SimVar.GetGlobalVarValue("ZULU TIME", "seconds");

                const predToTimeCellText = isFlying
                    ? FMCMainDisplay.secondsToUTC(utcTime + destinationPrediction.secondsFromPresent)
                    : FMCMainDisplay.secondsTohhmm(destinationPrediction.secondsFromPresent);

                destTimeCell = predToTimeCellText + "[color]green";
            }
        }

        return [destEfobCell, destTimeCell];
    }

    static formatToReasonDistanceAndTime(mcdu) {
        const toPrediction = mcdu.guidanceController.vnavDriver.getPerfCrzToPrediction();

        let reasonCell = "(T/D)";
        let distCell = "---";
        let timeCell = "----";

        if (toPrediction) {
            if (Number.isFinite(toPrediction.distanceFromPresentPosition)) {
                distCell = Math.round(toPrediction.distanceFromPresentPosition) + "[color]green";
            }

            if (Number.isFinite(toPrediction.secondsFromPresent)) {
                const utcTime = SimVar.GetGlobalVarValue("ZULU TIME", "seconds");

                timeCell = FMCMainDisplay.secondsToUTC(utcTime + toPrediction.secondsFromPresent) + "[color]green";
            }

            if (toPrediction.reason === "StepClimb") {
                reasonCell = "(S/C)";
            } else if (toPrediction.reason === "StepDescent") {
                reasonCell = "(S/D)";
            }
        }

        return ["{small}TO{end}\xa0{green}" + reasonCell + "{end}", distCell, timeCell];
    }

    static formatCostIndexCell(mcdu, hasFromToPair, allowModification) {
        let costIndexCell = "---";
        if (hasFromToPair) {
            if (mcdu.costIndexSet && Number.isFinite(mcdu.costIndex)) {
                costIndexCell = `${mcdu.costIndex.toFixed(0)}[color]${allowModification ? "cyan" : "green"}`;
            } else {
                costIndexCell = "___[color]amber";
            }
        }

        return costIndexCell;
    }
}
CDUPerformancePage._timer = 0;<|MERGE_RESOLUTION|>--- conflicted
+++ resolved
@@ -405,14 +405,12 @@
 
         const cruiseAltitude = mcdu.cruiseFlightLevel * 100;
         const fcuAltitude = SimVar.GetSimVarValue("AUTOPILOT ALTITUDE LOCK VAR:3", "feet");
-        const altitudeToPredict = mcdu.perfClbPredToAltitudePilot !== undefined ? mcdu.perfClbPredToAltitudePilot : Math.min(cruiseAltitude, fcuAltitude);
-
-<<<<<<< HEAD
+        const altitudeToPredict = Math.min(cruiseAltitude, fcuAltitude);
+
         const predToCell = CDUPerformancePage.formatAltitudeOrLevel(altitudeToPredict, mcdu.getOriginTransitionAltitude()) + "[color]cyan";
-=======
+
         const predToLabel = isTakeoffOrClimbActive ? "\xa0\xa0\xa0\xa0\xa0{small}PRED TO{end}" : "";
         const predToCell = isTakeoffOrClimbActive ? `${CDUPerformancePage.formatAltitudeOrLevel(altitudeToPredict, mcdu.flightPlanManager.getOriginTransitionAltitude())}[color]cyan` : "";
->>>>>>> 39b38420
 
         let predToDistanceCell = "";
         let predToTimeCell = "";
