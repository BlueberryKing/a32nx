--- conflicted
+++ resolved
@@ -583,15 +583,9 @@
             tripWindDirCell.update(CDUInitPage.formatWindDirection(mcdu.averageWind), Column.cyan, Column.small);
             tripWindAvgCell.update(CDUInitPage.formatWindComponent(mcdu.averageWind), Column.cyan);
 
-<<<<<<< HEAD
-            mcdu.onRightInput[4] = async (value, scratchpadCallback) => {
-                if (await mcdu.trySetAverageWind(value)) {
-                    CDUInitPage.ShowPage2(mcdu, forPlan);
-=======
             mcdu.onRightInput[4] = (value, scratchpadCallback) => {
                 if (mcdu.trySetAverageWind(value)) {
-                    CDUInitPage.ShowPage2(mcdu);
->>>>>>> de9ed82e
+                    CDUInitPage.ShowPage2(mcdu, forPlan);
                 } else {
                     scratchpadCallback();
                 }
